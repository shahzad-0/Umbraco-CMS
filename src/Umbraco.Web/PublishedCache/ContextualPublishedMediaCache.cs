--- conflicted
+++ resolved
@@ -1,27 +1,23 @@
-﻿using System;
-using System.Collections.Generic;
-using System.Linq;
-using System.Text;
-using Umbraco.Core.Models;
-
-namespace Umbraco.Web.PublishedCache
-{
-    /// <summary>
-    /// Provides access to cached medias in a specified context.
-    /// </summary>
-<<<<<<< HEAD
-    public class ContextualPublishedMediaCache : ContextualPublishedCache
-=======
-    internal class ContextualPublishedMediaCache : ContextualPublishedCache<IPublishedMediaCache>
->>>>>>> 106d733d
-    {
-        /// <summary>
-        /// Initializes a new instance of the <see cref="ContextualPublishedMediaCache"/> class with a published media cache and a context.
-        /// </summary>
-        /// <param name="cache">A published media cache.</param>
-        /// <param name="umbracoContext">A context.</param>
-        internal ContextualPublishedMediaCache(IPublishedMediaCache cache, UmbracoContext umbracoContext)
-            : base(umbracoContext, cache)
-        { }
-    }
-}
+﻿using System;
+using System.Collections.Generic;
+using System.Linq;
+using System.Text;
+using Umbraco.Core.Models;
+
+namespace Umbraco.Web.PublishedCache
+{
+    /// <summary>
+    /// Provides access to cached medias in a specified context.
+    /// </summary>
+    public class ContextualPublishedMediaCache : ContextualPublishedCache
+    {
+        /// <summary>
+        /// Initializes a new instance of the <see cref="ContextualPublishedMediaCache"/> class with a published media cache and a context.
+        /// </summary>
+        /// <param name="cache">A published media cache.</param>
+        /// <param name="umbracoContext">A context.</param>
+        internal ContextualPublishedMediaCache(IPublishedMediaCache cache, UmbracoContext umbracoContext)
+            : base(umbracoContext, cache)
+        { }
+    }
+}