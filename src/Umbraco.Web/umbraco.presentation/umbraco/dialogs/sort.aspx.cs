using System;
using System.Collections;
using System.Globalization;
using System.Linq;
using System.Web.UI.WebControls;
using System.Xml;
using Umbraco.Core;
using Umbraco.Web;
using umbraco.BasePages;
using umbraco.BusinessLogic.Actions;
using umbraco.cms.businesslogic;
using umbraco.cms.businesslogic.media;
using umbraco.cms.businesslogic.web;
using System.Web.UI;
using System.Collections.Generic;

namespace umbraco.cms.presentation
{
    /// <summary>
    /// Summary description for sort.
    /// </summary>
    public partial class sort : UmbracoEnsuredPage
    {
        private readonly List<SortableNode> _nodes = new List<SortableNode>();

        protected override void OnInit(EventArgs e)
        {
<<<<<<< HEAD
            sortDone.Text = ui.Text("sort", "sortDone");
        }

=======
            CurrentApp = helper.Request("app");

            base.OnInit(e);
        }

        protected void Page_Load(object sender, EventArgs e)
        {
            sortDone.Text = ui.Text("sort", "sortDone");
        }

>>>>>>> 1012a481
        protected override void OnPreRender(EventArgs e)
        {
            base.OnPreRender(e);

            ScriptManager.GetCurrent(Page).Services.Add(new ServiceReference("../webservices/nodesorter.asmx"));
            ScriptManager.GetCurrent(Page).Services.Add(new ServiceReference("../webservices/legacyAjaxCalls.asmx"));

<<<<<<< HEAD
            var app = Request.GetItemAsString("app");
            var icon = "../images/umbraco/doc.gif";

            int parentId;
            if (int.TryParse(Request.GetItemAsString("ID"), out parentId))
            {
                if (app == "media")
=======
            var parentId = 0;
            
            var icon = "../images/umbraco/doc.gif";

            if (int.TryParse(helper.Request("ID"), out parentId))
            {

                if (parentId == -1)
>>>>>>> 1012a481
                {
                    icon = "../images/umbraco/mediaPhoto.gif";
                    var mediaService = ApplicationContext.Current.Services.MediaService;

<<<<<<< HEAD
                    if (parentId == -1)
                    {
                        foreach (var child in mediaService.GetRootMedia().ToList().OrderBy(x => x.SortOrder))
                            _nodes.Add(CreateNode(child.Id, child.SortOrder, child.Name, child.CreateDate, icon));
                    }
                    else
                    {
                        var children = mediaService.GetChildren(parentId);
                        foreach (var child in children.OrderBy(x => x.SortOrder))
                            _nodes.Add(CreateNode(child.Id, child.SortOrder, child.Name, child.CreateDate, icon));
=======
                    if (CurrentApp == "media")
                    {
                        icon = "../images/umbraco/mediaPhoto.gif";
                        foreach (var child in Media.GetRootMedias())
                            _nodes.Add(CreateNode(child.Id, child.sortOrder, child.Text, child.CreateDateTime, icon));

                    }
                    else
                    {
                        foreach (var child in Document.GetRootDocuments())
                        {
                            _nodes.Add(CreateNode(child.Id, child.sortOrder, child.Text, child.CreateDateTime, icon));
                        }
>>>>>>> 1012a481
                    }
                }

                if (app == "content")
                {
<<<<<<< HEAD
                    var contentService = ApplicationContext.Current.Services.ContentService;
=======
                    // "hack for stylesheet"
                    var n = new CMSNode(parentId);
                    if (CurrentApp == "settings")
                    {
                        icon = "../images/umbraco/settingCss.gif";
                        var ss = new StyleSheet(n.Id);
                        foreach (var child in ss.Properties)
                            _nodes.Add(CreateNode(child.Id, child.sortOrder, child.Text, child.CreateDateTime, icon));
>>>>>>> 1012a481

                    if (parentId == -1)
                    {
                        foreach (var child in contentService.GetRootContent().ToList().OrderBy(x => x.SortOrder))
                            _nodes.Add(CreateNode(child.Id, child.SortOrder, child.Name, child.CreateDate, icon));
                    }
                    else
                    {
<<<<<<< HEAD
                        var children = contentService.GetChildren(parentId);
                        foreach (var child in children.OrderBy(x => x.SortOrder))
                            _nodes.Add(CreateNode(child.Id, child.SortOrder, child.Name, child.CreateDate, icon));
=======
                        //store children array here because iterating over an Array property object is very inneficient.
                        var children = n.Children;
                        foreach (CMSNode child in children)
                            _nodes.Add(CreateNode(child.Id, child.sortOrder, child.Text, child.CreateDateTime, icon));
>>>>>>> 1012a481
                    }
                }

                // "hack for stylesheet"
                // TODO: I can't see where this is being used at all..?
                if (app == "settings")
                {
                    icon = "../images/umbraco/settingCss.gif";
                    var ss = new StyleSheet(parentId);
                    foreach (var child in ss.Properties)
                        _nodes.Add(CreateNode(child.Id, child.sortOrder, child.Text, child.CreateDateTime, icon));
                }

                bindNodesToList(string.Empty);
            }
        }

        public void bindNodesToList(string sortBy)
        {
            if (string.IsNullOrEmpty(sortBy) == false)
            {
                switch (sortBy)
                {
                    case "nodeName":
                        _nodes.Sort(new nodeNameCompare());
                        break;
                    case "createDate":
                        _nodes.Sort(new createDateCompare());
                        break;
                }
            }

<<<<<<< HEAD
            foreach (var n in _nodes)
                lt_nodes.Text += string.Format("<tr id='node_{0}'><td>{1}</td><td class='nowrap'>{2} {3}</td><td style='text-align: center;'>{4}</td></tr>", n.id, n.Name, n.createDate.ToShortDateString(), n.createDate.ToShortTimeString(), n.sortOder);
=======
            //lt_nodes.Text = "";

            foreach (var n in _nodes)
            {
                lt_nodes.Text += "<tr id='node_" + n.id.ToString() + "'><td>" + n.Name + "</td><td class='nowrap'>" + n.createDate.ToShortDateString() + " " + n.createDate.ToShortTimeString() + "</td><td style='text-align: center;'>" + n.sortOder + "</td></tr>";
            }

>>>>>>> 1012a481
        }

        private static SortableNode CreateNode(int id, int sortOrder, string name, DateTime createDateTime, string icon)
        {
<<<<<<< HEAD
            var node = new SortableNode
                            {
                                id = id,
                                sortOder = sortOrder,
                                Name = name,
                                icon = icon,
                                createDate = createDateTime
                            };
=======
            var node = new SortableNode();
            node.id = id;
            node.sortOder = sortOrder;
            node.Name = name;
            node.icon = icon;
            node.createDate = createDateTime;
>>>>>>> 1012a481
            return node;
        }

        public struct SortableNode
        {
            public int id;
            public int sortOder;
            public string Name;
            public string icon;
            public DateTime createDate;
        }

    }

    public class nodeNameCompare : IComparer<sort.SortableNode>
    {

        #region IComparer<CMSNode> Members

        public int Compare(sort.SortableNode x, sort.SortableNode y)
        {
            var returnValue = String.Compare(x.Name, y.Name, StringComparison.Ordinal);

            return returnValue;
        }

        #endregion
    }

    public class createDateCompare : IComparer<sort.SortableNode>
    {

        #region IComparer<CMSNode> Members

        public int Compare(sort.SortableNode x, sort.SortableNode y)
        {
            var returnValue = x.createDate.CompareTo(y.createDate);

            return returnValue;
        }

        #endregion
    }
}<|MERGE_RESOLUTION|>--- conflicted
+++ resolved
@@ -1,242 +1,171 @@
-using System;
-using System.Collections;
-using System.Globalization;
-using System.Linq;
-using System.Web.UI.WebControls;
-using System.Xml;
-using Umbraco.Core;
-using Umbraco.Web;
-using umbraco.BasePages;
-using umbraco.BusinessLogic.Actions;
-using umbraco.cms.businesslogic;
-using umbraco.cms.businesslogic.media;
-using umbraco.cms.businesslogic.web;
-using System.Web.UI;
-using System.Collections.Generic;
-
-namespace umbraco.cms.presentation
-{
-    /// <summary>
-    /// Summary description for sort.
-    /// </summary>
-    public partial class sort : UmbracoEnsuredPage
-    {
-        private readonly List<SortableNode> _nodes = new List<SortableNode>();
-
-        protected override void OnInit(EventArgs e)
-        {
-<<<<<<< HEAD
-            sortDone.Text = ui.Text("sort", "sortDone");
-        }
-
-=======
-            CurrentApp = helper.Request("app");
-
-            base.OnInit(e);
-        }
-
-        protected void Page_Load(object sender, EventArgs e)
-        {
-            sortDone.Text = ui.Text("sort", "sortDone");
-        }
-
->>>>>>> 1012a481
-        protected override void OnPreRender(EventArgs e)
-        {
-            base.OnPreRender(e);
-
-            ScriptManager.GetCurrent(Page).Services.Add(new ServiceReference("../webservices/nodesorter.asmx"));
-            ScriptManager.GetCurrent(Page).Services.Add(new ServiceReference("../webservices/legacyAjaxCalls.asmx"));
-
-<<<<<<< HEAD
-            var app = Request.GetItemAsString("app");
-            var icon = "../images/umbraco/doc.gif";
-
-            int parentId;
-            if (int.TryParse(Request.GetItemAsString("ID"), out parentId))
-            {
-                if (app == "media")
-=======
-            var parentId = 0;
-            
-            var icon = "../images/umbraco/doc.gif";
-
-            if (int.TryParse(helper.Request("ID"), out parentId))
-            {
-
-                if (parentId == -1)
->>>>>>> 1012a481
-                {
-                    icon = "../images/umbraco/mediaPhoto.gif";
-                    var mediaService = ApplicationContext.Current.Services.MediaService;
-
-<<<<<<< HEAD
-                    if (parentId == -1)
-                    {
-                        foreach (var child in mediaService.GetRootMedia().ToList().OrderBy(x => x.SortOrder))
-                            _nodes.Add(CreateNode(child.Id, child.SortOrder, child.Name, child.CreateDate, icon));
-                    }
-                    else
-                    {
-                        var children = mediaService.GetChildren(parentId);
-                        foreach (var child in children.OrderBy(x => x.SortOrder))
-                            _nodes.Add(CreateNode(child.Id, child.SortOrder, child.Name, child.CreateDate, icon));
-=======
-                    if (CurrentApp == "media")
-                    {
-                        icon = "../images/umbraco/mediaPhoto.gif";
-                        foreach (var child in Media.GetRootMedias())
-                            _nodes.Add(CreateNode(child.Id, child.sortOrder, child.Text, child.CreateDateTime, icon));
-
-                    }
-                    else
-                    {
-                        foreach (var child in Document.GetRootDocuments())
-                        {
-                            _nodes.Add(CreateNode(child.Id, child.sortOrder, child.Text, child.CreateDateTime, icon));
-                        }
->>>>>>> 1012a481
-                    }
-                }
-
-                if (app == "content")
-                {
-<<<<<<< HEAD
-                    var contentService = ApplicationContext.Current.Services.ContentService;
-=======
-                    // "hack for stylesheet"
-                    var n = new CMSNode(parentId);
-                    if (CurrentApp == "settings")
-                    {
-                        icon = "../images/umbraco/settingCss.gif";
-                        var ss = new StyleSheet(n.Id);
-                        foreach (var child in ss.Properties)
-                            _nodes.Add(CreateNode(child.Id, child.sortOrder, child.Text, child.CreateDateTime, icon));
->>>>>>> 1012a481
-
-                    if (parentId == -1)
-                    {
-                        foreach (var child in contentService.GetRootContent().ToList().OrderBy(x => x.SortOrder))
-                            _nodes.Add(CreateNode(child.Id, child.SortOrder, child.Name, child.CreateDate, icon));
-                    }
-                    else
-                    {
-<<<<<<< HEAD
-                        var children = contentService.GetChildren(parentId);
-                        foreach (var child in children.OrderBy(x => x.SortOrder))
-                            _nodes.Add(CreateNode(child.Id, child.SortOrder, child.Name, child.CreateDate, icon));
-=======
-                        //store children array here because iterating over an Array property object is very inneficient.
-                        var children = n.Children;
-                        foreach (CMSNode child in children)
-                            _nodes.Add(CreateNode(child.Id, child.sortOrder, child.Text, child.CreateDateTime, icon));
->>>>>>> 1012a481
-                    }
-                }
-
-                // "hack for stylesheet"
-                // TODO: I can't see where this is being used at all..?
-                if (app == "settings")
-                {
-                    icon = "../images/umbraco/settingCss.gif";
-                    var ss = new StyleSheet(parentId);
-                    foreach (var child in ss.Properties)
-                        _nodes.Add(CreateNode(child.Id, child.sortOrder, child.Text, child.CreateDateTime, icon));
-                }
-
-                bindNodesToList(string.Empty);
-            }
-        }
-
-        public void bindNodesToList(string sortBy)
-        {
-            if (string.IsNullOrEmpty(sortBy) == false)
-            {
-                switch (sortBy)
-                {
-                    case "nodeName":
-                        _nodes.Sort(new nodeNameCompare());
-                        break;
-                    case "createDate":
-                        _nodes.Sort(new createDateCompare());
-                        break;
-                }
-            }
-
-<<<<<<< HEAD
-            foreach (var n in _nodes)
-                lt_nodes.Text += string.Format("<tr id='node_{0}'><td>{1}</td><td class='nowrap'>{2} {3}</td><td style='text-align: center;'>{4}</td></tr>", n.id, n.Name, n.createDate.ToShortDateString(), n.createDate.ToShortTimeString(), n.sortOder);
-=======
-            //lt_nodes.Text = "";
-
-            foreach (var n in _nodes)
-            {
-                lt_nodes.Text += "<tr id='node_" + n.id.ToString() + "'><td>" + n.Name + "</td><td class='nowrap'>" + n.createDate.ToShortDateString() + " " + n.createDate.ToShortTimeString() + "</td><td style='text-align: center;'>" + n.sortOder + "</td></tr>";
-            }
-
->>>>>>> 1012a481
-        }
-
-        private static SortableNode CreateNode(int id, int sortOrder, string name, DateTime createDateTime, string icon)
-        {
-<<<<<<< HEAD
-            var node = new SortableNode
-                            {
-                                id = id,
-                                sortOder = sortOrder,
-                                Name = name,
-                                icon = icon,
-                                createDate = createDateTime
-                            };
-=======
-            var node = new SortableNode();
-            node.id = id;
-            node.sortOder = sortOrder;
-            node.Name = name;
-            node.icon = icon;
-            node.createDate = createDateTime;
->>>>>>> 1012a481
-            return node;
-        }
-
-        public struct SortableNode
-        {
-            public int id;
-            public int sortOder;
-            public string Name;
-            public string icon;
-            public DateTime createDate;
-        }
-
-    }
-
-    public class nodeNameCompare : IComparer<sort.SortableNode>
-    {
-
-        #region IComparer<CMSNode> Members
-
-        public int Compare(sort.SortableNode x, sort.SortableNode y)
-        {
-            var returnValue = String.Compare(x.Name, y.Name, StringComparison.Ordinal);
-
-            return returnValue;
-        }
-
-        #endregion
-    }
-
-    public class createDateCompare : IComparer<sort.SortableNode>
-    {
-
-        #region IComparer<CMSNode> Members
-
-        public int Compare(sort.SortableNode x, sort.SortableNode y)
-        {
-            var returnValue = x.createDate.CompareTo(y.createDate);
-
-            return returnValue;
-        }
-
-        #endregion
-    }
+using System;
+using System.Collections;
+using System.Globalization;
+using System.Linq;
+using System.Web.UI.WebControls;
+using System.Xml;
+using Umbraco.Core;
+using Umbraco.Web;
+using umbraco.BasePages;
+using umbraco.BusinessLogic.Actions;
+using umbraco.cms.businesslogic;
+using umbraco.cms.businesslogic.media;
+using umbraco.cms.businesslogic.web;
+using System.Web.UI;
+using System.Collections.Generic;
+
+namespace umbraco.cms.presentation
+{
+    /// <summary>
+    /// Summary description for sort.
+    /// </summary>
+    public partial class sort : UmbracoEnsuredPage
+    {
+        private readonly List<SortableNode> _nodes = new List<SortableNode>();
+
+        protected override void OnInit(EventArgs e)
+        {
+            CurrentApp = helper.Request("app");
+
+            base.OnInit(e);
+        }
+
+        protected void Page_Load(object sender, EventArgs e)
+        {
+            sortDone.Text = ui.Text("sort", "sortDone");
+        }
+        protected override void OnPreRender(EventArgs e)
+        {
+            base.OnPreRender(e);
+
+            ScriptManager.GetCurrent(Page).Services.Add(new ServiceReference("../webservices/nodesorter.asmx"));
+            ScriptManager.GetCurrent(Page).Services.Add(new ServiceReference("../webservices/legacyAjaxCalls.asmx"));
+
+            var app = Request.GetItemAsString("app");
+            var icon = "../images/umbraco/doc.gif";
+
+            int parentId;
+            if (int.TryParse(Request.GetItemAsString("ID"), out parentId))
+            {
+                if (app == "media")
+                {
+                    icon = "../images/umbraco/mediaPhoto.gif";
+                    var mediaService = ApplicationContext.Current.Services.MediaService;
+
+                    if (parentId == -1)
+                    {
+                        foreach (var child in mediaService.GetRootMedia().ToList().OrderBy(x => x.SortOrder))
+                            _nodes.Add(CreateNode(child.Id, child.SortOrder, child.Name, child.CreateDate, icon));
+                    }
+                    else
+                    {
+                        var children = mediaService.GetChildren(parentId);
+                        foreach (var child in children.OrderBy(x => x.SortOrder))
+                            _nodes.Add(CreateNode(child.Id, child.SortOrder, child.Name, child.CreateDate, icon));
+                    }
+                }
+
+                if (app == "content")
+                {
+                    var contentService = ApplicationContext.Current.Services.ContentService;
+
+                    if (parentId == -1)
+                    {
+                        foreach (var child in contentService.GetRootContent().ToList().OrderBy(x => x.SortOrder))
+                            _nodes.Add(CreateNode(child.Id, child.SortOrder, child.Name, child.CreateDate, icon));
+                    }
+                    else
+                    {
+                        var children = contentService.GetChildren(parentId);
+                        foreach (var child in children.OrderBy(x => x.SortOrder))
+                            _nodes.Add(CreateNode(child.Id, child.SortOrder, child.Name, child.CreateDate, icon));
+                    }
+                }
+
+                // "hack for stylesheet"
+                // TODO: I can't see where this is being used at all..?
+                if (app == "settings")
+                {
+                    icon = "../images/umbraco/settingCss.gif";
+                    var ss = new StyleSheet(parentId);
+                    foreach (var child in ss.Properties)
+                        _nodes.Add(CreateNode(child.Id, child.sortOrder, child.Text, child.CreateDateTime, icon));
+                }
+
+                bindNodesToList(string.Empty);
+            }
+        }
+
+        public void bindNodesToList(string sortBy)
+        {
+            if (string.IsNullOrEmpty(sortBy) == false)
+            {
+                switch (sortBy)
+                {
+                    case "nodeName":
+                        _nodes.Sort(new nodeNameCompare());
+                        break;
+                    case "createDate":
+                        _nodes.Sort(new createDateCompare());
+                        break;
+                }
+            }
+
+            foreach (var n in _nodes)
+                lt_nodes.Text += string.Format("<tr id='node_{0}'><td>{1}</td><td class='nowrap'>{2} {3}</td><td style='text-align: center;'>{4}</td></tr>", n.id, n.Name, n.createDate.ToShortDateString(), n.createDate.ToShortTimeString(), n.sortOder);
+        }
+
+        private static SortableNode CreateNode(int id, int sortOrder, string name, DateTime createDateTime, string icon)
+        {
+            var node = new SortableNode
+                            {
+                                id = id,
+                                sortOder = sortOrder,
+                                Name = name,
+                                icon = icon,
+                                createDate = createDateTime
+                            };
+            return node;
+        }
+
+        public struct SortableNode
+        {
+            public int id;
+            public int sortOder;
+            public string Name;
+            public string icon;
+            public DateTime createDate;
+        }
+
+    }
+
+    public class nodeNameCompare : IComparer<sort.SortableNode>
+    {
+
+        #region IComparer<CMSNode> Members
+
+        public int Compare(sort.SortableNode x, sort.SortableNode y)
+        {
+            var returnValue = String.Compare(x.Name, y.Name, StringComparison.Ordinal);
+
+            return returnValue;
+        }
+
+        #endregion
+    }
+
+    public class createDateCompare : IComparer<sort.SortableNode>
+    {
+
+        #region IComparer<CMSNode> Members
+
+        public int Compare(sort.SortableNode x, sort.SortableNode y)
+        {
+            var returnValue = x.createDate.CompareTo(y.createDate);
+
+            return returnValue;
+        }
+
+        #endregion
+    }
 }