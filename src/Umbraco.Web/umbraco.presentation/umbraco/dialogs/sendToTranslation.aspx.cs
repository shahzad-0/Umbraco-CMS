--- conflicted
+++ resolved
@@ -1,214 +1,124 @@
-using System;
-using System.Linq;
-using System.Net.Mail;
-using System.Web;
-using System.Web.UI.WebControls;
-using umbraco.cms.businesslogic;
-using umbraco.uicontrols;
-using Umbraco.Core;
-using Umbraco.Core.Services;
-using Umbraco.Core.IO;
-using Umbraco.Core.Logging;
-using Umbraco.Core.Models;
-using Umbraco.Core.Models.Membership;
-using Umbraco.Web;
-using Umbraco.Web.UI.Pages;
-using Language = umbraco.cms.businesslogic.language.Language;
-
-namespace umbraco.presentation.dialogs
-{
-    public partial class sendToTranslation : UmbracoEnsuredPage
-    {
-        private CMSNode _currentPage;
-
-        public sendToTranslation()
-        {
-            CurrentApp = Constants.Applications.Content.ToString();
-        }
-
-        protected void Page_Load(object sender, EventArgs e)
-        {
-            _currentPage = new CMSNode(Int32.Parse(Request.GetItemAsString("id")));
-
-            pp_translator.Text = Services.TextService.Localize("translation/translator");
-            pp_language.Text = Services.TextService.Localize("translation/translateTo");
-            pp_includeSubs.Text = Services.TextService.Localize("translation/includeSubpages");
-            pp_comment.Text = Services.TextService.Localize("comment");
-            pane_form.Text = Services.TextService.Localize("translation/sendToTranslate", new[] { _currentPage.Text});
-            
-
-            if (!IsPostBack)
-            {
-                // default language
-                var selectedLanguage = 0;
-
-                var domains = library.GetCurrentDomains(_currentPage.Id);
-                if (domains != null)
-                {
-                    selectedLanguage = domains[0].Language.id;
-                    defaultLanguage.Text = Services.TextService.Localize("defaultLanguageIs") + " " + domains[0].Language.FriendlyName;
-                }
-                else
-                {
-                    defaultLanguage.Text = Services.TextService.Localize("defaultLanguageIsNotAssigned");
-                }
-                
-                // languages
-                language.Items.Add(new ListItem(Services.TextService.Localize("general/choose"), ""));
-                foreach (var l in Language.getAll)
-                {
-                    var li = new ListItem();
-                    li.Text = l.FriendlyName;
-                    li.Value = l.id.ToString();
-                    if (selectedLanguage == l.id)
-                        li.Selected = true;
-                    language.Items.Add(li);
-                }
-
-                // Subpages
-                if (_currentPage.Children.Length == 0)
-                    includeSubpages.Enabled = false;
-
-                // Translators
-                int totalUsers;
-                foreach (var u in Services.UserService.GetAll(0, int.MaxValue, out totalUsers))
-                    if (u.UserType.Alias.ToLower() == "translator" || UserHasTranslatePermission(u, _currentPage))
-                        translator.Items.Add(new ListItem(u.Name, u.Id.ToString()));
-
-                if (translator.Items.Count == 0) {
-                    feedback.Text = Services.TextService.Localize("translation/noTranslators");
-                    feedback.type = Feedback.feedbacktype.error;
-                    doTranslation.Enabled = false;
-                }
-
-                // send button
-                doTranslation.Text = Services.TextService.Localize("general/ok");
-            }
-        }
-
-        private bool UserHasTranslatePermission(IUser u, CMSNode node)
-        {
-            //the permissions column in umbracoUserType is legacy and needs to be rewritten but for now this is the only way to test 
-            var permissions = Services.UserService.GetPermissions(u, node.Path);
-            return permissions.AssignedPermissions.Contains("4");
-        }
-
-        protected void doTranslation_Click(object sender, EventArgs e)
-        {
-<<<<<<< HEAD
-            // testing translate
-            MakeNew(
-                _currentPage,
-                Security.CurrentUser,
-                Services.UserService.GetUserById(int.Parse(translator.SelectedValue)),
-                new Language(int.Parse(language.SelectedValue)),
-                comment.Text, includeSubpages.Checked,
-                true);
-=======
-            int languageId;
-            if (int.TryParse(language.SelectedValue, out languageId))
-            {
-                cms.businesslogic.translation.Translation.MakeNew(
-                    _currentPage,
-                    getUser(),
-                    BusinessLogic.User.GetUser(int.Parse(translator.SelectedValue)),
-                    new cms.businesslogic.language.Language(languageId),
-                    comment.Text, includeSubpages.Checked,
-                    true);
->>>>>>> cff7dbc8
-
-                pane_form.Visible = false;
-                pl_buttons.Visible = false;
-
-<<<<<<< HEAD
-            feedback.Text = Services.TextService.Localize("translation/pageHasBeenSendToTranslation", new[] { _currentPage.Text}) + "</p><p><a href=\"#\" onclick=\"" + ClientTools.Scripts.CloseModalWindow() + "\">" + Services.TextService.Localize("defaultdialogs/closeThisWindow") + "</a></p>";
-            feedback.type = Feedback.feedbacktype.success;
-        }
-
-        public void MakeNew(CMSNode Node, IUser User, IUser Translator, Language Language, string Comment,
-            bool IncludeSubpages, bool SendEmail)
-        {
-            // Get translation taskType for obsolete task constructor
-            var taskType = Services.TaskService.GetTaskTypeByAlias("toTranslate");
-
-            // Create pending task
-            var t = new cms.businesslogic.task.Task(new Task(taskType));
-            t.Comment = Comment;
-            t.Node = Node;
-            t.ParentUser = User;
-            t.User = Translator;
-            t.Save();
-
-            Services.AuditService.Add(AuditType.SendToTranslate,
-                "Translator: " + Translator.Name + ", Language: " + Language.FriendlyName,
-                User.Id, Node.Id);
-
-            // send it
-            if (SendEmail)
-            {
-                string serverName = HttpContext.Current.Request.ServerVariables["SERVER_NAME"];
-                int port = HttpContext.Current.Request.Url.Port;
-
-                if (port != 80)
-                    serverName += ":" + port;
-
-                serverName += IOHelper.ResolveUrl(SystemDirectories.Umbraco);
-
-                // Send mail
-                string[] subjectVars = { serverName, Node.Text };
-                string[] bodyVars = {
-                    Translator.Name, Node.Text, User.Name,
-                    serverName, t.Id.ToString(),
-                    Language.FriendlyName
-                };
-
-                if (User.Email != "" && User.Email.Contains("@") && Translator.Email != "" &&
-                    Translator.Email.Contains("@"))
-                {
-                    // create the mail message 
-                    MailMessage mail = new MailMessage(User.Email, Translator.Email);
-
-                    // populate the message
-                    mail.Subject = Services.TextService.Localize("translation/mailSubject", Translator.GetUserCulture(Services.TextService), subjectVars);
-                    mail.IsBodyHtml = false;
-                    mail.Body = Services.TextService.Localize("translation/mailBody", Translator.GetUserCulture(Services.TextService), bodyVars);
-                    try
-                    {
-                        SmtpClient sender = new SmtpClient();
-                        sender.Send(mail);
-                    }
-                    catch (Exception ex)
-                    {
-                        LogHelper.Error<sendToTranslation>("Error sending translation e-mail", ex);
-                    }
-                }
-                else
-                {
-                    LogHelper.Warn<sendToTranslation>("Could not send translation e-mail because either user or translator lacks e-mail in settings");
-                }
-
-            }
-
-            if (IncludeSubpages)
-            {
-                //store children array here because iterating over an Array property object is very inneficient.
-                var c = Node.Children;
-                foreach (CMSNode n in c)
-                {
-                    MakeNew(n, User, Translator, Language, Comment, true, false);
-                }
-=======
-                feedback.Text = ui.Text("translation", "pageHasBeenSendToTranslation", _currentPage.Text, base.getUser()) +
-                    "</p><p><a href=\"#\" onclick=\"" + ClientTools.Scripts.CloseModalWindow() + "\">" +
-                    ui.Text("defaultdialogs", "closeThisWindow") + "</a></p>";
-                feedback.type = uicontrols.Feedback.feedbacktype.success;
-            }
-            else
-            {
-                feedback.Text = ui.Text("translation", "noLanguageSelected");
-                feedback.type = uicontrols.Feedback.feedbacktype.error;
->>>>>>> cff7dbc8
-            }
-        }
-    }
-}
+using System;
+using System.Linq;
+using System.Net.Mail;
+using System.Web;
+using System.Web.UI.WebControls;
+using umbraco.cms.businesslogic;
+using umbraco.uicontrols;
+using Umbraco.Core;
+using Umbraco.Core.Services;
+using Umbraco.Core.IO;
+using Umbraco.Core.Logging;
+using Umbraco.Core.Models;
+using Umbraco.Core.Models.Membership;
+using Umbraco.Web;
+using Umbraco.Web.UI.Pages;
+using Language = umbraco.cms.businesslogic.language.Language;
+
+namespace umbraco.presentation.dialogs
+{
+    public partial class sendToTranslation : UmbracoEnsuredPage
+    {
+        private CMSNode _currentPage;
+
+        public sendToTranslation()
+        {
+            CurrentApp = Constants.Applications.Content.ToString();
+        }
+
+        protected void Page_Load(object sender, EventArgs e)
+        {
+            _currentPage = new CMSNode(Int32.Parse(Request.GetItemAsString("id")));
+
+            pp_translator.Text = Services.TextService.Localize("translation/translator");
+            pp_language.Text = Services.TextService.Localize("translation/translateTo");
+            pp_includeSubs.Text = Services.TextService.Localize("translation/includeSubpages");
+            pp_comment.Text = Services.TextService.Localize("comment");
+            pane_form.Text = Services.TextService.Localize("translation/sendToTranslate", new[] { _currentPage.Text});
+            
+
+            if (!IsPostBack)
+            {
+                // default language
+                var selectedLanguage = 0;
+
+                var domains = library.GetCurrentDomains(_currentPage.Id);
+                if (domains != null)
+                {
+                    selectedLanguage = domains[0].Language.id;
+                    defaultLanguage.Text = Services.TextService.Localize("defaultLanguageIs") + " " + domains[0].Language.FriendlyName;
+                }
+                else
+                {
+                    defaultLanguage.Text = Services.TextService.Localize("defaultLanguageIsNotAssigned");
+                }
+                
+                // languages
+                language.Items.Add(new ListItem(Services.TextService.Localize("general/choose"), ""));
+                foreach (var l in Language.getAll)
+                {
+                    var li = new ListItem();
+                    li.Text = l.FriendlyName;
+                    li.Value = l.id.ToString();
+                    if (selectedLanguage == l.id)
+                        li.Selected = true;
+                    language.Items.Add(li);
+                }
+
+                // Subpages
+                if (_currentPage.Children.Length == 0)
+                    includeSubpages.Enabled = false;
+
+                // Translators
+                int totalUsers;
+                foreach (var u in Services.UserService.GetAll(0, int.MaxValue, out totalUsers))
+                    if (u.UserType.Alias.ToLower() == "translator" || UserHasTranslatePermission(u, _currentPage))
+                        translator.Items.Add(new ListItem(u.Name, u.Id.ToString()));
+
+                if (translator.Items.Count == 0) {
+                    feedback.Text = Services.TextService.Localize("translation/noTranslators");
+                    feedback.type = Feedback.feedbacktype.error;
+                    doTranslation.Enabled = false;
+                }
+
+                // send button
+                doTranslation.Text = Services.TextService.Localize("general/ok");
+            }
+        }
+
+        private bool UserHasTranslatePermission(IUser u, CMSNode node)
+        {
+            //the permissions column in umbracoUserType is legacy and needs to be rewritten but for now this is the only way to test 
+            var permissions = Services.UserService.GetPermissions(u, node.Path);
+            return permissions.AssignedPermissions.Contains("4");
+        }
+
+        protected void doTranslation_Click(object sender, EventArgs e)
+        {
+            int languageId;
+            if (int.TryParse(language.SelectedValue, out languageId))
+            {
+                cms.businesslogic.translation.Translation.MakeNew(
+                    _currentPage,
+                    getUser(),
+                    BusinessLogic.User.GetUser(int.Parse(translator.SelectedValue)),
+                    new cms.businesslogic.language.Language(languageId),
+                    comment.Text, includeSubpages.Checked,
+                    true);
+
+                pane_form.Visible = false;
+                pl_buttons.Visible = false;
+
+                feedback.Text = ui.Text("translation", "pageHasBeenSendToTranslation", _currentPage.Text, base.getUser()) +
+                    "</p><p><a href=\"#\" onclick=\"" + ClientTools.Scripts.CloseModalWindow() + "\">" +
+                    ui.Text("defaultdialogs", "closeThisWindow") + "</a></p>";
+                feedback.type = uicontrols.Feedback.feedbacktype.success;
+            }
+            else
+            {
+                feedback.Text = ui.Text("translation", "noLanguageSelected");
+                feedback.type = uicontrols.Feedback.feedbacktype.error;
+            }
+        }
+    }
+}