using System;
using System.Data;
using System.Web;
using System.Collections;
using System.Web.Security;
using System.Web.Services;
using System.Web.Services.Protocols;
using System.ComponentModel;

using System.Web.Script.Services;
using System.Xml;
using System.Xml.XPath;
using System.Xml.Xsl;
using System.IO;
using System.Text;
using System.Text.RegularExpressions;
using System.Diagnostics;
using System.Net;
using System.Web.UI;
using Umbraco.Core;
using Umbraco.Core.IO;
<<<<<<< HEAD
using Umbraco.Web;
using Umbraco.Web.Cache;
=======
using Umbraco.Web.WebServices;
using umbraco.BusinessLogic;
>>>>>>> eadb1bb1
using umbraco.businesslogic.Exceptions;
using umbraco.cms.businesslogic.web;
using umbraco.cms.businesslogic.media;
using umbraco.BasePages;


namespace umbraco.presentation.webservices
{
    /// <summary>
    /// Summary description for legacyAjaxCalls
    /// </summary>
    [WebService(Namespace = "http://umbraco.org/webservices")]
    [WebServiceBinding(ConformsTo = WsiProfiles.BasicProfile1_1)]
    [ToolboxItem(false)]
    [ScriptService]
    public class legacyAjaxCalls : UmbracoAuthorizedWebService
    {
        [WebMethod]
        public bool ValidateUser(string username, string password)
        {

            if (ValidateCredentials(username, password))
            {
                var u = new BusinessLogic.User(username);
                BasePage.doLogin(u);
                return true;
            }
            else
            {
                return false;
            }

        }
        /// <summary>
        /// method to accept a string value for the node id. Used for tree's such as python
        /// and xslt since the file names are the node IDs
        /// </summary>
        /// <param name="nodeId"></param>
        /// <param name="alias"></param>
        /// <param name="nodeType"></param>
        [WebMethod]
        [ScriptMethod]
        public void Delete(string nodeId, string alias, string nodeType)
        {

            AuthorizeRequest(true);

            //check which parameters to pass depending on the types passed in
            int intNodeID;
            if (int.TryParse(nodeId, out intNodeID) && nodeType != "member") // Fix for #26965 - numeric member login gets parsed as nodeId
                presentation.create.dialogHandler_temp.Delete(nodeType, intNodeID, alias);
            else
                presentation.create.dialogHandler_temp.Delete(nodeType, 0, nodeId);
        }
        
        /// <summary>
        /// Permanently deletes a document/media object.
        /// Used to remove an item from the recycle bin.
        /// </summary>
        /// <param name="nodeId"></param>
        [WebMethod]
        [ScriptMethod]
        public void DeleteContentPermanently(string nodeId, string nodeType)
        {
            int intNodeID;
            if (int.TryParse(nodeId, out intNodeID))
            {
                switch (nodeType)
                {
                    case "media":
                    case "mediaRecycleBin":
                        //ensure user has access to media
                        AuthorizeRequest(DefaultApps.media.ToString(), true);

                        new Media(intNodeID).delete(true);
                        break;
                    case "content":
                    case "contentRecycleBin":
                    default:
                        //ensure user has access to content
                        AuthorizeRequest(DefaultApps.content.ToString(), true);
                        
                        new Document(intNodeID).delete(true);
                        break;
                }                
            }
            else
            {
                throw new ArgumentException("The nodeId argument could not be parsed to an integer");
            }
        }

        [WebMethod]
        [ScriptMethod]
        public void DisableUser(int userId)
        {
            AuthorizeRequest(DefaultApps.users.ToString(), true);

            BusinessLogic.User.GetUser(userId).disable();
        }

        [WebMethod]
        [ScriptMethod]
        public string GetNodeName(int nodeId)
        {

            AuthorizeRequest(true);

            return new cms.businesslogic.CMSNode(nodeId).Text;
        }

        [WebMethod]
        [ScriptMethod]
        public string[] GetNodeBreadcrumbs(int nodeId)
        {

            AuthorizeRequest(true);

            var node = new cms.businesslogic.CMSNode(nodeId);
            var crumbs = new System.Collections.Generic.List<string>() { node.Text };
            while (node != null && node.Level > 1)
            {
                node = node.Parent;
                crumbs.Add(node.Text);
            }
            crumbs.Reverse();
            return crumbs.ToArray();
        }

        [WebMethod]
        [ScriptMethod]
        public string NiceUrl(int nodeId)
        {

            AuthorizeRequest(true);

            return library.NiceUrl(nodeId);
        }

        [WebMethod]
        [ScriptMethod]
        public string ProgressStatus(string Key)
        {
            return Application[helper.Request("key")].ToString();
        }

        [WebMethod]
        [ScriptMethod]
        public void RenewUmbracoSession()
        {
            AuthorizeRequest(true);

            BasePage.RenewLoginTimeout();

        }

        [WebMethod]
        [ScriptMethod]
        public int GetSecondsBeforeUserLogout()
        {
            //TODO: Change this to not throw an exception otherwise we end up with JS errors all the time when recompiling!!

            AuthorizeRequest(true);
            long timeout = BasePage.GetTimeout(true);
            DateTime timeoutDate = new DateTime(timeout);
            DateTime currentDate = DateTime.Now;
            
            return (int) timeoutDate.Subtract(currentDate).TotalSeconds;

        }

        [WebMethod]
        [ScriptMethod]
        public string TemplateMasterPageContentContainer(int templateId, int masterTemplateId)
        {
            AuthorizeRequest(DefaultApps.settings.ToString(), true);
            return new cms.businesslogic.template.Template(templateId).GetMasterContentElement(masterTemplateId);
        }

        [WebMethod]
        [ScriptMethod]
        public string SaveFile(string fileName, string fileAlias, string fileContents, string fileType, int fileID, int masterID, bool ignoreDebug)
        {
            switch (fileType)
            {
                case "xslt":
                    AuthorizeRequest(DefaultApps.developer.ToString(), true);
                    return SaveXslt(fileName, fileContents, ignoreDebug);
                case "python":
                    AuthorizeRequest(DefaultApps.developer.ToString(), true);
                    return "true";
                case "css":
                    AuthorizeRequest(DefaultApps.settings.ToString(), true);
                    return SaveCss(fileName, fileContents, fileID);
                case "script":
                    AuthorizeRequest(DefaultApps.settings.ToString(), true);
                    return SaveScript(fileName, fileContents);
                case "template":
                    AuthorizeRequest(DefaultApps.settings.ToString(), true);
                    return SaveTemplate(fileName, fileAlias, fileContents, fileID, masterID);
                default:
                    throw new ArgumentException(String.Format("Invalid fileType passed: '{0}'", fileType));
            }

        }

        public string Tidy(string textToTidy)
        {

            AuthorizeRequest(true);
            return library.Tidy(helper.Request("StringToTidy"), true);

        }

        private static string SaveCss(string fileName, string fileContents, int fileID)
        {
            string returnValue;
            var stylesheet = new StyleSheet(fileID) {Content = fileContents, Text = fileName};

	        try
	        {
		        stylesheet.saveCssToFile();
		        returnValue = "true";
	        }
	        catch (Exception ee)
	        {
		        throw new Exception("Couldn't save file", ee);
	        }

	        //this.speechBubble(speechBubbleIcon.save, ui.Text("speechBubbles", "editStylesheetSaved", base.getUser()), "");
	        return returnValue;
        }

        private string SaveXslt(string fileName, string fileContents, bool ignoreDebugging)
        {	        
			var tempFileName = IOHelper.MapPath(SystemDirectories.Xslt + "/" + System.DateTime.Now.Ticks + "_temp.xslt");
            using (var sw = File.CreateText(tempFileName))
            {
				sw.Write(fileContents);
				sw.Close();    
            }
            
            // Test the xslt
            string errorMessage = "";
            if (!ignoreDebugging)
            {
                try
                {

                    // Check if there's any documents yet
                    if (content.Instance.XmlContent.SelectNodes("/root/node").Count > 0)
                    {
                        XmlDocument macroXML = new XmlDocument();
                        macroXML.LoadXml("<macro/>");

                        XslCompiledTransform macroXSLT = new XslCompiledTransform();
                        page umbPage = new page(content.Instance.XmlContent.SelectSingleNode("//node [@parentID = -1]"));

                        XsltArgumentList xslArgs;
                        xslArgs = macro.AddMacroXsltExtensions();
                        library lib = new library(umbPage);
                        xslArgs.AddExtensionObject("urn:umbraco.library", lib);
                        HttpContext.Current.Trace.Write("umbracoMacro", "After adding extensions");

                        // Add the current node
                        xslArgs.AddParam("currentPage", "", library.GetXmlNodeById(umbPage.PageID.ToString()));
                        HttpContext.Current.Trace.Write("umbracoMacro", "Before performing transformation");

                        // Create reader and load XSL file
                        // We need to allow custom DTD's, useful for defining an ENTITY
                        XmlReaderSettings readerSettings = new XmlReaderSettings();
                        readerSettings.ProhibitDtd = false;
                        using (XmlReader xmlReader = XmlReader.Create(tempFileName, readerSettings))
                        {
                            XmlUrlResolver xslResolver = new XmlUrlResolver();
                            xslResolver.Credentials = CredentialCache.DefaultCredentials;
                            macroXSLT.Load(xmlReader, XsltSettings.TrustedXslt, xslResolver);
                            xmlReader.Close();
                            // Try to execute the transformation
                            HtmlTextWriter macroResult = new HtmlTextWriter(new StringWriter());
                            macroXSLT.Transform(macroXML, xslArgs, macroResult);
                            macroResult.Close();
                        }
                    }
                    else
                    {
                        errorMessage = "stub";
                        //base.speechBubble(speechBubbleIcon.info, ui.Text("errors", "xsltErrorHeader", base.getUser()), "Unable to validate xslt as no published content nodes exist.");
                    }

                }
                catch (Exception errorXslt)
                {
                    //base.speechBubble(speechBubbleIcon.error, ui.Text("errors", "xsltErrorHeader", base.getUser()), ui.Text("errors", "xsltErrorText", base.getUser()));

                    //errorHolder.Visible = true;
                    //closeErrorMessage.Visible = true;
                    //errorHolder.Attributes.Add("style", "height: 250px; overflow: auto; border: 1px solid CCC; padding: 5px;");

                    errorMessage = (errorXslt.InnerException ?? errorXslt).ToString();

                    // Full error message
                    errorMessage = errorMessage.Replace("\n", "<br/>\n");
                    //closeErrorMessage.Visible = true;

                    string[] errorLine;
                    // Find error
                    MatchCollection m = Regex.Matches(errorMessage, @"\d*[^,],\d[^\)]", RegexOptions.IgnoreCase | RegexOptions.IgnorePatternWhitespace);
                    foreach (Match mm in m)
                    {
                        errorLine = mm.Value.Split(',');

                        if (errorLine.Length > 0)
                        {
                            int theErrorLine = int.Parse(errorLine[0]);
                            int theErrorChar = int.Parse(errorLine[1]);

                            errorMessage = "Error in XSLT at line " + errorLine[0] + ", char " + errorLine[1] + "<br/>";
                            errorMessage += "<span style=\"font-family: courier; font-size: 11px;\">";

                            string[] xsltText = fileContents.Split("\n".ToCharArray());
                            for (int i = 0; i < xsltText.Length; i++)
                            {
                                if (i >= theErrorLine - 3 && i <= theErrorLine + 1)
                                    if (i + 1 == theErrorLine)
                                    {
                                        errorMessage += "<b>" + (i + 1) + ": &gt;&gt;&gt;&nbsp;&nbsp;" + Server.HtmlEncode(xsltText[i].Substring(0, theErrorChar));
                                        errorMessage += "<span style=\"text-decoration: underline; border-bottom: 1px solid red\">" + Server.HtmlEncode(xsltText[i].Substring(theErrorChar, xsltText[i].Length - theErrorChar)).Trim() + "</span>";
                                        errorMessage += " &lt;&lt;&lt;</b><br/>";
                                    }
                                    else
                                        errorMessage += (i + 1) + ": &nbsp;&nbsp;&nbsp;&nbsp;&nbsp;" + Server.HtmlEncode(xsltText[i]) + "<br/>";
                            }
                            errorMessage += "</span>";

                        }
                    }
                }

            }


            if (errorMessage == "" && fileName.ToLower().EndsWith(".xslt"))
            {
                //Hardcoded security-check... only allow saving files in xslt directory... 
                var savePath = IOHelper.MapPath(SystemDirectories.Xslt + "/" + fileName);

                if (savePath.StartsWith(IOHelper.MapPath(SystemDirectories.Xslt)))
                {
					using (var sw = File.CreateText(savePath))
	                {
						sw.Write(fileContents);
						sw.Close();
	                }
                    errorMessage = "true";
                }
                else
                {
                    errorMessage = "Illegal path";
                }
            }

            File.Delete(tempFileName);


            return errorMessage;
        }
		
        private static string SaveScript(string filename, string contents)
        {
            var val = contents;
            string returnValue;
            try
            {
                var savePath = IOHelper.MapPath(SystemDirectories.Scripts + "/" + filename);

                //Directory check.. only allow files in script dir and below to be edited
                if (savePath.StartsWith(IOHelper.MapPath(SystemDirectories.Scripts + "/")))
                {
                    StreamWriter SW;
                    SW = File.CreateText(IOHelper.MapPath(SystemDirectories.Scripts + "/" + filename));
                    SW.Write(val);
                    SW.Close();
                    returnValue = "true";
                }
                else
                {
                    throw new ArgumentException("Couldnt save to file - Illegal path");
                }
            }
            catch (Exception ex)
            {
                throw new ArgumentException(String.Format("Couldnt save to file '{0}'", filename), ex);
            }


            return returnValue;
        }

        private static string SaveTemplate(string templateName, string templateAlias, string templateContents, int templateID, int masterTemplateID)
        {
            var tp = new cms.businesslogic.template.Template(templateID);
            var retVal = "false";

	        tp.Text = templateName;
	        tp.Alias = templateAlias;
	        tp.MasterTemplate = masterTemplateID;
	        tp.Design = templateContents;

            tp.Save();

	        retVal = "true";

	        return retVal;
        }

        [Obsolete("You should use the AuthorizeRequest methods on the base class of UmbracoAuthorizedWebService and ensure you inherit from that class for umbraco asmx web services")]
        public static void Authorize()
        {
            // check for secure connection
            if (GlobalSettings.UseSSL && !HttpContext.Current.Request.IsSecureConnection)
                throw new UserAuthorizationException("This installation requires a secure connection (via SSL). Please update the URL to include https://");

            if (!BasePages.BasePage.ValidateUserContextID(BasePages.BasePage.umbracoUserContextID))
                throw new Exception("Client authorization failed. User is not logged in");

        }
    }
}
<|MERGE_RESOLUTION|>--- conflicted
+++ resolved
@@ -1,457 +1,454 @@
-using System;
-using System.Data;
-using System.Web;
-using System.Collections;
-using System.Web.Security;
-using System.Web.Services;
-using System.Web.Services.Protocols;
-using System.ComponentModel;
-
-using System.Web.Script.Services;
-using System.Xml;
-using System.Xml.XPath;
-using System.Xml.Xsl;
-using System.IO;
-using System.Text;
-using System.Text.RegularExpressions;
-using System.Diagnostics;
-using System.Net;
-using System.Web.UI;
-using Umbraco.Core;
-using Umbraco.Core.IO;
-<<<<<<< HEAD
-using Umbraco.Web;
-using Umbraco.Web.Cache;
-=======
-using Umbraco.Web.WebServices;
-using umbraco.BusinessLogic;
->>>>>>> eadb1bb1
-using umbraco.businesslogic.Exceptions;
-using umbraco.cms.businesslogic.web;
-using umbraco.cms.businesslogic.media;
-using umbraco.BasePages;
-
-
-namespace umbraco.presentation.webservices
-{
-    /// <summary>
-    /// Summary description for legacyAjaxCalls
-    /// </summary>
-    [WebService(Namespace = "http://umbraco.org/webservices")]
-    [WebServiceBinding(ConformsTo = WsiProfiles.BasicProfile1_1)]
-    [ToolboxItem(false)]
-    [ScriptService]
-    public class legacyAjaxCalls : UmbracoAuthorizedWebService
-    {
-        [WebMethod]
-        public bool ValidateUser(string username, string password)
-        {
-
-            if (ValidateCredentials(username, password))
-            {
-                var u = new BusinessLogic.User(username);
-                BasePage.doLogin(u);
-                return true;
-            }
-            else
-            {
-                return false;
-            }
-
-        }
-        /// <summary>
-        /// method to accept a string value for the node id. Used for tree's such as python
-        /// and xslt since the file names are the node IDs
-        /// </summary>
-        /// <param name="nodeId"></param>
-        /// <param name="alias"></param>
-        /// <param name="nodeType"></param>
-        [WebMethod]
-        [ScriptMethod]
-        public void Delete(string nodeId, string alias, string nodeType)
-        {
-
-            AuthorizeRequest(true);
-
-            //check which parameters to pass depending on the types passed in
-            int intNodeID;
-            if (int.TryParse(nodeId, out intNodeID) && nodeType != "member") // Fix for #26965 - numeric member login gets parsed as nodeId
-                presentation.create.dialogHandler_temp.Delete(nodeType, intNodeID, alias);
-            else
-                presentation.create.dialogHandler_temp.Delete(nodeType, 0, nodeId);
-        }
-        
-        /// <summary>
-        /// Permanently deletes a document/media object.
-        /// Used to remove an item from the recycle bin.
-        /// </summary>
-        /// <param name="nodeId"></param>
-        [WebMethod]
-        [ScriptMethod]
-        public void DeleteContentPermanently(string nodeId, string nodeType)
-        {
-            int intNodeID;
-            if (int.TryParse(nodeId, out intNodeID))
-            {
-                switch (nodeType)
-                {
-                    case "media":
-                    case "mediaRecycleBin":
-                        //ensure user has access to media
-                        AuthorizeRequest(DefaultApps.media.ToString(), true);
-
-                        new Media(intNodeID).delete(true);
-                        break;
-                    case "content":
-                    case "contentRecycleBin":
-                    default:
-                        //ensure user has access to content
-                        AuthorizeRequest(DefaultApps.content.ToString(), true);
-                        
-                        new Document(intNodeID).delete(true);
-                        break;
-                }                
-            }
-            else
-            {
-                throw new ArgumentException("The nodeId argument could not be parsed to an integer");
-            }
-        }
-
-        [WebMethod]
-        [ScriptMethod]
-        public void DisableUser(int userId)
-        {
-            AuthorizeRequest(DefaultApps.users.ToString(), true);
-
-            BusinessLogic.User.GetUser(userId).disable();
-        }
-
-        [WebMethod]
-        [ScriptMethod]
-        public string GetNodeName(int nodeId)
-        {
-
-            AuthorizeRequest(true);
-
-            return new cms.businesslogic.CMSNode(nodeId).Text;
-        }
-
-        [WebMethod]
-        [ScriptMethod]
-        public string[] GetNodeBreadcrumbs(int nodeId)
-        {
-
-            AuthorizeRequest(true);
-
-            var node = new cms.businesslogic.CMSNode(nodeId);
-            var crumbs = new System.Collections.Generic.List<string>() { node.Text };
-            while (node != null && node.Level > 1)
-            {
-                node = node.Parent;
-                crumbs.Add(node.Text);
-            }
-            crumbs.Reverse();
-            return crumbs.ToArray();
-        }
-
-        [WebMethod]
-        [ScriptMethod]
-        public string NiceUrl(int nodeId)
-        {
-
-            AuthorizeRequest(true);
-
-            return library.NiceUrl(nodeId);
-        }
-
-        [WebMethod]
-        [ScriptMethod]
-        public string ProgressStatus(string Key)
-        {
-            return Application[helper.Request("key")].ToString();
-        }
-
-        [WebMethod]
-        [ScriptMethod]
-        public void RenewUmbracoSession()
-        {
-            AuthorizeRequest(true);
-
-            BasePage.RenewLoginTimeout();
-
-        }
-
-        [WebMethod]
-        [ScriptMethod]
-        public int GetSecondsBeforeUserLogout()
-        {
-            //TODO: Change this to not throw an exception otherwise we end up with JS errors all the time when recompiling!!
-
-            AuthorizeRequest(true);
-            long timeout = BasePage.GetTimeout(true);
-            DateTime timeoutDate = new DateTime(timeout);
-            DateTime currentDate = DateTime.Now;
-            
-            return (int) timeoutDate.Subtract(currentDate).TotalSeconds;
-
-        }
-
-        [WebMethod]
-        [ScriptMethod]
-        public string TemplateMasterPageContentContainer(int templateId, int masterTemplateId)
-        {
-            AuthorizeRequest(DefaultApps.settings.ToString(), true);
-            return new cms.businesslogic.template.Template(templateId).GetMasterContentElement(masterTemplateId);
-        }
-
-        [WebMethod]
-        [ScriptMethod]
-        public string SaveFile(string fileName, string fileAlias, string fileContents, string fileType, int fileID, int masterID, bool ignoreDebug)
-        {
-            switch (fileType)
-            {
-                case "xslt":
-                    AuthorizeRequest(DefaultApps.developer.ToString(), true);
-                    return SaveXslt(fileName, fileContents, ignoreDebug);
-                case "python":
-                    AuthorizeRequest(DefaultApps.developer.ToString(), true);
-                    return "true";
-                case "css":
-                    AuthorizeRequest(DefaultApps.settings.ToString(), true);
-                    return SaveCss(fileName, fileContents, fileID);
-                case "script":
-                    AuthorizeRequest(DefaultApps.settings.ToString(), true);
-                    return SaveScript(fileName, fileContents);
-                case "template":
-                    AuthorizeRequest(DefaultApps.settings.ToString(), true);
-                    return SaveTemplate(fileName, fileAlias, fileContents, fileID, masterID);
-                default:
-                    throw new ArgumentException(String.Format("Invalid fileType passed: '{0}'", fileType));
-            }
-
-        }
-
-        public string Tidy(string textToTidy)
-        {
-
-            AuthorizeRequest(true);
-            return library.Tidy(helper.Request("StringToTidy"), true);
-
-        }
-
-        private static string SaveCss(string fileName, string fileContents, int fileID)
-        {
-            string returnValue;
-            var stylesheet = new StyleSheet(fileID) {Content = fileContents, Text = fileName};
-
-	        try
-	        {
-		        stylesheet.saveCssToFile();
-		        returnValue = "true";
-	        }
-	        catch (Exception ee)
-	        {
-		        throw new Exception("Couldn't save file", ee);
-	        }
-
-	        //this.speechBubble(speechBubbleIcon.save, ui.Text("speechBubbles", "editStylesheetSaved", base.getUser()), "");
-	        return returnValue;
-        }
-
-        private string SaveXslt(string fileName, string fileContents, bool ignoreDebugging)
-        {	        
-			var tempFileName = IOHelper.MapPath(SystemDirectories.Xslt + "/" + System.DateTime.Now.Ticks + "_temp.xslt");
-            using (var sw = File.CreateText(tempFileName))
-            {
-				sw.Write(fileContents);
-				sw.Close();    
-            }
-            
-            // Test the xslt
-            string errorMessage = "";
-            if (!ignoreDebugging)
-            {
-                try
-                {
-
-                    // Check if there's any documents yet
-                    if (content.Instance.XmlContent.SelectNodes("/root/node").Count > 0)
-                    {
-                        XmlDocument macroXML = new XmlDocument();
-                        macroXML.LoadXml("<macro/>");
-
-                        XslCompiledTransform macroXSLT = new XslCompiledTransform();
-                        page umbPage = new page(content.Instance.XmlContent.SelectSingleNode("//node [@parentID = -1]"));
-
-                        XsltArgumentList xslArgs;
-                        xslArgs = macro.AddMacroXsltExtensions();
-                        library lib = new library(umbPage);
-                        xslArgs.AddExtensionObject("urn:umbraco.library", lib);
-                        HttpContext.Current.Trace.Write("umbracoMacro", "After adding extensions");
-
-                        // Add the current node
-                        xslArgs.AddParam("currentPage", "", library.GetXmlNodeById(umbPage.PageID.ToString()));
-                        HttpContext.Current.Trace.Write("umbracoMacro", "Before performing transformation");
-
-                        // Create reader and load XSL file
-                        // We need to allow custom DTD's, useful for defining an ENTITY
-                        XmlReaderSettings readerSettings = new XmlReaderSettings();
-                        readerSettings.ProhibitDtd = false;
-                        using (XmlReader xmlReader = XmlReader.Create(tempFileName, readerSettings))
-                        {
-                            XmlUrlResolver xslResolver = new XmlUrlResolver();
-                            xslResolver.Credentials = CredentialCache.DefaultCredentials;
-                            macroXSLT.Load(xmlReader, XsltSettings.TrustedXslt, xslResolver);
-                            xmlReader.Close();
-                            // Try to execute the transformation
-                            HtmlTextWriter macroResult = new HtmlTextWriter(new StringWriter());
-                            macroXSLT.Transform(macroXML, xslArgs, macroResult);
-                            macroResult.Close();
-                        }
-                    }
-                    else
-                    {
-                        errorMessage = "stub";
-                        //base.speechBubble(speechBubbleIcon.info, ui.Text("errors", "xsltErrorHeader", base.getUser()), "Unable to validate xslt as no published content nodes exist.");
-                    }
-
-                }
-                catch (Exception errorXslt)
-                {
-                    //base.speechBubble(speechBubbleIcon.error, ui.Text("errors", "xsltErrorHeader", base.getUser()), ui.Text("errors", "xsltErrorText", base.getUser()));
-
-                    //errorHolder.Visible = true;
-                    //closeErrorMessage.Visible = true;
-                    //errorHolder.Attributes.Add("style", "height: 250px; overflow: auto; border: 1px solid CCC; padding: 5px;");
-
-                    errorMessage = (errorXslt.InnerException ?? errorXslt).ToString();
-
-                    // Full error message
-                    errorMessage = errorMessage.Replace("\n", "<br/>\n");
-                    //closeErrorMessage.Visible = true;
-
-                    string[] errorLine;
-                    // Find error
-                    MatchCollection m = Regex.Matches(errorMessage, @"\d*[^,],\d[^\)]", RegexOptions.IgnoreCase | RegexOptions.IgnorePatternWhitespace);
-                    foreach (Match mm in m)
-                    {
-                        errorLine = mm.Value.Split(',');
-
-                        if (errorLine.Length > 0)
-                        {
-                            int theErrorLine = int.Parse(errorLine[0]);
-                            int theErrorChar = int.Parse(errorLine[1]);
-
-                            errorMessage = "Error in XSLT at line " + errorLine[0] + ", char " + errorLine[1] + "<br/>";
-                            errorMessage += "<span style=\"font-family: courier; font-size: 11px;\">";
-
-                            string[] xsltText = fileContents.Split("\n".ToCharArray());
-                            for (int i = 0; i < xsltText.Length; i++)
-                            {
-                                if (i >= theErrorLine - 3 && i <= theErrorLine + 1)
-                                    if (i + 1 == theErrorLine)
-                                    {
-                                        errorMessage += "<b>" + (i + 1) + ": &gt;&gt;&gt;&nbsp;&nbsp;" + Server.HtmlEncode(xsltText[i].Substring(0, theErrorChar));
-                                        errorMessage += "<span style=\"text-decoration: underline; border-bottom: 1px solid red\">" + Server.HtmlEncode(xsltText[i].Substring(theErrorChar, xsltText[i].Length - theErrorChar)).Trim() + "</span>";
-                                        errorMessage += " &lt;&lt;&lt;</b><br/>";
-                                    }
-                                    else
-                                        errorMessage += (i + 1) + ": &nbsp;&nbsp;&nbsp;&nbsp;&nbsp;" + Server.HtmlEncode(xsltText[i]) + "<br/>";
-                            }
-                            errorMessage += "</span>";
-
-                        }
-                    }
-                }
-
-            }
-
-
-            if (errorMessage == "" && fileName.ToLower().EndsWith(".xslt"))
-            {
-                //Hardcoded security-check... only allow saving files in xslt directory... 
-                var savePath = IOHelper.MapPath(SystemDirectories.Xslt + "/" + fileName);
-
-                if (savePath.StartsWith(IOHelper.MapPath(SystemDirectories.Xslt)))
-                {
-					using (var sw = File.CreateText(savePath))
-	                {
-						sw.Write(fileContents);
-						sw.Close();
-	                }
-                    errorMessage = "true";
-                }
-                else
-                {
-                    errorMessage = "Illegal path";
-                }
-            }
-
-            File.Delete(tempFileName);
-
-
-            return errorMessage;
-        }
-		
-        private static string SaveScript(string filename, string contents)
-        {
-            var val = contents;
-            string returnValue;
-            try
-            {
-                var savePath = IOHelper.MapPath(SystemDirectories.Scripts + "/" + filename);
-
-                //Directory check.. only allow files in script dir and below to be edited
-                if (savePath.StartsWith(IOHelper.MapPath(SystemDirectories.Scripts + "/")))
-                {
-                    StreamWriter SW;
-                    SW = File.CreateText(IOHelper.MapPath(SystemDirectories.Scripts + "/" + filename));
-                    SW.Write(val);
-                    SW.Close();
-                    returnValue = "true";
-                }
-                else
-                {
-                    throw new ArgumentException("Couldnt save to file - Illegal path");
-                }
-            }
-            catch (Exception ex)
-            {
-                throw new ArgumentException(String.Format("Couldnt save to file '{0}'", filename), ex);
-            }
-
-
-            return returnValue;
-        }
-
-        private static string SaveTemplate(string templateName, string templateAlias, string templateContents, int templateID, int masterTemplateID)
-        {
-            var tp = new cms.businesslogic.template.Template(templateID);
-            var retVal = "false";
-
-	        tp.Text = templateName;
-	        tp.Alias = templateAlias;
-	        tp.MasterTemplate = masterTemplateID;
-	        tp.Design = templateContents;
-
-            tp.Save();
-
-	        retVal = "true";
-
-	        return retVal;
-        }
-
-        [Obsolete("You should use the AuthorizeRequest methods on the base class of UmbracoAuthorizedWebService and ensure you inherit from that class for umbraco asmx web services")]
-        public static void Authorize()
-        {
-            // check for secure connection
-            if (GlobalSettings.UseSSL && !HttpContext.Current.Request.IsSecureConnection)
-                throw new UserAuthorizationException("This installation requires a secure connection (via SSL). Please update the URL to include https://");
-
-            if (!BasePages.BasePage.ValidateUserContextID(BasePages.BasePage.umbracoUserContextID))
-                throw new Exception("Client authorization failed. User is not logged in");
-
-        }
-    }
-}
+using System;
+using System.Data;
+using System.Web;
+using System.Collections;
+using System.Web.Security;
+using System.Web.Services;
+using System.Web.Services.Protocols;
+using System.ComponentModel;
+
+using System.Web.Script.Services;
+using System.Xml;
+using System.Xml.XPath;
+using System.Xml.Xsl;
+using System.IO;
+using System.Text;
+using System.Text.RegularExpressions;
+using System.Diagnostics;
+using System.Net;
+using System.Web.UI;
+using Umbraco.Core;
+using Umbraco.Core.IO;
+using Umbraco.Web;
+using Umbraco.Web.Cache;
+using Umbraco.Web.WebServices;
+using umbraco.BusinessLogic;
+using umbraco.businesslogic.Exceptions;
+using umbraco.cms.businesslogic.web;
+using umbraco.cms.businesslogic.media;
+using umbraco.BasePages;
+
+
+namespace umbraco.presentation.webservices
+{
+    /// <summary>
+    /// Summary description for legacyAjaxCalls
+    /// </summary>
+    [WebService(Namespace = "http://umbraco.org/webservices")]
+    [WebServiceBinding(ConformsTo = WsiProfiles.BasicProfile1_1)]
+    [ToolboxItem(false)]
+    [ScriptService]
+    public class legacyAjaxCalls : UmbracoAuthorizedWebService
+    {
+        [WebMethod]
+        public bool ValidateUser(string username, string password)
+        {
+
+            if (ValidateCredentials(username, password))
+            {
+                var u = new BusinessLogic.User(username);
+                BasePage.doLogin(u);
+                return true;
+            }
+            else
+            {
+                return false;
+            }
+
+        }
+        /// <summary>
+        /// method to accept a string value for the node id. Used for tree's such as python
+        /// and xslt since the file names are the node IDs
+        /// </summary>
+        /// <param name="nodeId"></param>
+        /// <param name="alias"></param>
+        /// <param name="nodeType"></param>
+        [WebMethod]
+        [ScriptMethod]
+        public void Delete(string nodeId, string alias, string nodeType)
+        {
+
+            AuthorizeRequest(true);
+
+            //check which parameters to pass depending on the types passed in
+            int intNodeID;
+            if (int.TryParse(nodeId, out intNodeID) && nodeType != "member") // Fix for #26965 - numeric member login gets parsed as nodeId
+                presentation.create.dialogHandler_temp.Delete(nodeType, intNodeID, alias);
+            else
+                presentation.create.dialogHandler_temp.Delete(nodeType, 0, nodeId);
+        }
+        
+        /// <summary>
+        /// Permanently deletes a document/media object.
+        /// Used to remove an item from the recycle bin.
+        /// </summary>
+        /// <param name="nodeId"></param>
+        [WebMethod]
+        [ScriptMethod]
+        public void DeleteContentPermanently(string nodeId, string nodeType)
+        {
+            int intNodeID;
+            if (int.TryParse(nodeId, out intNodeID))
+            {
+                switch (nodeType)
+                {
+                    case "media":
+                    case "mediaRecycleBin":
+                        //ensure user has access to media
+                        AuthorizeRequest(DefaultApps.media.ToString(), true);
+
+                        new Media(intNodeID).delete(true);
+                        break;
+                    case "content":
+                    case "contentRecycleBin":
+                    default:
+                        //ensure user has access to content
+                        AuthorizeRequest(DefaultApps.content.ToString(), true);
+                        
+                        new Document(intNodeID).delete(true);
+                        break;
+                }                
+            }
+            else
+            {
+                throw new ArgumentException("The nodeId argument could not be parsed to an integer");
+            }
+        }
+
+        [WebMethod]
+        [ScriptMethod]
+        public void DisableUser(int userId)
+        {
+            AuthorizeRequest(DefaultApps.users.ToString(), true);
+
+            BusinessLogic.User.GetUser(userId).disable();
+        }
+
+        [WebMethod]
+        [ScriptMethod]
+        public string GetNodeName(int nodeId)
+        {
+
+            AuthorizeRequest(true);
+
+            return new cms.businesslogic.CMSNode(nodeId).Text;
+        }
+
+        [WebMethod]
+        [ScriptMethod]
+        public string[] GetNodeBreadcrumbs(int nodeId)
+        {
+
+            AuthorizeRequest(true);
+
+            var node = new cms.businesslogic.CMSNode(nodeId);
+            var crumbs = new System.Collections.Generic.List<string>() { node.Text };
+            while (node != null && node.Level > 1)
+            {
+                node = node.Parent;
+                crumbs.Add(node.Text);
+            }
+            crumbs.Reverse();
+            return crumbs.ToArray();
+        }
+
+        [WebMethod]
+        [ScriptMethod]
+        public string NiceUrl(int nodeId)
+        {
+
+            AuthorizeRequest(true);
+
+            return library.NiceUrl(nodeId);
+        }
+
+        [WebMethod]
+        [ScriptMethod]
+        public string ProgressStatus(string Key)
+        {
+            return Application[helper.Request("key")].ToString();
+        }
+
+        [WebMethod]
+        [ScriptMethod]
+        public void RenewUmbracoSession()
+        {
+            AuthorizeRequest(true);
+
+            BasePage.RenewLoginTimeout();
+
+        }
+
+        [WebMethod]
+        [ScriptMethod]
+        public int GetSecondsBeforeUserLogout()
+        {
+            //TODO: Change this to not throw an exception otherwise we end up with JS errors all the time when recompiling!!
+
+            AuthorizeRequest(true);
+            long timeout = BasePage.GetTimeout(true);
+            DateTime timeoutDate = new DateTime(timeout);
+            DateTime currentDate = DateTime.Now;
+            
+            return (int) timeoutDate.Subtract(currentDate).TotalSeconds;
+
+        }
+
+        [WebMethod]
+        [ScriptMethod]
+        public string TemplateMasterPageContentContainer(int templateId, int masterTemplateId)
+        {
+            AuthorizeRequest(DefaultApps.settings.ToString(), true);
+            return new cms.businesslogic.template.Template(templateId).GetMasterContentElement(masterTemplateId);
+        }
+
+        [WebMethod]
+        [ScriptMethod]
+        public string SaveFile(string fileName, string fileAlias, string fileContents, string fileType, int fileID, int masterID, bool ignoreDebug)
+        {
+            switch (fileType)
+            {
+                case "xslt":
+                    AuthorizeRequest(DefaultApps.developer.ToString(), true);
+                    return SaveXslt(fileName, fileContents, ignoreDebug);
+                case "python":
+                    AuthorizeRequest(DefaultApps.developer.ToString(), true);
+                    return "true";
+                case "css":
+                    AuthorizeRequest(DefaultApps.settings.ToString(), true);
+                    return SaveCss(fileName, fileContents, fileID);
+                case "script":
+                    AuthorizeRequest(DefaultApps.settings.ToString(), true);
+                    return SaveScript(fileName, fileContents);
+                case "template":
+                    AuthorizeRequest(DefaultApps.settings.ToString(), true);
+                    return SaveTemplate(fileName, fileAlias, fileContents, fileID, masterID);
+                default:
+                    throw new ArgumentException(String.Format("Invalid fileType passed: '{0}'", fileType));
+            }
+
+        }
+
+        public string Tidy(string textToTidy)
+        {
+
+            AuthorizeRequest(true);
+            return library.Tidy(helper.Request("StringToTidy"), true);
+
+        }
+
+        private static string SaveCss(string fileName, string fileContents, int fileID)
+        {
+            string returnValue;
+            var stylesheet = new StyleSheet(fileID) {Content = fileContents, Text = fileName};
+
+	        try
+	        {
+		        stylesheet.saveCssToFile();
+		        returnValue = "true";
+	        }
+	        catch (Exception ee)
+	        {
+		        throw new Exception("Couldn't save file", ee);
+	        }
+
+	        //this.speechBubble(speechBubbleIcon.save, ui.Text("speechBubbles", "editStylesheetSaved", base.getUser()), "");
+	        return returnValue;
+        }
+
+        private string SaveXslt(string fileName, string fileContents, bool ignoreDebugging)
+        {	        
+			var tempFileName = IOHelper.MapPath(SystemDirectories.Xslt + "/" + System.DateTime.Now.Ticks + "_temp.xslt");
+            using (var sw = File.CreateText(tempFileName))
+            {
+				sw.Write(fileContents);
+				sw.Close();    
+            }
+            
+            // Test the xslt
+            string errorMessage = "";
+            if (!ignoreDebugging)
+            {
+                try
+                {
+
+                    // Check if there's any documents yet
+                    if (content.Instance.XmlContent.SelectNodes("/root/node").Count > 0)
+                    {
+                        XmlDocument macroXML = new XmlDocument();
+                        macroXML.LoadXml("<macro/>");
+
+                        XslCompiledTransform macroXSLT = new XslCompiledTransform();
+                        page umbPage = new page(content.Instance.XmlContent.SelectSingleNode("//node [@parentID = -1]"));
+
+                        XsltArgumentList xslArgs;
+                        xslArgs = macro.AddMacroXsltExtensions();
+                        library lib = new library(umbPage);
+                        xslArgs.AddExtensionObject("urn:umbraco.library", lib);
+                        HttpContext.Current.Trace.Write("umbracoMacro", "After adding extensions");
+
+                        // Add the current node
+                        xslArgs.AddParam("currentPage", "", library.GetXmlNodeById(umbPage.PageID.ToString()));
+                        HttpContext.Current.Trace.Write("umbracoMacro", "Before performing transformation");
+
+                        // Create reader and load XSL file
+                        // We need to allow custom DTD's, useful for defining an ENTITY
+                        XmlReaderSettings readerSettings = new XmlReaderSettings();
+                        readerSettings.ProhibitDtd = false;
+                        using (XmlReader xmlReader = XmlReader.Create(tempFileName, readerSettings))
+                        {
+                            XmlUrlResolver xslResolver = new XmlUrlResolver();
+                            xslResolver.Credentials = CredentialCache.DefaultCredentials;
+                            macroXSLT.Load(xmlReader, XsltSettings.TrustedXslt, xslResolver);
+                            xmlReader.Close();
+                            // Try to execute the transformation
+                            HtmlTextWriter macroResult = new HtmlTextWriter(new StringWriter());
+                            macroXSLT.Transform(macroXML, xslArgs, macroResult);
+                            macroResult.Close();
+                        }
+                    }
+                    else
+                    {
+                        errorMessage = "stub";
+                        //base.speechBubble(speechBubbleIcon.info, ui.Text("errors", "xsltErrorHeader", base.getUser()), "Unable to validate xslt as no published content nodes exist.");
+                    }
+
+                }
+                catch (Exception errorXslt)
+                {
+                    //base.speechBubble(speechBubbleIcon.error, ui.Text("errors", "xsltErrorHeader", base.getUser()), ui.Text("errors", "xsltErrorText", base.getUser()));
+
+                    //errorHolder.Visible = true;
+                    //closeErrorMessage.Visible = true;
+                    //errorHolder.Attributes.Add("style", "height: 250px; overflow: auto; border: 1px solid CCC; padding: 5px;");
+
+                    errorMessage = (errorXslt.InnerException ?? errorXslt).ToString();
+
+                    // Full error message
+                    errorMessage = errorMessage.Replace("\n", "<br/>\n");
+                    //closeErrorMessage.Visible = true;
+
+                    string[] errorLine;
+                    // Find error
+                    MatchCollection m = Regex.Matches(errorMessage, @"\d*[^,],\d[^\)]", RegexOptions.IgnoreCase | RegexOptions.IgnorePatternWhitespace);
+                    foreach (Match mm in m)
+                    {
+                        errorLine = mm.Value.Split(',');
+
+                        if (errorLine.Length > 0)
+                        {
+                            int theErrorLine = int.Parse(errorLine[0]);
+                            int theErrorChar = int.Parse(errorLine[1]);
+
+                            errorMessage = "Error in XSLT at line " + errorLine[0] + ", char " + errorLine[1] + "<br/>";
+                            errorMessage += "<span style=\"font-family: courier; font-size: 11px;\">";
+
+                            string[] xsltText = fileContents.Split("\n".ToCharArray());
+                            for (int i = 0; i < xsltText.Length; i++)
+                            {
+                                if (i >= theErrorLine - 3 && i <= theErrorLine + 1)
+                                    if (i + 1 == theErrorLine)
+                                    {
+                                        errorMessage += "<b>" + (i + 1) + ": &gt;&gt;&gt;&nbsp;&nbsp;" + Server.HtmlEncode(xsltText[i].Substring(0, theErrorChar));
+                                        errorMessage += "<span style=\"text-decoration: underline; border-bottom: 1px solid red\">" + Server.HtmlEncode(xsltText[i].Substring(theErrorChar, xsltText[i].Length - theErrorChar)).Trim() + "</span>";
+                                        errorMessage += " &lt;&lt;&lt;</b><br/>";
+                                    }
+                                    else
+                                        errorMessage += (i + 1) + ": &nbsp;&nbsp;&nbsp;&nbsp;&nbsp;" + Server.HtmlEncode(xsltText[i]) + "<br/>";
+                            }
+                            errorMessage += "</span>";
+
+                        }
+                    }
+                }
+
+            }
+
+
+            if (errorMessage == "" && fileName.ToLower().EndsWith(".xslt"))
+            {
+                //Hardcoded security-check... only allow saving files in xslt directory... 
+                var savePath = IOHelper.MapPath(SystemDirectories.Xslt + "/" + fileName);
+
+                if (savePath.StartsWith(IOHelper.MapPath(SystemDirectories.Xslt)))
+                {
+					using (var sw = File.CreateText(savePath))
+	                {
+						sw.Write(fileContents);
+						sw.Close();
+	                }
+                    errorMessage = "true";
+                }
+                else
+                {
+                    errorMessage = "Illegal path";
+                }
+            }
+
+            File.Delete(tempFileName);
+
+
+            return errorMessage;
+        }
+		
+        private static string SaveScript(string filename, string contents)
+        {
+            var val = contents;
+            string returnValue;
+            try
+            {
+                var savePath = IOHelper.MapPath(SystemDirectories.Scripts + "/" + filename);
+
+                //Directory check.. only allow files in script dir and below to be edited
+                if (savePath.StartsWith(IOHelper.MapPath(SystemDirectories.Scripts + "/")))
+                {
+                    StreamWriter SW;
+                    SW = File.CreateText(IOHelper.MapPath(SystemDirectories.Scripts + "/" + filename));
+                    SW.Write(val);
+                    SW.Close();
+                    returnValue = "true";
+                }
+                else
+                {
+                    throw new ArgumentException("Couldnt save to file - Illegal path");
+                }
+            }
+            catch (Exception ex)
+            {
+                throw new ArgumentException(String.Format("Couldnt save to file '{0}'", filename), ex);
+            }
+
+
+            return returnValue;
+        }
+
+        private static string SaveTemplate(string templateName, string templateAlias, string templateContents, int templateID, int masterTemplateID)
+        {
+            var tp = new cms.businesslogic.template.Template(templateID);
+            var retVal = "false";
+
+	        tp.Text = templateName;
+	        tp.Alias = templateAlias;
+	        tp.MasterTemplate = masterTemplateID;
+	        tp.Design = templateContents;
+
+            tp.Save();
+
+	        retVal = "true";
+
+	        return retVal;
+        }
+
+        [Obsolete("You should use the AuthorizeRequest methods on the base class of UmbracoAuthorizedWebService and ensure you inherit from that class for umbraco asmx web services")]
+        public static void Authorize()
+        {
+            // check for secure connection
+            if (GlobalSettings.UseSSL && !HttpContext.Current.Request.IsSecureConnection)
+                throw new UserAuthorizationException("This installation requires a secure connection (via SSL). Please update the URL to include https://");
+
+            if (!BasePages.BasePage.ValidateUserContextID(BasePages.BasePage.umbracoUserContextID))
+                throw new Exception("Client authorization failed. User is not logged in");
+
+        }
+    }
+}