using System;
using System.ComponentModel;
using System.Web.Services;
using System.Web.Script.Services;
using Umbraco.Web.PublishedCache;
using Umbraco.Web.PublishedCache.XmlPublishedCache;
using Umbraco.Web.WebServices;
using umbraco.BusinessLogic;
using umbraco.presentation.webservices;

namespace umbraco.webservices
{
	/// <summary>
	/// Summary description for publication.
	/// </summary>
	[WebService(Namespace="http://umbraco.org/webservices/")]
    [ScriptService]
    public class publication : UmbracoAuthorizedWebService
	{
		
		[WebMethod]
        [ScriptMethod]
		public int GetPublicationStatus(string key)
		{
		    if (!AuthorizeRequest(DefaultApps.content.ToString()))
		        return 0;

			try 
			{
				return int.Parse(Application["publishDone" + key].ToString());
			} 
			catch 
			{
				return 0;
			}
		}

        [WebMethod]
        [ScriptMethod]
        public int GetPublicationStatusMax(string key)
        {
            if (!AuthorizeRequest(DefaultApps.content.ToString()))
                return 0;

            try
            {
                return int.Parse(Application["publishTotal" + key].ToString());
            }
            catch
            {
                return 0;
            }
        }

        [WebMethod]
        [ScriptMethod]
        public int GetPublicationStatusMaxAll(string key)
        {
            if (!AuthorizeRequest(DefaultApps.content.ToString()))
		        return 0;

            try
            {
                return int.Parse(Application["publishTotalAll" + key].ToString());
            }
            catch
            {
                return 0;
            }
        }

        [Obsolete("This doesn't do anything and will be removed in future versions")]
		[WebMethod]
		public void HandleReleaseAndExpireDates(Guid PublishingServiceKey) 
		{
		}

        [Obsolete("This doesn't do anything and will be removed in future versions")]
        [WebMethod]
        public void SaveXmlCacheToDisk()
        {
            if (!AuthorizeRequest(DefaultApps.content.ToString()))
                return;
<<<<<<< HEAD

            // makes sense for xml cache only
            var svc = PublishedCachesServiceResolver.Current.Service as PublishedCachesService;
            if (svc == null) return;
=======
        }
>>>>>>> 40d3f2ff

            // xml cache will persist file, other caches may do something else
            svc.XmlStore.SaveXmlToFile();
        }
	}
}
<|MERGE_RESOLUTION|>--- conflicted
+++ resolved
@@ -1,97 +1,93 @@
-using System;
-using System.ComponentModel;
-using System.Web.Services;
-using System.Web.Script.Services;
-using Umbraco.Web.PublishedCache;
-using Umbraco.Web.PublishedCache.XmlPublishedCache;
-using Umbraco.Web.WebServices;
-using umbraco.BusinessLogic;
-using umbraco.presentation.webservices;
-
-namespace umbraco.webservices
-{
-	/// <summary>
-	/// Summary description for publication.
-	/// </summary>
-	[WebService(Namespace="http://umbraco.org/webservices/")]
-    [ScriptService]
-    public class publication : UmbracoAuthorizedWebService
-	{
-		
-		[WebMethod]
-        [ScriptMethod]
-		public int GetPublicationStatus(string key)
-		{
-		    if (!AuthorizeRequest(DefaultApps.content.ToString()))
-		        return 0;
-
-			try 
-			{
-				return int.Parse(Application["publishDone" + key].ToString());
-			} 
-			catch 
-			{
-				return 0;
-			}
-		}
-
-        [WebMethod]
-        [ScriptMethod]
-        public int GetPublicationStatusMax(string key)
-        {
-            if (!AuthorizeRequest(DefaultApps.content.ToString()))
-                return 0;
-
-            try
-            {
-                return int.Parse(Application["publishTotal" + key].ToString());
-            }
-            catch
-            {
-                return 0;
-            }
-        }
-
-        [WebMethod]
-        [ScriptMethod]
-        public int GetPublicationStatusMaxAll(string key)
-        {
-            if (!AuthorizeRequest(DefaultApps.content.ToString()))
-		        return 0;
-
-            try
-            {
-                return int.Parse(Application["publishTotalAll" + key].ToString());
-            }
-            catch
-            {
-                return 0;
-            }
-        }
-
-        [Obsolete("This doesn't do anything and will be removed in future versions")]
-		[WebMethod]
-		public void HandleReleaseAndExpireDates(Guid PublishingServiceKey) 
-		{
-		}
-
-        [Obsolete("This doesn't do anything and will be removed in future versions")]
-        [WebMethod]
-        public void SaveXmlCacheToDisk()
-        {
-            if (!AuthorizeRequest(DefaultApps.content.ToString()))
-                return;
-<<<<<<< HEAD
-
-            // makes sense for xml cache only
-            var svc = PublishedCachesServiceResolver.Current.Service as PublishedCachesService;
-            if (svc == null) return;
-=======
-        }
->>>>>>> 40d3f2ff
-
-            // xml cache will persist file, other caches may do something else
-            svc.XmlStore.SaveXmlToFile();
-        }
-	}
-}
+using System;
+using System.ComponentModel;
+using System.Web.Services;
+using System.Web.Script.Services;
+using Umbraco.Web.PublishedCache;
+using Umbraco.Web.PublishedCache.XmlPublishedCache;
+using Umbraco.Web.WebServices;
+using umbraco.BusinessLogic;
+using umbraco.presentation.webservices;
+
+namespace umbraco.webservices
+{
+	/// <summary>
+	/// Summary description for publication.
+	/// </summary>
+	[WebService(Namespace="http://umbraco.org/webservices/")]
+    [ScriptService]
+    public class publication : UmbracoAuthorizedWebService
+	{
+		
+		[WebMethod]
+        [ScriptMethod]
+		public int GetPublicationStatus(string key)
+		{
+		    if (!AuthorizeRequest(DefaultApps.content.ToString()))
+		        return 0;
+
+			try 
+			{
+				return int.Parse(Application["publishDone" + key].ToString());
+			} 
+			catch 
+			{
+				return 0;
+			}
+		}
+
+        [WebMethod]
+        [ScriptMethod]
+        public int GetPublicationStatusMax(string key)
+        {
+            if (!AuthorizeRequest(DefaultApps.content.ToString()))
+                return 0;
+
+            try
+            {
+                return int.Parse(Application["publishTotal" + key].ToString());
+            }
+            catch
+            {
+                return 0;
+            }
+        }
+
+        [WebMethod]
+        [ScriptMethod]
+        public int GetPublicationStatusMaxAll(string key)
+        {
+            if (!AuthorizeRequest(DefaultApps.content.ToString()))
+		        return 0;
+
+            try
+            {
+                return int.Parse(Application["publishTotalAll" + key].ToString());
+            }
+            catch
+            {
+                return 0;
+            }
+        }
+
+        [Obsolete("This doesn't do anything and will be removed in future versions")]
+		[WebMethod]
+		public void HandleReleaseAndExpireDates(Guid PublishingServiceKey) 
+		{
+		}
+
+        [Obsolete("This doesn't do anything and will be removed in future versions")]
+        [WebMethod]
+        public void SaveXmlCacheToDisk()
+        {
+            if (!AuthorizeRequest(DefaultApps.content.ToString()))
+                return;
+
+            // makes sense for xml cache only
+            var svc = PublishedCachesServiceResolver.Current.Service as PublishedCachesService;
+            if (svc == null) return;
+
+            // xml cache will persist file, other caches may do something else
+            svc.XmlStore.SaveXmlToFile();
+        }
+	}
+}