<<<<<<< HEAD
using System.Web;
using System.Web.UI;
using Umbraco.Core.Logging;
using Umbraco.Web.UI;
using Umbraco.Web;
using System;
using Umbraco.Web.UI.Controls;
using umbraco.BasePages;
using umbraco.BusinessLogic;
using UmbracoUserControl = Umbraco.Web.UI.Controls.UmbracoUserControl;
=======
﻿using System;
using System.Web.UI.WebControls;
using umbraco.BasePages;
using Umbraco.Web;
>>>>>>> fb764641

namespace umbraco.cms.presentation.create.controls
{
    /// <summary>
<<<<<<< HEAD
	///		Summary description for simple.
	/// </summary>
	public partial class simple : UmbracoUserControl
	{

		protected void Page_Load(object sender, System.EventArgs e)
		{
			sbmt.Text = ui.Text("create");
            rename.Attributes["placeholder"] = ui.Text("name");

			// Put user code to initialize the page here
		}
=======
    ///		Summary description for simple.
    /// </summary>
    public partial class simple : System.Web.UI.UserControl
    {

        protected void Page_Load(object sender, EventArgs e)
        {
            sbmt.Text = ui.Text("create");
            // Put user code to initialize the page here
        }
>>>>>>> fb764641

        protected void sbmt_Click(object sender, EventArgs e)
        {
            if (Page.IsValid)
            {
                int nodeId;
                if (int.TryParse(Request.QueryString["nodeId"], out nodeId) == false)
                    nodeId = -1;

                if (Request.GetItemAsString("nodeId") != "init")
                    nodeId = int.Parse(Request.GetItemAsString("nodeId"));

                try
                {
                    var returnUrl = umbraco.presentation.create.dialogHandler_temp.Create(
                        Request.GetItemAsString("nodeType"),
                        nodeId,
                        rename.Text.Trim());

<<<<<<< HEAD

                var returnUrl = LegacyDialogHandler.Create(
                    new HttpContextWrapper(Context),
                    new User(Security.CurrentUser),
                    Request.GetItemAsString("nodeType"),
					nodeId,
					rename.Text.Trim());

				BasePage.Current.ClientTools
					.ChangeContentFrameUrl(returnUrl)
					.ReloadActionNode(false, true)
					.CloseModalWindow();
            }
		
		}
	}
=======
                    BasePage.Current.ClientTools
                    .ChangeContentFrameUrl(returnUrl)
                    .ChildNodeCreated()
                    .CloseModalWindow();
                }
                catch (Exception ex)
                {
                    CustomValidation.ErrorMessage = ex.Message;
                    CustomValidation.IsValid = false;
                }
            }

        }

        protected CustomValidator CustomValidation;

        /// <summary>
        /// RequiredFieldValidator1 control.
        /// </summary>
        /// <remarks>
        /// Auto-generated field.
        /// To modify move field declaration from designer file to code-behind file.
        /// </remarks>
        protected global::System.Web.UI.WebControls.RequiredFieldValidator RequiredFieldValidator1;

        /// <summary>
        /// rename control.
        /// </summary>
        /// <remarks>
        /// Auto-generated field.
        /// To modify move field declaration from designer file to code-behind file.
        /// </remarks>
        protected global::System.Web.UI.WebControls.TextBox rename;

        /// <summary>
        /// Textbox1 control.
        /// </summary>
        /// <remarks>
        /// Auto-generated field.
        /// To modify move field declaration from designer file to code-behind file.
        /// </remarks>
        protected global::System.Web.UI.WebControls.TextBox Textbox1;

        /// <summary>
        /// sbmt control.
        /// </summary>
        /// <remarks>
        /// Auto-generated field.
        /// To modify move field declaration from designer file to code-behind file.
        /// </remarks>
        protected global::System.Web.UI.WebControls.Button sbmt;
    }
>>>>>>> fb764641
}
<|MERGE_RESOLUTION|>--- conflicted
+++ resolved
@@ -1,137 +1,100 @@
-<<<<<<< HEAD
-using System.Web;
-using System.Web.UI;
-using Umbraco.Core.Logging;
-using Umbraco.Web.UI;
-using Umbraco.Web;
-using System;
-using Umbraco.Web.UI.Controls;
-using umbraco.BasePages;
-using umbraco.BusinessLogic;
-using UmbracoUserControl = Umbraco.Web.UI.Controls.UmbracoUserControl;
-=======
-﻿using System;
-using System.Web.UI.WebControls;
-using umbraco.BasePages;
-using Umbraco.Web;
->>>>>>> fb764641
-
-namespace umbraco.cms.presentation.create.controls
-{
-    /// <summary>
-<<<<<<< HEAD
-	///		Summary description for simple.
-	/// </summary>
-	public partial class simple : UmbracoUserControl
-	{
-
-		protected void Page_Load(object sender, System.EventArgs e)
-		{
-			sbmt.Text = ui.Text("create");
-            rename.Attributes["placeholder"] = ui.Text("name");
-
-			// Put user code to initialize the page here
-		}
-=======
-    ///		Summary description for simple.
-    /// </summary>
-    public partial class simple : System.Web.UI.UserControl
-    {
-
-        protected void Page_Load(object sender, EventArgs e)
-        {
-            sbmt.Text = ui.Text("create");
-            // Put user code to initialize the page here
-        }
->>>>>>> fb764641
-
-        protected void sbmt_Click(object sender, EventArgs e)
-        {
-            if (Page.IsValid)
-            {
-                int nodeId;
-                if (int.TryParse(Request.QueryString["nodeId"], out nodeId) == false)
-                    nodeId = -1;
-
-                if (Request.GetItemAsString("nodeId") != "init")
-                    nodeId = int.Parse(Request.GetItemAsString("nodeId"));
-
-                try
-                {
-                    var returnUrl = umbraco.presentation.create.dialogHandler_temp.Create(
-                        Request.GetItemAsString("nodeType"),
-                        nodeId,
-                        rename.Text.Trim());
-
-<<<<<<< HEAD
-
-                var returnUrl = LegacyDialogHandler.Create(
-                    new HttpContextWrapper(Context),
-                    new User(Security.CurrentUser),
-                    Request.GetItemAsString("nodeType"),
-					nodeId,
-					rename.Text.Trim());
-
-				BasePage.Current.ClientTools
-					.ChangeContentFrameUrl(returnUrl)
-					.ReloadActionNode(false, true)
-					.CloseModalWindow();
-            }
-		
-		}
-	}
-=======
-                    BasePage.Current.ClientTools
-                    .ChangeContentFrameUrl(returnUrl)
-                    .ChildNodeCreated()
-                    .CloseModalWindow();
-                }
-                catch (Exception ex)
-                {
-                    CustomValidation.ErrorMessage = ex.Message;
-                    CustomValidation.IsValid = false;
-                }
-            }
-
-        }
-
-        protected CustomValidator CustomValidation;
-
-        /// <summary>
-        /// RequiredFieldValidator1 control.
-        /// </summary>
-        /// <remarks>
-        /// Auto-generated field.
-        /// To modify move field declaration from designer file to code-behind file.
-        /// </remarks>
-        protected global::System.Web.UI.WebControls.RequiredFieldValidator RequiredFieldValidator1;
-
-        /// <summary>
-        /// rename control.
-        /// </summary>
-        /// <remarks>
-        /// Auto-generated field.
-        /// To modify move field declaration from designer file to code-behind file.
-        /// </remarks>
-        protected global::System.Web.UI.WebControls.TextBox rename;
-
-        /// <summary>
-        /// Textbox1 control.
-        /// </summary>
-        /// <remarks>
-        /// Auto-generated field.
-        /// To modify move field declaration from designer file to code-behind file.
-        /// </remarks>
-        protected global::System.Web.UI.WebControls.TextBox Textbox1;
-
-        /// <summary>
-        /// sbmt control.
-        /// </summary>
-        /// <remarks>
-        /// Auto-generated field.
-        /// To modify move field declaration from designer file to code-behind file.
-        /// </remarks>
-        protected global::System.Web.UI.WebControls.Button sbmt;
-    }
->>>>>>> fb764641
-}
+﻿using System.Web;
+using System.Web.UI;
+using Umbraco.Core.Logging;
+using Umbraco.Web.UI;
+using Umbraco.Web;
+using System;
+using Umbraco.Web.UI.Controls;
+using System.Web.UI.WebControls;
+using umbraco.BasePages;
+using umbraco.BusinessLogic;
+using Umbraco.Web;
+using UmbracoUserControl = Umbraco.Web.UI.Controls.UmbracoUserControl;
+
+namespace umbraco.cms.presentation.create.controls
+{
+    /// <summary>
+    ///		Summary description for simple.
+    /// </summary>
+	public partial class simple : UmbracoUserControl
+    {
+
+        protected void Page_Load(object sender, EventArgs e)
+        {
+            sbmt.Text = ui.Text("create");
+            rename.Attributes["placeholder"] = ui.Text("name");
+
+            // Put user code to initialize the page here
+        }
+
+        protected void sbmt_Click(object sender, EventArgs e)
+        {
+            if (Page.IsValid)
+            {
+                int nodeId;
+                if (int.TryParse(Request.QueryString["nodeId"], out nodeId) == false)
+                    nodeId = -1;
+
+		try
+                {
+
+                var returnUrl = LegacyDialogHandler.Create(
+                    new HttpContextWrapper(Context),
+                    new User(Security.CurrentUser),
+                    Request.GetItemAsString("nodeType"),
+                        nodeId,
+                        rename.Text.Trim());
+
+                    BasePage.Current.ClientTools
+                    .ChangeContentFrameUrl(returnUrl)
+					.ReloadActionNode(false, true)
+                    .CloseModalWindow();
+                }
+                catch (Exception ex)
+                {
+                    CustomValidation.ErrorMessage = ex.Message;
+                    CustomValidation.IsValid = false;
+                }
+            }
+
+        }
+
+        protected CustomValidator CustomValidation;
+
+        /// <summary>
+        /// RequiredFieldValidator1 control.
+        /// </summary>
+        /// <remarks>
+        /// Auto-generated field.
+        /// To modify move field declaration from designer file to code-behind file.
+        /// </remarks>
+        protected global::System.Web.UI.WebControls.RequiredFieldValidator RequiredFieldValidator1;
+
+        /// <summary>
+        /// rename control.
+        /// </summary>
+        /// <remarks>
+        /// Auto-generated field.
+        /// To modify move field declaration from designer file to code-behind file.
+        /// </remarks>
+        protected global::System.Web.UI.WebControls.TextBox rename;
+
+        /// <summary>
+        /// Textbox1 control.
+        /// </summary>
+        /// <remarks>
+        /// Auto-generated field.
+        /// To modify move field declaration from designer file to code-behind file.
+        /// </remarks>
+        protected global::System.Web.UI.WebControls.TextBox Textbox1;
+
+        /// <summary>
+        /// sbmt control.
+        /// </summary>
+        /// <remarks>
+        /// Auto-generated field.
+        /// To modify move field declaration from designer file to code-behind file.
+        /// </remarks>
+        protected global::System.Web.UI.WebControls.Button sbmt;
+    }
+}