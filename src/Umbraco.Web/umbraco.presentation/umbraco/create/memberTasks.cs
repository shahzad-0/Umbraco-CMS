--- conflicted
+++ resolved
@@ -1,137 +1,122 @@
-using System;
-using System.Data;
-using System.Web;
-using System.Globalization;
-using System.Web.Security;
-using Umbraco.Web.UI;
-using Umbraco.Core.Security;
-using umbraco.BusinessLogic;
-using umbraco.DataLayer;
-using umbraco.BasePages;
-using Umbraco.Core.IO;
-using umbraco.cms.businesslogic.member;
-
-namespace umbraco
-{
-    [Obsolete("this is no longer used and will be removed from the codebase in the future")]
-    public class memberTasks : LegacyDialogTask
-    {
-        /// <summary>
-        /// The new event handler
-        /// </summary>
-        public delegate void NewUIMemberEventHandler(Member sender, string unencryptedPassword, NewMemberUIEventArgs e);
-
-        public static event NewUIMemberEventHandler NewMember;
-
-        protected virtual void OnNewMember(NewMemberUIEventArgs e, string unencryptedPassword, Member m)
-        {
-            if (NewMember != null)
-            {
-                NewMember(m, unencryptedPassword, e);
-            }
-        }
-        
-        private int _parentId;        
-        private string _returnUrl = "";
-
-        public override string ReturnUrl
-        {
-            get { return _returnUrl; }
-        }
-
-        public override string AssignedApp
-        {
-            get { return DefaultApps.member.ToString(); }
-        }
-
-        public override int ParentID
-        {
-            set
-            {
-                _parentId = value;
-                if (_parentId == 1) _parentId = -1;
-            }
-            get
-            {
-                return _parentId;
-            }
-        }
-
-        public override bool PerformSave()
-        {
-<<<<<<< HEAD
-            var nameAndMail = Alias.Split("|".ToCharArray());
-            var name = nameAndMail[0];
-            var email = nameAndMail.Length > 0 ? nameAndMail[1] : "";
-            var password = nameAndMail.Length > 1 ? nameAndMail[2] : "";
-            var loginName = nameAndMail.Length > 2 ? nameAndMail[3] : "";
-            if (Membership.Provider.IsUmbracoMembershipProvider() && TypeID != -1)
-=======
-            string[] nameAndMail = Alias.Split("|".ToCharArray());
-            string name = nameAndMail[0];
-            string email = nameAndMail.Length > 0 ? nameAndMail[1] : "";
-            string password = nameAndMail.Length > 1 ? nameAndMail[2] : "";
-            string loginName = nameAndMail.Length > 2 ? nameAndMail[3] : "";
-
-            var provider = MembershipProviderExtensions.GetMembersMembershipProvider();
-
-            if (provider.IsUmbracoMembershipProvider() && TypeID != -1)
->>>>>>> 7a7720c4
-            {
-                var dt = new MemberType(TypeID);
-                var castedProvider = (UmbracoMembershipProviderBase)provider;
-                MembershipCreateStatus status;
-                
-                //First create with the membership provider
-                //TODO: We are not supporting q/a - passing in empty here
-                var created = castedProvider.CreateUser(dt.Alias, 
-                    loginName.Replace(" ", "").ToLower(), //dunno why we're doing this but that's how it has been so i'll leave it i guess
-                    password, email, "", "", true, Guid.NewGuid(), out status);
-                if (status != MembershipCreateStatus.Success)
-                {
-                    throw new Exception("Error creating Member: " + status);
-                }
-
-                //update the name
-                var member = Member.GetMemberFromLoginName(created.UserName);
-                member.Text = name;
-                member.Save();
-
-                var e = new NewMemberUIEventArgs();
-                this.OnNewMember(e, password, member);
-
-                _returnUrl = "members/editMember.aspx?id=" + member.Id.ToString(CultureInfo.InvariantCulture);
-            }
-            else
-            {
-                MembershipCreateStatus mc;
-                provider.CreateUser(name, password, email, "empty", "empty", true, null, out mc);
-                if (mc != MembershipCreateStatus.Success)
-                {
-                    throw new Exception("Error creating Member: " + mc);
-                }
-                _returnUrl = "members/editMember.aspx?id=" + HttpUtility.UrlEncode(name);
-            }
-
-            return true;
-        }
-
-<<<<<<< HEAD
-        public override bool PerformDelete()
-        {            
-            var u = Membership.GetUser(Alias);
-=======
-        public bool Delete()
-        {
-            var provider = MembershipProviderExtensions.GetMembersMembershipProvider();
-            var u = provider.GetUser(Alias, false);
->>>>>>> 7a7720c4
-            if (u == null) return false;
-            provider.DeleteUser(u.UserName, true);
-            return true;
-
-
-        }
-
-    }
-}
+using System;
+using System.Data;
+using System.Web;
+using System.Globalization;
+using System.Web.Security;
+using Umbraco.Web.UI;
+using Umbraco.Core.Security;
+using umbraco.BusinessLogic;
+using umbraco.DataLayer;
+using umbraco.BasePages;
+using Umbraco.Core.IO;
+using umbraco.cms.businesslogic.member;
+
+namespace umbraco
+{
+    [Obsolete("this is no longer used and will be removed from the codebase in the future")]
+    public class memberTasks : LegacyDialogTask
+    {
+        /// <summary>
+        /// The new event handler
+        /// </summary>
+        public delegate void NewUIMemberEventHandler(Member sender, string unencryptedPassword, NewMemberUIEventArgs e);
+
+        public static event NewUIMemberEventHandler NewMember;
+
+        protected virtual void OnNewMember(NewMemberUIEventArgs e, string unencryptedPassword, Member m)
+        {
+            if (NewMember != null)
+            {
+                NewMember(m, unencryptedPassword, e);
+            }
+        }
+        
+        private int _parentId;        
+        private string _returnUrl = "";
+
+        public override string ReturnUrl
+        {
+            get { return _returnUrl; }
+        }
+
+        public override string AssignedApp
+        {
+            get { return DefaultApps.member.ToString(); }
+        }
+
+        public override int ParentID
+        {
+            set
+            {
+                _parentId = value;
+                if (_parentId == 1) _parentId = -1;
+            }
+            get
+            {
+                return _parentId;
+            }
+        }
+
+        public override bool PerformSave()
+        {
+            var nameAndMail = Alias.Split("|".ToCharArray());
+            var name = nameAndMail[0];
+            var email = nameAndMail.Length > 0 ? nameAndMail[1] : "";
+            var password = nameAndMail.Length > 1 ? nameAndMail[2] : "";
+            var loginName = nameAndMail.Length > 2 ? nameAndMail[3] : "";
+
+            var provider = MembershipProviderExtensions.GetMembersMembershipProvider();
+
+            if (provider.IsUmbracoMembershipProvider() && TypeID != -1)
+            {
+                var dt = new MemberType(TypeID);
+                var castedProvider = (UmbracoMembershipProviderBase)provider;
+                MembershipCreateStatus status;
+                
+                //First create with the membership provider
+                //TODO: We are not supporting q/a - passing in empty here
+                var created = castedProvider.CreateUser(dt.Alias, 
+                    loginName.Replace(" ", "").ToLower(), //dunno why we're doing this but that's how it has been so i'll leave it i guess
+                    password, email, "", "", true, Guid.NewGuid(), out status);
+                if (status != MembershipCreateStatus.Success)
+                {
+                    throw new Exception("Error creating Member: " + status);
+                }
+
+                //update the name
+                var member = Member.GetMemberFromLoginName(created.UserName);
+                member.Text = name;
+                member.Save();
+
+                var e = new NewMemberUIEventArgs();
+                this.OnNewMember(e, password, member);
+
+                _returnUrl = "members/editMember.aspx?id=" + member.Id.ToString(CultureInfo.InvariantCulture);
+            }
+            else
+            {
+                MembershipCreateStatus mc;
+                provider.CreateUser(name, password, email, "empty", "empty", true, null, out mc);
+                if (mc != MembershipCreateStatus.Success)
+                {
+                    throw new Exception("Error creating Member: " + mc);
+                }
+                _returnUrl = "members/editMember.aspx?id=" + HttpUtility.UrlEncode(name);
+            }
+
+            return true;
+        }
+
+        public override bool PerformDelete()
+        {            
+            var provider = MembershipProviderExtensions.GetMembersMembershipProvider();
+            var u = provider.GetUser(Alias, false);
+            if (u == null) return false;
+            provider.DeleteUser(u.UserName, true);
+            return true;
+
+
+        }
+
+    }
+}