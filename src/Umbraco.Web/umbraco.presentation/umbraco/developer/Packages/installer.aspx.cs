--- conflicted
+++ resolved
@@ -1,335 +1,331 @@
-using System;
-using System.Collections;
-using System.ComponentModel;
-using System.Data;
-using System.Drawing;
-using System.Threading;
-using System.Web;
-using System.Web.SessionState;
-using System.Web.UI;
-using System.Web.UI.WebControls;
-using System.Web.UI.HtmlControls;
-using System.Xml;
-using System.Xml.XPath;
-using Umbraco.Core.IO;
-<<<<<<< HEAD
-using Umbraco.Web;
-using umbraco.BasePages;
-=======
-using umbraco.BasePages;
-using umbraco.BusinessLogic;
->>>>>>> 1012a481
-using umbraco.cms.presentation.Trees;
-using Umbraco.Core;
-using BizLogicAction = umbraco.BusinessLogic.Actions.Action;
-
-namespace umbraco.presentation.developer.packages
-{
-    /// <summary>
-    /// Summary description for packager.
-    /// </summary>
-    public partial class Installer : UmbracoEnsuredPage
-    {
-        public Installer()
-        {
-            CurrentApp = DefaultApps.developer.ToString();
-        }
-
-        private Control _configControl;
-        private cms.businesslogic.packager.repositories.Repository _repo;
-        private readonly cms.businesslogic.packager.Installer _installer = new cms.businesslogic.packager.Installer();
-        private string _tempFileName = "";
-
-        protected void Page_Load(object sender, EventArgs e)
-        {
-            var ex = new Exception();
-            if (!cms.businesslogic.packager.Settings.HasFileAccess(ref ex))
-            {
-                fb.Style.Add("margin-top", "7px");
-                fb.type = uicontrols.Feedback.feedbacktype.error;
-                fb.Text = "<strong>" + ui.Text("errors", "filePermissionsError") + ":</strong><br/>" + ex.Message;
-            }
-
-            if (!IsPostBack)
-            {
-                ButtonInstall.Attributes.Add("onClick", "jQuery(this).hide(); jQuery('#installingMessage').show();; return true;");
-                ButtonLoadPackage.Attributes.Add("onClick", "jQuery(this).hide(); jQuery('#loadingbar').show();; return true;");
-            }
-
-            //if we are actually in the middle of installing something... meaning we keep redirecting back to this page with 
- 			// custom query strings 
-			// TODO: SD: This process needs to be fixed/changed/etc... to use the InstallPackageController
-			//	http://issues.umbraco.org/issue/U4-1047
-            if (!string.IsNullOrEmpty(Request.GetItemAsString("installing")))
-            {
-                HideAllPanes();
-                pane_installing.Visible = true;
-                ProcessInstall(Request.GetItemAsString("installing")); //process the current step
-
-            }
-			else if (tempFile.Value.IsNullOrWhiteSpace() //if we haven't downloaded the .umb temp file yet
-				&& (!Request.GetItemAsString("guid").IsNullOrWhiteSpace() && !Request.GetItemAsString("repoGuid").IsNullOrWhiteSpace()))
-            {
-                //we'll fetch the local information we have about our repo, to find out what webservice to query.
-				_repo = cms.businesslogic.packager.repositories.Repository.getByGuid(Request.GetItemAsString("repoGuid"));
-
-                if (_repo.HasConnection())
-                {
-                    //from the webservice we'll fetch some info about the package.
-					cms.businesslogic.packager.repositories.Package pack = _repo.Webservice.PackageByGuid(Request.GetItemAsString("guid"));
-
-                    //if the package is protected we will ask for the users credentials. (this happens every time they try to fetch anything)
-                    if (!pack.Protected)
-                    {
-                        //if it isn't then go straigt to the accept licens screen
-						tempFile.Value = _installer.Import(_repo.fetch(Request.GetItemAsString("guid")));
-                        UpdateSettings();
-
-                    }
-                    else if (!IsPostBack)
-                    {
-
-                        //Authenticate against the repo
-                        HideAllPanes();
-                        pane_authenticate.Visible = true;
-
-                    }
-                }
-                else
-                {
-                    fb.Style.Add("margin-top", "7px");
-                    fb.type = global::umbraco.uicontrols.Feedback.feedbacktype.error;
-                    fb.Text = "<strong>No connection to repository.</strong> Runway could not be installed as there was no connection to: '" + _repo.RepositoryUrl + "'";
-                    pane_upload.Visible = false;
-                }
-            }
-        }
-
-        protected override void OnPreRender(EventArgs e)
-        {
-            base.OnPreRender(e);
-            acceptCheckbox.Attributes.Add("onmouseup", "document.getElementById('" + ButtonInstall.ClientID + "').disabled = false;");
-        }
-
-        protected void uploadFile(object sender, System.EventArgs e)
-        {
-            try
-            {
-                _tempFileName = Guid.NewGuid().ToString() + ".umb";
-                string fileName = SystemDirectories.Data + System.IO.Path.DirectorySeparatorChar + _tempFileName;
-                file1.PostedFile.SaveAs(IOHelper.MapPath(fileName));
-                tempFile.Value = _installer.Import(_tempFileName);
-                UpdateSettings();
-            }
-            catch (Exception ex)
-            {
-                fb.type = global::umbraco.uicontrols.Feedback.feedbacktype.error;
-                fb.Text = "<strong>Could not upload file</strong><br/>" + ex.ToString();
-            }
-        }
-
-        //this fetches the protected package from the repo.
-        protected void fetchProtectedPackage(object sender, EventArgs e)
-        {
-            //we auth against the webservice. This key will be used to fetch the protected package.
-            string memberGuid = _repo.Webservice.authenticate(tb_email.Text, library.md5(tb_password.Text));
-
-            //if we auth correctly and get a valid key back, we will fetch the file from the repo webservice.
-            if (!string.IsNullOrEmpty(memberGuid))
-            {
-                tempFile.Value = _installer.Import(_repo.fetch(helper.Request("guid"), memberGuid));
-                UpdateSettings();
-            }
-        }
-
-        //this loads the accept license screen
-        private void UpdateSettings()
-        {
-            HideAllPanes();
-
-            pane_acceptLicense.Visible = true;
-            pane_acceptLicenseInner.Text = "Installing the package: " + _installer.Name;
-            Panel1.Text = "Installing the package: " + _installer.Name;
-
-
-            if (_installer.ContainsUnsecureFiles && _repo == null)
-            {
-                pp_unsecureFiles.Visible = true;
-                foreach (string str in _installer.UnsecureFiles)
-                {
-                    lt_files.Text += "<li>" + str + "</li>";
-                }
-            }
-
-            if (_installer.ContainsMacroConflict)
-            {
-                pp_macroConflicts.Visible = true;
-                foreach (var item in _installer.ConflictingMacroAliases)
-                {
-                    ltrMacroAlias.Text += "<li>" + item.Key + " (Alias: " + item.Value + ")</li>";
-                }
-            }
-
-            if (_installer.ContainsTemplateConflicts)
-            {
-                pp_templateConflicts.Visible = true;
-                foreach (var item in _installer.ConflictingTemplateAliases)
-                {
-                    ltrTemplateAlias.Text += "<li>" + item.Key + " (Alias: " + item.Value + ")</li>";
-                }
-            }
-
-            if (_installer.ContainsStyleSheeConflicts)
-            {
-                pp_stylesheetConflicts.Visible = true;
-                foreach (var item in _installer.ConflictingStyleSheetNames)
-                {
-                    ltrStylesheetNames.Text += "<li>" + item.Key + " (Alias: " + item.Value + ")</li>";
-                }
-            }
-
-            LabelName.Text = _installer.Name + " Version: " + _installer.Version;
-            LabelMore.Text = "<a href=\"" + _installer.Url + "\" target=\"_blank\">" + _installer.Url + "</a>";
-            LabelAuthor.Text = "<a href=\"" + _installer.AuthorUrl + "\" target=\"_blank\">" + _installer.Author + "</a>";
-            LabelLicense.Text = "<a href=\"" + _installer.LicenseUrl + "\" target=\"_blank\">" + _installer.License + "</a>";
-
-            if (_installer.ReadMe != "")
-                readme.Text = "<div style=\"border: 1px solid #999; padding: 5px; overflow: auto; width: 370px; height: 160px;\">" + library.ReplaceLineBreaks(library.StripHtml(_installer.ReadMe)) + "</div>";
-            else
-                readme.Text = "<span style=\"color: #999\">No information</span><br/>";
-        }
-
-
-        private void ProcessInstall(string currentStep)
-        {
-			var dir = Request.GetItemAsString("dir");
-            var packageId = 0;
-			int.TryParse(Request.GetItemAsString("pId"), out packageId);
-
-            switch (currentStep)
-            {
-                case "businesslogic":
-					//first load in the config from the temporary directory
-					//this will ensure that the installer have access to all the new files and the package manifest
-					_installer.LoadConfig(dir);
-                    _installer.InstallBusinessLogic(packageId, dir);
-
-
-                    //making sure that publishing actions performed from the cms layer gets pushed to the presentation
-                    library.RefreshContent();
-					
-                    if (!string.IsNullOrEmpty(_installer.Control))
-                    {
-						Response.Redirect("installer.aspx?installing=customInstaller&dir=" + dir + "&pId=" + packageId.ToString() + "&customControl=" + Server.UrlEncode(_installer.Control) + "&customUrl=" + Server.UrlEncode(_installer.Url));
-                    }
-                    else
-                    {
-                        Response.Redirect("installer.aspx?installing=finished&dir=" + dir + "&pId=" + packageId.ToString() + "&customUrl=" + Server.UrlEncode(_installer.Url));
-                    }
-                    break;
-                case "customInstaller":
-		            var customControl = Request.GetItemAsString("customControl");
-
-					if (!customControl.IsNullOrWhiteSpace())
-                    {
-                        HideAllPanes();
-
-						_configControl = new System.Web.UI.UserControl().LoadControl(SystemDirectories.Root + customControl);
-                        _configControl.ID = "packagerConfigControl";
-
-                        pane_optional.Controls.Add(_configControl);
-                        pane_optional.Visible = true;
-
-						if (!IsPostBack)
-						{
-							//We still need to clean everything up which is normally done in the Finished Action
-							PerformPostInstallCleanup(packageId, dir);	
-						}
-						
-                    }
-                    else
-                    {
-                        //if the custom installer control is empty here (though it should never be because we've already checked for it previously)
-						//then we should run the normal FinishedAction
-						PerformFinishedAction(packageId, dir, Request.GetItemAsString("customUrl"));
-                    }
-                    break;
-                case "finished":
-					PerformFinishedAction(packageId, dir, Request.GetItemAsString("customUrl"));
-                    break;
-                default:
-                    break;
-            }
-        }
-
-	    /// <summary>
-	    /// Perform the 'Finished' action of the installer
-	    /// </summary>
-	    /// <param name="packageId"></param>
-	    /// <param name="dir"></param>
-	    /// <param name="url"></param>
-	    private void PerformFinishedAction(int packageId, string dir, string url)
-		{
-			HideAllPanes();
-			//string url = _installer.Url;
-            string packageViewUrl = "installedPackage.aspx?id=" + packageId.ToString();
-
-            bt_viewInstalledPackage.OnClientClick = "document.location = '" + packageViewUrl + "'; return false;";
-
-            if (!string.IsNullOrEmpty(url))
-                lit_authorUrl.Text = " <em>" + ui.Text("or") + "</em> <a href='" + url + "' target=\"_blank\">" + ui.Text("viewPackageWebsite") + "</a>";
-
-
-            pane_success.Visible = true;
-
-			PerformPostInstallCleanup(packageId, dir);
-		}
-
-		/// <summary>
-		/// Runs Post install actions such as clearning any necessary cache, reloading the correct tree nodes, etc...
-		/// </summary>
-		/// <param name="packageId"></param>
-		/// <param name="dir"></param>
-		private void PerformPostInstallCleanup(int packageId, string dir)
-		{
-			BasePage.Current.ClientTools.ReloadActionNode(true, true);
-			_installer.InstallCleanUp(packageId, dir);
-			//clear the tree cache
-			ClientTools.ClearClientTreeCache().RefreshTree("packager");
-			TreeDefinitionCollection.Instance.ReRegisterTrees();
-			BizLogicAction.ReRegisterActionsAndHandlers();
-		}
-
-        //this accepts the package, creates the manifest and then installs the files.
-        protected void startInstall(object sender, System.EventArgs e)
-        {
-            //we will now create the installer manifest, which means that umbraco can register everything that gets added to the system
-            //this returns an id of the manifest.
-
-            _installer.LoadConfig(tempFile.Value);
-
-            int pId = _installer.CreateManifest(tempFile.Value, helper.Request("guid"), helper.Request("repoGuid"));
-
-            //and then copy over the files. This will take some time if it contains .dlls that will reboot the system..
-            _installer.InstallFiles(pId, tempFile.Value);
-
-			//TODO: This is a total hack, we need to refactor the installer to be just like the package installer during the 
-			// install process and use AJAX to ensure that app pool restarts and restarts PROPERLY before installing the business
-			// logic. Until then, we are going to put a thread sleep here for 2 seconds in hopes that we always fluke out and the app 
-			// pool will be restarted after redirect.
-	        Thread.Sleep(2000);
-
-            Response.Redirect("installer.aspx?installing=businesslogic&dir=" + tempFile.Value + "&pId=" + pId.ToString());
-        }
-
-        private void HideAllPanes()
-        {
-            pane_authenticate.Visible = false;
-            pane_acceptLicense.Visible = false;
-            pane_installing.Visible = false;
-            pane_optional.Visible = false;
-            pane_success.Visible = false;
-            pane_upload.Visible = false;
-        }
-    }
-}
+using System;
+using System.Collections;
+using System.ComponentModel;
+using System.Data;
+using System.Drawing;
+using System.Threading;
+using System.Web;
+using System.Web.SessionState;
+using System.Web.UI;
+using System.Web.UI.WebControls;
+using System.Web.UI.HtmlControls;
+using System.Xml;
+using System.Xml.XPath;
+using Umbraco.Core.IO;
+using Umbraco.Web;
+using umbraco.BasePages;
+using umbraco.BusinessLogic;
+using umbraco.cms.presentation.Trees;
+using Umbraco.Core;
+using BizLogicAction = umbraco.BusinessLogic.Actions.Action;
+
+namespace umbraco.presentation.developer.packages
+{
+    /// <summary>
+    /// Summary description for packager.
+    /// </summary>
+    public partial class Installer : UmbracoEnsuredPage
+    {
+        public Installer()
+        {
+            CurrentApp = DefaultApps.developer.ToString();
+        }
+
+        private Control _configControl;
+        private cms.businesslogic.packager.repositories.Repository _repo;
+        private readonly cms.businesslogic.packager.Installer _installer = new cms.businesslogic.packager.Installer();
+        private string _tempFileName = "";
+
+        protected void Page_Load(object sender, EventArgs e)
+        {
+            var ex = new Exception();
+            if (!cms.businesslogic.packager.Settings.HasFileAccess(ref ex))
+            {
+                fb.Style.Add("margin-top", "7px");
+                fb.type = uicontrols.Feedback.feedbacktype.error;
+                fb.Text = "<strong>" + ui.Text("errors", "filePermissionsError") + ":</strong><br/>" + ex.Message;
+            }
+
+            if (!IsPostBack)
+            {
+                ButtonInstall.Attributes.Add("onClick", "jQuery(this).hide(); jQuery('#installingMessage').show();; return true;");
+                ButtonLoadPackage.Attributes.Add("onClick", "jQuery(this).hide(); jQuery('#loadingbar').show();; return true;");
+            }
+
+            //if we are actually in the middle of installing something... meaning we keep redirecting back to this page with 
+ 			// custom query strings 
+			// TODO: SD: This process needs to be fixed/changed/etc... to use the InstallPackageController
+			//	http://issues.umbraco.org/issue/U4-1047
+            if (!string.IsNullOrEmpty(Request.GetItemAsString("installing")))
+            {
+                HideAllPanes();
+                pane_installing.Visible = true;
+                ProcessInstall(Request.GetItemAsString("installing")); //process the current step
+
+            }
+			else if (tempFile.Value.IsNullOrWhiteSpace() //if we haven't downloaded the .umb temp file yet
+				&& (!Request.GetItemAsString("guid").IsNullOrWhiteSpace() && !Request.GetItemAsString("repoGuid").IsNullOrWhiteSpace()))
+            {
+                //we'll fetch the local information we have about our repo, to find out what webservice to query.
+				_repo = cms.businesslogic.packager.repositories.Repository.getByGuid(Request.GetItemAsString("repoGuid"));
+
+                if (_repo.HasConnection())
+                {
+                    //from the webservice we'll fetch some info about the package.
+					cms.businesslogic.packager.repositories.Package pack = _repo.Webservice.PackageByGuid(Request.GetItemAsString("guid"));
+
+                    //if the package is protected we will ask for the users credentials. (this happens every time they try to fetch anything)
+                    if (!pack.Protected)
+                    {
+                        //if it isn't then go straigt to the accept licens screen
+						tempFile.Value = _installer.Import(_repo.fetch(Request.GetItemAsString("guid")));
+                        UpdateSettings();
+
+                    }
+                    else if (!IsPostBack)
+                    {
+
+                        //Authenticate against the repo
+                        HideAllPanes();
+                        pane_authenticate.Visible = true;
+
+                    }
+                }
+                else
+                {
+                    fb.Style.Add("margin-top", "7px");
+                    fb.type = global::umbraco.uicontrols.Feedback.feedbacktype.error;
+                    fb.Text = "<strong>No connection to repository.</strong> Runway could not be installed as there was no connection to: '" + _repo.RepositoryUrl + "'";
+                    pane_upload.Visible = false;
+                }
+            }
+        }
+
+        protected override void OnPreRender(EventArgs e)
+        {
+            base.OnPreRender(e);
+            acceptCheckbox.Attributes.Add("onmouseup", "document.getElementById('" + ButtonInstall.ClientID + "').disabled = false;");
+        }
+
+        protected void uploadFile(object sender, System.EventArgs e)
+        {
+            try
+            {
+                _tempFileName = Guid.NewGuid().ToString() + ".umb";
+                string fileName = SystemDirectories.Data + System.IO.Path.DirectorySeparatorChar + _tempFileName;
+                file1.PostedFile.SaveAs(IOHelper.MapPath(fileName));
+                tempFile.Value = _installer.Import(_tempFileName);
+                UpdateSettings();
+            }
+            catch (Exception ex)
+            {
+                fb.type = global::umbraco.uicontrols.Feedback.feedbacktype.error;
+                fb.Text = "<strong>Could not upload file</strong><br/>" + ex.ToString();
+            }
+        }
+
+        //this fetches the protected package from the repo.
+        protected void fetchProtectedPackage(object sender, EventArgs e)
+        {
+            //we auth against the webservice. This key will be used to fetch the protected package.
+            string memberGuid = _repo.Webservice.authenticate(tb_email.Text, library.md5(tb_password.Text));
+
+            //if we auth correctly and get a valid key back, we will fetch the file from the repo webservice.
+            if (!string.IsNullOrEmpty(memberGuid))
+            {
+                tempFile.Value = _installer.Import(_repo.fetch(helper.Request("guid"), memberGuid));
+                UpdateSettings();
+            }
+        }
+
+        //this loads the accept license screen
+        private void UpdateSettings()
+        {
+            HideAllPanes();
+
+            pane_acceptLicense.Visible = true;
+            pane_acceptLicenseInner.Text = "Installing the package: " + _installer.Name;
+            Panel1.Text = "Installing the package: " + _installer.Name;
+
+
+            if (_installer.ContainsUnsecureFiles && _repo == null)
+            {
+                pp_unsecureFiles.Visible = true;
+                foreach (string str in _installer.UnsecureFiles)
+                {
+                    lt_files.Text += "<li>" + str + "</li>";
+                }
+            }
+
+            if (_installer.ContainsMacroConflict)
+            {
+                pp_macroConflicts.Visible = true;
+                foreach (var item in _installer.ConflictingMacroAliases)
+                {
+                    ltrMacroAlias.Text += "<li>" + item.Key + " (Alias: " + item.Value + ")</li>";
+                }
+            }
+
+            if (_installer.ContainsTemplateConflicts)
+            {
+                pp_templateConflicts.Visible = true;
+                foreach (var item in _installer.ConflictingTemplateAliases)
+                {
+                    ltrTemplateAlias.Text += "<li>" + item.Key + " (Alias: " + item.Value + ")</li>";
+                }
+            }
+
+            if (_installer.ContainsStyleSheeConflicts)
+            {
+                pp_stylesheetConflicts.Visible = true;
+                foreach (var item in _installer.ConflictingStyleSheetNames)
+                {
+                    ltrStylesheetNames.Text += "<li>" + item.Key + " (Alias: " + item.Value + ")</li>";
+                }
+            }
+
+            LabelName.Text = _installer.Name + " Version: " + _installer.Version;
+            LabelMore.Text = "<a href=\"" + _installer.Url + "\" target=\"_blank\">" + _installer.Url + "</a>";
+            LabelAuthor.Text = "<a href=\"" + _installer.AuthorUrl + "\" target=\"_blank\">" + _installer.Author + "</a>";
+            LabelLicense.Text = "<a href=\"" + _installer.LicenseUrl + "\" target=\"_blank\">" + _installer.License + "</a>";
+
+            if (_installer.ReadMe != "")
+                readme.Text = "<div style=\"border: 1px solid #999; padding: 5px; overflow: auto; width: 370px; height: 160px;\">" + library.ReplaceLineBreaks(library.StripHtml(_installer.ReadMe)) + "</div>";
+            else
+                readme.Text = "<span style=\"color: #999\">No information</span><br/>";
+        }
+
+
+        private void ProcessInstall(string currentStep)
+        {
+			var dir = Request.GetItemAsString("dir");
+            var packageId = 0;
+			int.TryParse(Request.GetItemAsString("pId"), out packageId);
+
+            switch (currentStep)
+            {
+                case "businesslogic":
+					//first load in the config from the temporary directory
+					//this will ensure that the installer have access to all the new files and the package manifest
+					_installer.LoadConfig(dir);
+                    _installer.InstallBusinessLogic(packageId, dir);
+
+
+                    //making sure that publishing actions performed from the cms layer gets pushed to the presentation
+                    library.RefreshContent();
+					
+                    if (!string.IsNullOrEmpty(_installer.Control))
+                    {
+						Response.Redirect("installer.aspx?installing=customInstaller&dir=" + dir + "&pId=" + packageId.ToString() + "&customControl=" + Server.UrlEncode(_installer.Control) + "&customUrl=" + Server.UrlEncode(_installer.Url));
+                    }
+                    else
+                    {
+                        Response.Redirect("installer.aspx?installing=finished&dir=" + dir + "&pId=" + packageId.ToString() + "&customUrl=" + Server.UrlEncode(_installer.Url));
+                    }
+                    break;
+                case "customInstaller":
+		            var customControl = Request.GetItemAsString("customControl");
+
+					if (!customControl.IsNullOrWhiteSpace())
+                    {
+                        HideAllPanes();
+
+						_configControl = new System.Web.UI.UserControl().LoadControl(SystemDirectories.Root + customControl);
+                        _configControl.ID = "packagerConfigControl";
+
+                        pane_optional.Controls.Add(_configControl);
+                        pane_optional.Visible = true;
+
+						if (!IsPostBack)
+						{
+							//We still need to clean everything up which is normally done in the Finished Action
+							PerformPostInstallCleanup(packageId, dir);	
+						}
+						
+                    }
+                    else
+                    {
+                        //if the custom installer control is empty here (though it should never be because we've already checked for it previously)
+						//then we should run the normal FinishedAction
+						PerformFinishedAction(packageId, dir, Request.GetItemAsString("customUrl"));
+                    }
+                    break;
+                case "finished":
+					PerformFinishedAction(packageId, dir, Request.GetItemAsString("customUrl"));
+                    break;
+                default:
+                    break;
+            }
+        }
+
+	    /// <summary>
+	    /// Perform the 'Finished' action of the installer
+	    /// </summary>
+	    /// <param name="packageId"></param>
+	    /// <param name="dir"></param>
+	    /// <param name="url"></param>
+	    private void PerformFinishedAction(int packageId, string dir, string url)
+		{
+			HideAllPanes();
+			//string url = _installer.Url;
+            string packageViewUrl = "installedPackage.aspx?id=" + packageId.ToString();
+
+            bt_viewInstalledPackage.OnClientClick = "document.location = '" + packageViewUrl + "'; return false;";
+
+            if (!string.IsNullOrEmpty(url))
+                lit_authorUrl.Text = " <em>" + ui.Text("or") + "</em> <a href='" + url + "' target=\"_blank\">" + ui.Text("viewPackageWebsite") + "</a>";
+
+
+            pane_success.Visible = true;
+
+			PerformPostInstallCleanup(packageId, dir);
+		}
+
+		/// <summary>
+		/// Runs Post install actions such as clearning any necessary cache, reloading the correct tree nodes, etc...
+		/// </summary>
+		/// <param name="packageId"></param>
+		/// <param name="dir"></param>
+		private void PerformPostInstallCleanup(int packageId, string dir)
+		{
+			BasePage.Current.ClientTools.ReloadActionNode(true, true);
+			_installer.InstallCleanUp(packageId, dir);
+			//clear the tree cache
+			ClientTools.ClearClientTreeCache().RefreshTree("packager");
+			TreeDefinitionCollection.Instance.ReRegisterTrees();
+			BizLogicAction.ReRegisterActionsAndHandlers();
+		}
+
+        //this accepts the package, creates the manifest and then installs the files.
+        protected void startInstall(object sender, System.EventArgs e)
+        {
+            //we will now create the installer manifest, which means that umbraco can register everything that gets added to the system
+            //this returns an id of the manifest.
+
+            _installer.LoadConfig(tempFile.Value);
+
+            int pId = _installer.CreateManifest(tempFile.Value, helper.Request("guid"), helper.Request("repoGuid"));
+
+            //and then copy over the files. This will take some time if it contains .dlls that will reboot the system..
+            _installer.InstallFiles(pId, tempFile.Value);
+
+			//TODO: This is a total hack, we need to refactor the installer to be just like the package installer during the 
+			// install process and use AJAX to ensure that app pool restarts and restarts PROPERLY before installing the business
+			// logic. Until then, we are going to put a thread sleep here for 2 seconds in hopes that we always fluke out and the app 
+			// pool will be restarted after redirect.
+	        Thread.Sleep(2000);
+
+            Response.Redirect("installer.aspx?installing=businesslogic&dir=" + tempFile.Value + "&pId=" + pId.ToString());
+        }
+
+        private void HideAllPanes()
+        {
+            pane_authenticate.Visible = false;
+            pane_acceptLicense.Visible = false;
+            pane_installing.Visible = false;
+            pane_optional.Visible = false;
+            pane_success.Visible = false;
+            pane_upload.Visible = false;
+        }
+    }
+}