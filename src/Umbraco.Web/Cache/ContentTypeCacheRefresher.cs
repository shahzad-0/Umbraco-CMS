--- conflicted
+++ resolved
@@ -1,299 +1,195 @@
-﻿using System;
-using System.Collections.Generic;
-using System.Linq;
-using Umbraco.Core;
-using Umbraco.Core.Cache;
-using Umbraco.Core.Models;
-using Umbraco.Core.Services;
-using Umbraco.Web.PublishedCache;
-using Umbraco.Web.PublishedCache.XmlPublishedCache;
-
-namespace Umbraco.Web.Cache
-{
-    /// <summary>
-    /// A cache refresher to ensure content type cache is updated when content types change - this is applicable to content, media and member types
-    /// </summary>
-    /// <remarks>
-    /// This is not intended to be used directly in your code
-    /// </remarks>
-    public sealed class ContentTypeCacheRefresher : PayloadCacheRefresherBase<ContentTypeCacheRefresher>
-    {
-        #region Json
-
-        public class JsonPayload
-        {
-            internal JsonPayload(string itemType, int id, ContentTypeServiceBase.ChangeTypes changeTypes)
-            {
-                ItemType = itemType;
-                Id = id;
-                ChangeTypes = changeTypes;
-            }
-
-            public string ItemType { get; private set; }
-            public int Id { get; private set; }
-            public ContentTypeServiceBase.ChangeTypes ChangeTypes { get; private set; }
-        }
-
-        protected override object Deserialize(string json)
-        {
-            return Newtonsoft.Json.JsonConvert.DeserializeObject<JsonPayload[]>(json);
-        }
-
-        public JsonPayload[] GetAsPayload(object o)
-        {
-            if ((o is JsonPayload[]) == false)
-                throw new Exception("Invalid payload object, got {0}, expected JsonPayload[].".FormatWith(o.GetType().FullName));
-            return (JsonPayload[]) o;
-        }
-
-        #endregion
-
-        #region Define
-
-        protected override ContentTypeCacheRefresher Instance
-        {
-            get { return this; }
-        }
-
-        public override Guid UniqueIdentifier
-        {
-            get { return DistributedCache.ContentTypeCacheRefresherGuid; }
-        }
-
-        public override string Name
-        {
-            get { return "ContentTypeCacheRefresher"; }
-        }
-        
-        #endregion
-
-        #region Events
-        
-        public override void Refresh(object o)
-        {
-<<<<<<< HEAD
-            var payloads = GetAsPayload(o);
-
-            // TODO: refactor
-            // we should NOT directly clear caches here, but instead ask whatever class
-            // is managing the cache to please clear that cache properly
-
-            if (payloads.Any(x => x.ItemType == typeof(IContentType).Name))
-            {
-                ApplicationContext.Current.ApplicationCache.RuntimeCache.ClearCacheObjectTypes<IContent>();
-                ApplicationContext.Current.ApplicationCache.RuntimeCache.ClearCacheObjectTypes<IContentType>();
-            }
-
-            if (payloads.Any(x => x.ItemType == typeof(IMediaType).Name))
-            {
-                ApplicationContext.Current.ApplicationCache.RuntimeCache.ClearCacheObjectTypes<IMedia>();
-                ApplicationContext.Current.ApplicationCache.RuntimeCache.ClearCacheObjectTypes<IMediaType>();
-            }
-
-            if (payloads.Any(x => x.ItemType == typeof(IMemberType).Name))
-            {
-                ApplicationContext.Current.ApplicationCache.RuntimeCache.ClearCacheObjectTypes<IMember>();
-                ApplicationContext.Current.ApplicationCache.RuntimeCache.ClearCacheObjectTypes<IMemberType>();
-            }
-
-            ApplicationContext.Current.ApplicationCache.RuntimeCache.ClearCacheByKeySearch(CacheKeys.IdToKeyCacheKey);
-            ApplicationContext.Current.ApplicationCache.RuntimeCache.ClearCacheByKeySearch(CacheKeys.KeyToIdCacheKey);
-
-            foreach (var id in payloads.Select(x => x.Id))
-                ClearLegacyCaches(id);
-
-            if (payloads.Any(x => x.ItemType == typeof(IContentType).Name))
-                RefreshContentCache();
-
-            if (payloads.Any(x => x.ItemType == typeof(IMediaType).Name))
-                RefreshMediaCache();
-
-            if (payloads.Any(x => x.ItemType == typeof(IMemberType).Name))
-                RefreshMemberCache();
-
-            // notify
-            var svce = FacadeServiceResolver.Current.Service;
-            svce.Notify(payloads);
-            // now we can trigger the event
-            base.Refresh(o);
-        }
-
-        public override void RefreshAll()
-        {
-            throw new NotSupportedException();
-=======
-            ClearAllIsolatedCacheByEntityType<IContent>();
-            ClearAllIsolatedCacheByEntityType<IContentType>();
-            ClearAllIsolatedCacheByEntityType<IMedia>();
-            ClearAllIsolatedCacheByEntityType<IMediaType>();
-            ClearAllIsolatedCacheByEntityType<IMember>();
-            ClearAllIsolatedCacheByEntityType<IMemberType>();
-
-            //all property type cache
-            ApplicationContext.Current.ApplicationCache.RuntimeCache.ClearCacheByKeySearch(CacheKeys.PropertyTypeCacheKey);
-            //all content type property cache
-            ApplicationContext.Current.ApplicationCache.RuntimeCache.ClearCacheByKeySearch(CacheKeys.ContentTypePropertiesCacheKey);     
-            //all content type cache
-            ApplicationContext.Current.ApplicationCache.RuntimeCache.ClearCacheByKeySearch(CacheKeys.ContentTypeCacheKey);
-            //clear static object cache
-            global::umbraco.cms.businesslogic.ContentType.RemoveAllDataTypeCache();
-            
-            base.RefreshAll();
->>>>>>> cf022ca6
-        }
-
-        public override void Refresh(int id)
-        {
-            throw new NotSupportedException();
-        }
-
-        public override void Refresh(Guid id)
-        {
-            throw new NotSupportedException();
-        }
-
-        public override void Remove(int id)
-        {
-            throw new NotSupportedException();
-        }
-
-<<<<<<< HEAD
-        private static void RefreshContentCache()
-=======
-        /// <summary>
-        /// This clears out all cache associated with a content type
-        /// </summary>
-        /// <param name="payloads"></param>
-        /// <remarks>
-        /// The cache that is required to be cleared when a content type is updated is as follows:
-        /// - ApplicationCache (keys to clear):
-        /// -- CacheKeys.PropertyTypeCacheKey + propertyType.Id (each property type assigned)
-        /// -- CacheKeys.ContentTypePropertiesCacheKey + contentType.Id
-        /// - ContentType.RemoveFromDataTypeCache (clears static object/dictionary cache)
-        /// - InMemoryCacheProvider.Current.Clear();
-        /// - RoutesCache.Clear();        
-        /// </remarks>
-        private void ClearContentTypeCache(JsonPayload[] payloads)
->>>>>>> cf022ca6
-        {
-            var contentCacheRefresher = CacheRefreshersResolver.Current.GetById(DistributedCache.ContentCacheRefresherGuid) as ContentCacheRefresher;
-            if (contentCacheRefresher == null) throw new Exception("oops");
-
-            // don't try to be clever - refresh all
-            contentCacheRefresher.RefreshContentTypes();
-        }
-
-        private static void RefreshMediaCache()
-        {
-            var mediaCacheRefresher = CacheRefreshersResolver.Current.GetById(DistributedCache.MediaCacheRefresherGuid) as MediaCacheRefresher;
-            if (mediaCacheRefresher == null) throw new Exception("oops");
-
-<<<<<<< HEAD
-            // don't try to be clever - refresh all
-            mediaCacheRefresher.RefreshMediaTypes();
-=======
-            //clear the cache providers if there were any content types to clear
-            if (payloads.Any())
-            {
-                if (payloads.Any(x => x.Type == typeof (IContentType).Name))
-                {
-                    ClearAllIsolatedCacheByEntityType<IContent>();
-                    ClearAllIsolatedCacheByEntityType<IContentType>();
-                }
-                if (payloads.Any(x => x.Type == typeof(IMediaType).Name))
-                {
-                    ClearAllIsolatedCacheByEntityType<IMedia>();
-                    ClearAllIsolatedCacheByEntityType<IMediaType>();
-                }
-                if (payloads.Any(x => x.Type == typeof(IMemberType).Name))
-                {
-                    ClearAllIsolatedCacheByEntityType<IMember>();
-                    ClearAllIsolatedCacheByEntityType<IMemberType>();
-                }
-                
-
-                //we only need to do this for IContentType NOT for IMediaType, we don't want to refresh the whole routes
-                //cache if only a media type has changed.
-                //we don't want to update the routes cache if all of the content types here are new.
-                if (payloads.Any(x => x.Type ==  typeof(IContentType).Name) 
-                    && !payloads.All(x => x.IsNew)) //if they are all new then don't proceed
-                {
-                    // SD: we need to clear the routes cache here!             
-                    //
-                    // zpqrtbnk: no, not here, in fact the caches should subsribe to refresh events else we
-                    // are creating a nasty dependency - but keep it like that for the time being while
-                    // SD is cleaning cache refreshers up.
-                    if (UmbracoContext.Current != null)
-                    {
-                        var contentCache = UmbracoContext.Current.ContentCache.InnerCache as PublishedContentCache;
-                        if (contentCache != null)
-                            contentCache.RoutesCache.Clear();
-                    }
-                }                
-            }
->>>>>>> cf022ca6
-        }
-
-        private static void RefreshMemberCache()
-        {
-            var memberCacheRefresher = CacheRefreshersResolver.Current.GetById(DistributedCache.MemberCacheRefresherGuid) as MemberCacheRefresher;
-            if (memberCacheRefresher == null) throw new Exception("oops");
-
-            // don't try to be clever - refresh all
-            memberCacheRefresher.RefreshMemberTypes();
-        }
-        
-        private static void ClearLegacyCaches(int contentTypeId /*, string contentTypeAlias, IEnumerable<int> propertyTypeIds*/)
-        {
-            // legacy umbraco.cms.businesslogic.ContentType
-
-<<<<<<< HEAD
-            // TODO - get rid of all this mess
-
-            // clears the cache for each property type associated with the content type
-            // see src/umbraco.cms/businesslogic/propertytype/propertytype.cs
-            // that cache is disabled because we could not clear it properly
-            //foreach (var pid in propertyTypeIds)
-            //    ApplicationContext.Current.ApplicationCache.RuntimeCache.ClearCacheItem(CacheKeys.PropertyTypeCacheKey + pid);
-
-            // clears the cache associated with the content type itself
-            ApplicationContext.Current.ApplicationCache.RuntimeCache.ClearCacheItem(CacheKeys.ContentTypeCacheKey + contentTypeId);
-
-            // clears the cache associated with the content type properties collection
-            ApplicationContext.Current.ApplicationCache.RuntimeCache.ClearCacheItem(CacheKeys.ContentTypePropertiesCacheKey + contentTypeId);
-
-            // clears the dictionary object cache of the legacy ContentType
-            // see src/umbraco.cms/businesslogic/ContentType.cs
-            // that cache is disabled because we could not clear it properly
-            //global::umbraco.cms.businesslogic.ContentType.RemoveFromDataTypeCache(contentTypeAlias);
-=======
-            //clears the dictionary object cache of the legacy ContentType
-            global::umbraco.cms.businesslogic.ContentType.RemoveFromDataTypeCache(payload.Alias);
-            
-            //need to recursively clear the cache for each child content type
-            foreach (var descendant in payload.DescendantPayloads)
-            {
-                ClearContentTypeCache(descendant);
-            }            
-        }
-
-        /// <summary>
-        /// Clears the cache for any content type with the specified Ids
-        /// </summary>
-        /// <param name="isDeleted">true if the entity was deleted, false if it is just an update</param>
-        /// <param name="ids"></param>
-        private void ClearContentTypeCache(bool isDeleted, params int[] ids)
-        {
-            ClearContentTypeCache(
-                ids.Select(
-                    x =>
-                    ApplicationContext.Current.Services.ContentTypeService.GetContentType(x) as IContentTypeBase)
-                   .WhereNotNull()
-                   .Select(x => FromContentType(x, isDeleted))
-                   .ToArray());
->>>>>>> cf022ca6
-        }
-
-        #endregion
-    }
-}
+﻿using System;
+using System.Collections.Generic;
+using System.Linq;
+using Umbraco.Core;
+using Umbraco.Core.Cache;
+using Umbraco.Core.Models;
+using Umbraco.Core.Services;
+using Umbraco.Web.PublishedCache;
+using Umbraco.Web.PublishedCache.XmlPublishedCache;
+
+// fixme - should use ClearAllIsolatedCacheByEntityType<IContent>(); etc everywhere, see 7.4!!
+
+namespace Umbraco.Web.Cache
+{
+    /// <summary>
+    /// A cache refresher to ensure content type cache is updated when content types change - this is applicable to content, media and member types
+    /// </summary>
+    /// <remarks>
+    /// This is not intended to be used directly in your code
+    /// </remarks>
+    public sealed class ContentTypeCacheRefresher : PayloadCacheRefresherBase<ContentTypeCacheRefresher>
+    {
+        #region Json
+
+        public class JsonPayload
+        {
+            internal JsonPayload(string itemType, int id, ContentTypeServiceBase.ChangeTypes changeTypes)
+            {
+                ItemType = itemType;
+                Id = id;
+                ChangeTypes = changeTypes;
+            }
+
+            public string ItemType { get; private set; }
+            public int Id { get; private set; }
+            public ContentTypeServiceBase.ChangeTypes ChangeTypes { get; private set; }
+        }
+
+        protected override object Deserialize(string json)
+        {
+            return Newtonsoft.Json.JsonConvert.DeserializeObject<JsonPayload[]>(json);
+        }
+
+        public JsonPayload[] GetAsPayload(object o)
+        {
+            if ((o is JsonPayload[]) == false)
+                throw new Exception("Invalid payload object, got {0}, expected JsonPayload[].".FormatWith(o.GetType().FullName));
+            return (JsonPayload[]) o;
+        }
+
+        #endregion
+
+        #region Define
+
+        protected override ContentTypeCacheRefresher Instance
+        {
+            get { return this; }
+        }
+
+        public override Guid UniqueIdentifier
+        {
+            get { return DistributedCache.ContentTypeCacheRefresherGuid; }
+        }
+
+        public override string Name
+        {
+            get { return "ContentTypeCacheRefresher"; }
+        }
+        
+        #endregion
+
+        #region Events
+        
+        public override void Refresh(object o)
+        {
+            var payloads = GetAsPayload(o);
+
+            // TODO: refactor
+            // we should NOT directly clear caches here, but instead ask whatever class
+            // is managing the cache to please clear that cache properly
+
+            if (payloads.Any(x => x.ItemType == typeof(IContentType).Name))
+            {
+                ApplicationContext.Current.ApplicationCache.RuntimeCache.ClearCacheObjectTypes<IContent>();
+                ApplicationContext.Current.ApplicationCache.RuntimeCache.ClearCacheObjectTypes<IContentType>();
+            }
+
+            if (payloads.Any(x => x.ItemType == typeof(IMediaType).Name))
+            {
+                ApplicationContext.Current.ApplicationCache.RuntimeCache.ClearCacheObjectTypes<IMedia>();
+                ApplicationContext.Current.ApplicationCache.RuntimeCache.ClearCacheObjectTypes<IMediaType>();
+            }
+
+            if (payloads.Any(x => x.ItemType == typeof(IMemberType).Name))
+            {
+                ApplicationContext.Current.ApplicationCache.RuntimeCache.ClearCacheObjectTypes<IMember>();
+                ApplicationContext.Current.ApplicationCache.RuntimeCache.ClearCacheObjectTypes<IMemberType>();
+            }
+
+            ApplicationContext.Current.ApplicationCache.RuntimeCache.ClearCacheByKeySearch(CacheKeys.IdToKeyCacheKey);
+            ApplicationContext.Current.ApplicationCache.RuntimeCache.ClearCacheByKeySearch(CacheKeys.KeyToIdCacheKey);
+
+            foreach (var id in payloads.Select(x => x.Id))
+                ClearLegacyCaches(id);
+
+            if (payloads.Any(x => x.ItemType == typeof(IContentType).Name))
+                RefreshContentCache();
+
+            if (payloads.Any(x => x.ItemType == typeof(IMediaType).Name))
+                RefreshMediaCache();
+
+            if (payloads.Any(x => x.ItemType == typeof(IMemberType).Name))
+                RefreshMemberCache();
+
+            // notify
+            var svce = FacadeServiceResolver.Current.Service;
+            svce.Notify(payloads);
+            // now we can trigger the event
+            base.Refresh(o);
+        }
+
+        public override void RefreshAll()
+        {
+            throw new NotSupportedException();
+        }
+
+        public override void Refresh(int id)
+        {
+            throw new NotSupportedException();
+        }
+
+        public override void Refresh(Guid id)
+        {
+            throw new NotSupportedException();
+        }
+
+        public override void Remove(int id)
+        {
+            throw new NotSupportedException();
+        }
+
+        private static void RefreshContentCache()
+        {
+            var contentCacheRefresher = CacheRefreshersResolver.Current.GetById(DistributedCache.ContentCacheRefresherGuid) as ContentCacheRefresher;
+            if (contentCacheRefresher == null) throw new Exception("oops");
+
+            // don't try to be clever - refresh all
+            contentCacheRefresher.RefreshContentTypes();
+        }
+
+        private static void RefreshMediaCache()
+        {
+            var mediaCacheRefresher = CacheRefreshersResolver.Current.GetById(DistributedCache.MediaCacheRefresherGuid) as MediaCacheRefresher;
+            if (mediaCacheRefresher == null) throw new Exception("oops");
+
+            // don't try to be clever - refresh all
+            mediaCacheRefresher.RefreshMediaTypes();
+        }
+
+        private static void RefreshMemberCache()
+        {
+            var memberCacheRefresher = CacheRefreshersResolver.Current.GetById(DistributedCache.MemberCacheRefresherGuid) as MemberCacheRefresher;
+            if (memberCacheRefresher == null) throw new Exception("oops");
+
+            // don't try to be clever - refresh all
+            memberCacheRefresher.RefreshMemberTypes();
+        }
+        
+        private static void ClearLegacyCaches(int contentTypeId /*, string contentTypeAlias, IEnumerable<int> propertyTypeIds*/)
+        {
+            // legacy umbraco.cms.businesslogic.ContentType
+
+            // TODO - get rid of all this mess
+
+            // clears the cache for each property type associated with the content type
+            // see src/umbraco.cms/businesslogic/propertytype/propertytype.cs
+            // that cache is disabled because we could not clear it properly
+            //foreach (var pid in propertyTypeIds)
+            //    ApplicationContext.Current.ApplicationCache.RuntimeCache.ClearCacheItem(CacheKeys.PropertyTypeCacheKey + pid);
+
+            // clears the cache associated with the content type itself
+            ApplicationContext.Current.ApplicationCache.RuntimeCache.ClearCacheItem(CacheKeys.ContentTypeCacheKey + contentTypeId);
+
+            // clears the cache associated with the content type properties collection
+            ApplicationContext.Current.ApplicationCache.RuntimeCache.ClearCacheItem(CacheKeys.ContentTypePropertiesCacheKey + contentTypeId);
+
+            // clears the dictionary object cache of the legacy ContentType
+            // see src/umbraco.cms/businesslogic/ContentType.cs
+            // that cache is disabled because we could not clear it properly
+            //global::umbraco.cms.businesslogic.ContentType.RemoveFromDataTypeCache(contentTypeAlias);
+        }
+
+        #endregion
+    }
+}