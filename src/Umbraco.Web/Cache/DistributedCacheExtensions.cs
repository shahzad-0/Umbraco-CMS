--- conflicted
+++ resolved
@@ -1,434 +1,416 @@
-using System;
-using System.Linq;
-using System.Collections.Generic;
-using Newtonsoft.Json;
-using Umbraco.Core;
-using Umbraco.Core.Cache;
-using Umbraco.Core.Configuration;
-using Umbraco.Core.Models;
-using umbraco;
-using umbraco.cms.businesslogic.web;
-using Umbraco.Core.Persistence.Repositories;
-using Umbraco.Core.Services;
-
-namespace Umbraco.Web.Cache
-{
-    /// <summary>
-    /// Extension methods for <see cref="DistributedCache"/>
-    /// </summary>
-    internal static class DistributedCacheExtensions
-    {
-        #region ChangeSet
-
-        public static void FlushChangeSet(this DistributedCache dc, ChangeSet changeSet)
-        {
-            if (changeSet == null || changeSet.IsEmpty) return;
-
-            if (changeSet.RefresherGuid == DistributedCache.ContentCacheRefresherGuid
-                || changeSet.RefresherGuid == DistributedCache.ContentTypeCacheRefresherGuid
-                || changeSet.RefresherGuid == DistributedCache.DataTypeCacheRefresherGuid)
-            {
-                // note - can we optimize this?
-                var items = changeSet.Items; // we know it's not empty
-                var itemsA = Array.CreateInstance(items[0].GetType(), items.Count);
-                for (var j = 0; j < itemsA.Length; j++)
-                    itemsA.SetValue(items[j], j);
-                //var i = 0;
-                //foreach (var item in items)
-                //    itemsA.SetValue(item, i++);
-
-                dc.RefreshByPayload(changeSet.RefresherGuid, itemsA);
-                return;
-            }
-
-            if (changeSet.RefresherGuid == DistributedCache.MediaCacheRefresherGuid)
-            {
-                dc.RefreshByJson(changeSet.RefresherGuid, JsonConvert.SerializeObject(changeSet.Items.ToArray()));
-                return;
-            }
-
-            throw new NotSupportedException("ChangeSet does not support refresher {{{0}}}.".FormatWith(changeSet.RefresherGuid));
-        }
-
-        #endregion
-
-        #region Public access cache
-
-        public static void RefreshPublicAccess(this DistributedCache dc)
-        {
-            dc.RefreshAll(DistributedCache.PublicAccessCacheRefresherGuid);
-        }
-
-        #endregion
-
-        #region Application tree cache
-
-        public static void RefreshAllApplicationTreeCache(this DistributedCache dc)
-        {
-            dc.RefreshAll(DistributedCache.ApplicationTreeCacheRefresherGuid);
-        }
-
-        #endregion
-
-        #region Application cache
-
-        public static void RefreshAllApplicationCache(this DistributedCache dc)
-        {
-            dc.RefreshAll(DistributedCache.ApplicationCacheRefresherGuid);
-        }
-
-        #endregion
-
-        #region User type cache
-
-        public static void RemoveUserTypeCache(this DistributedCache dc, int userTypeId)
-        {
-            dc.Remove(DistributedCache.UserTypeCacheRefresherGuid, userTypeId);
-        }
-
-        public static void RefreshUserTypeCache(this DistributedCache dc, int userTypeId)
-        {
-            dc.Refresh(DistributedCache.UserTypeCacheRefresherGuid, userTypeId);
-        }
-
-        public static void RefreshAllUserTypeCache(this DistributedCache dc)
-        {
-            dc.RefreshAll(DistributedCache.UserTypeCacheRefresherGuid);
-        }
-
-        #endregion
-
-        #region User cache
-
-        public static void RemoveUserCache(this DistributedCache dc, int userId)
-        {
-            dc.Remove(DistributedCache.UserCacheRefresherGuid, userId);
-        }
-
-        public static void RefreshUserCache(this DistributedCache dc, int userId)
-        {
-            dc.Refresh(DistributedCache.UserCacheRefresherGuid, userId);
-        }
-
-        public static void RefreshAllUserCache(this DistributedCache dc)
-        {
-            dc.RefreshAll(DistributedCache.UserCacheRefresherGuid);
-        } 
-
-        #endregion
-
-        #region User permissions cache
-
-        public static void RemoveUserPermissionsCache(this DistributedCache dc, int userId)
-        {
-            dc.Remove(DistributedCache.UserPermissionsCacheRefresherGuid, userId);
-        }
-
-        public static void RefreshUserPermissionsCache(this DistributedCache dc, int userId)
-        {
-            dc.Refresh(DistributedCache.UserPermissionsCacheRefresherGuid, userId);
-        }
-
-        public static void RefreshAllUserPermissionsCache(this DistributedCache dc)
-        {
-            dc.RefreshAll(DistributedCache.UserPermissionsCacheRefresherGuid);
-        }
-
-        #endregion
-
-        #region Template cache
-
-        public static void RefreshTemplateCache(this DistributedCache dc, int templateId)
-        {
-            dc.Refresh(DistributedCache.TemplateRefresherGuid, templateId);
-        }
-
-        public static void RemoveTemplateCache(this DistributedCache dc, int templateId)
-        {
-            dc.Remove(DistributedCache.TemplateRefresherGuid, templateId);
-        } 
-
-        #endregion
-
-        #region Dictionary cache
-
-        public static void RefreshDictionaryCache(this DistributedCache dc, int dictionaryItemId)
-        {
-            dc.Refresh(DistributedCache.DictionaryCacheRefresherGuid, dictionaryItemId);
-        }
-
-        public static void RemoveDictionaryCache(this DistributedCache dc, int dictionaryItemId)
-        {
-            dc.Remove(DistributedCache.DictionaryCacheRefresherGuid, dictionaryItemId);
-        }
-
-        #endregion
-        
-<<<<<<< HEAD
-        #region Data type cache
-
-        public static void RefreshDataTypeCache(this DistributedCache dc, global::umbraco.cms.businesslogic.datatype.DataTypeDefinition dataType)
-        {
-            if (dataType == null) return;
-            var payloads = new[] { new DataTypeCacheRefresher.JsonPayload(dataType.Id, dataType.UniqueId, false) };
-            dc.RefreshSetByPayload(DistributedCache.DataTypeCacheRefresherGuid, payloads);
-        }
-
-        public static void RemoveDataTypeCache(this DistributedCache dc, global::umbraco.cms.businesslogic.datatype.DataTypeDefinition dataType)
-        {
-            if (dataType == null) return;
-            var payloads = new[] { new DataTypeCacheRefresher.JsonPayload(dataType.Id, dataType.UniqueId, true) };
-            dc.RefreshSetByPayload(DistributedCache.DataTypeCacheRefresherGuid, payloads);
-        }
-=======
-        #region Data type cache     
->>>>>>> 99ff86ae
-
-        public static void RefreshDataTypeCache(this DistributedCache dc, IDataTypeDefinition dataType)
-        {
-            if (dataType == null) return;
-            var payloads = new[] { new DataTypeCacheRefresher.JsonPayload(dataType.Id, dataType.Key, false) };
-            dc.RefreshSetByPayload(DistributedCache.DataTypeCacheRefresherGuid, payloads);
-        }
-
-        public static void RemoveDataTypeCache(this DistributedCache dc, IDataTypeDefinition dataType)
-        {
-            if (dataType == null) return;
-            var payloads = new[] { new DataTypeCacheRefresher.JsonPayload(dataType.Id, dataType.Key, true) };
-            dc.RefreshSetByPayload(DistributedCache.DataTypeCacheRefresherGuid, payloads);
-        }
-
-        #endregion
-
-        #region Content cache
-
-        /// <summary>
-        /// Refreshes all published content.
-        /// </summary>
-        /// <param name="dc"></param>
-        public static void RefreshAllPublishedContentCache(this DistributedCache dc)
-        {
-            var payloads = new[] { new ContentCacheRefresher.JsonPayload(0, TreeChangeTypes.RefreshAll) };
-
-            dc.RefreshSetByPayload(DistributedCache.ContentCacheRefresherGuid, payloads);
-        }
-
-        public static void RefreshContentCache(this DistributedCache dc, TreeChange<IContent>[] changes)
-        {
-            if (changes.Length == 0) return;
-
-            var payloads = changes
-                .Select(x => new ContentCacheRefresher.JsonPayload(x.Item.Id, x.ChangeTypes));
-
-            dc.RefreshSetByPayload(DistributedCache.ContentCacheRefresherGuid, payloads);
-        }
-
-        #endregion
-
-        #region Member cache
-
-        public static void RefreshMemberCache(this DistributedCache dc, params IMember[] members)
-        {
-            dc.Refresh(DistributedCache.MemberCacheRefresherGuid, x => x.Id, members);
-        }
-
-        public static void RemoveMemberCache(this DistributedCache dc, params IMember[] members)
-        {
-            dc.Remove(DistributedCache.MemberCacheRefresherGuid, x => x.Id, members);
-        } 
-
-        [Obsolete("Use the RefreshMemberCache with strongly typed IMember objects instead")]
-        public static void RefreshMemberCache(this DistributedCache dc, int memberId)
-        {
-            dc.Refresh(DistributedCache.MemberCacheRefresherGuid, memberId);
-        }
-
-        [Obsolete("Use the RemoveMemberCache with strongly typed IMember objects instead")]
-        public static void RemoveMemberCache(this DistributedCache dc, int memberId)
-        {
-            dc.Remove(DistributedCache.MemberCacheRefresherGuid, memberId);
-        } 
-
-        #endregion
-
-        #region Member group cache
-
-        public static void RefreshMemberGroupCache(this DistributedCache dc, int memberGroupId)
-        {
-            dc.Refresh(DistributedCache.MemberGroupCacheRefresherGuid, memberGroupId);
-        }
-
-        public static void RemoveMemberGroupCache(this DistributedCache dc, int memberGroupId)
-        {
-            dc.Remove(DistributedCache.MemberGroupCacheRefresherGuid, memberGroupId);
-        }
-
-        #endregion
-
-        #region Media Cache
-
-        public static void RefreshMediaCache(this DistributedCache dc, TreeChange<IMedia>[] changes)
-        {
-            if (changes.Length == 0) return;
-
-            var payloads = changes
-                .Select(x => new MediaCacheRefresher.JsonPayload(x.Item.Id, x.ChangeTypes));
-
-            dc.RefreshSetByPayload(DistributedCache.MediaCacheRefresherGuid, payloads);
-        }
-
-        #endregion
-
-        #region Macro Cache
-
-        public static void RefreshMacroCache(this DistributedCache dc, IMacro macro)
-        {
-            if (macro == null) return;
-            dc.RefreshByJson(DistributedCache.MacroCacheRefresherGuid, MacroCacheRefresher.SerializeToJsonPayload(macro));
-        }
-
-        public static void RemoveMacroCache(this DistributedCache dc, IMacro macro)
-        {
-            if (macro == null) return;
-            dc.RefreshByJson(DistributedCache.MacroCacheRefresherGuid, MacroCacheRefresher.SerializeToJsonPayload(macro));
-        }
-
-        public static void RefreshMacroCache(this DistributedCache dc, global::umbraco.cms.businesslogic.macro.Macro macro)
-        {
-            if (macro == null) return;
-            dc.RefreshByJson(DistributedCache.MacroCacheRefresherGuid, MacroCacheRefresher.SerializeToJsonPayload(macro));
-        }
-        
-        public static void RemoveMacroCache(this DistributedCache dc, global::umbraco.cms.businesslogic.macro.Macro macro)
-        {
-            if (macro == null) return;
-            dc.RefreshByJson(DistributedCache.MacroCacheRefresherGuid, MacroCacheRefresher.SerializeToJsonPayload(macro));
-        }
-
-        public static void RemoveMacroCache(this DistributedCache dc, macro macro)
-        {
-            if (macro == null || macro.Model == null) return;
-            dc.RefreshByJson(DistributedCache.MacroCacheRefresherGuid, MacroCacheRefresher.SerializeToJsonPayload(macro));
-        } 
-
-        #endregion
-
-        #region Content/Media/Member type cache
-
-        public static void RefreshContentTypeCache(this DistributedCache dc, ContentTypeServiceBase<ContentTypeRepository, IContentType>.Change[] changes)
-        {
-            if (changes.Length == 0) return;
-
-            var payloads = changes
-                .Select(x => new ContentTypeCacheRefresher.JsonPayload(typeof (IContentType).Name, x.Item.Id, x.ChangeTypes));
-
-            dc.RefreshSetByPayload(DistributedCache.ContentTypeCacheRefresherGuid, payloads);
-        }
-
-        public static void RefreshContentTypeCache(this DistributedCache dc, ContentTypeServiceBase<MediaTypeRepository, IMediaType>.Change[] changes)
-        {
-            if (changes.Length == 0) return;
-
-            var payloads = changes
-                .Select(x => new ContentTypeCacheRefresher.JsonPayload(typeof(IMediaType).Name, x.Item.Id, x.ChangeTypes));
-
-            dc.RefreshSetByPayload(DistributedCache.ContentTypeCacheRefresherGuid, payloads);
-        }
-
-        public static void RefreshContentTypeCache(this DistributedCache dc, ContentTypeServiceBase<MemberTypeRepository, IMemberType>.Change[] changes)
-        {
-            if (changes.Length == 0) return;
-
-            var payloads = changes
-                .Select(x => new ContentTypeCacheRefresher.JsonPayload(typeof(IMemberType).Name, x.Item.Id, x.ChangeTypes));
-
-            dc.RefreshSetByPayload(DistributedCache.ContentTypeCacheRefresherGuid, payloads);
-        }
-
-        #endregion
-
-        #region Stylesheet Cache
-
-        public static void RefreshStylesheetPropertyCache(this DistributedCache dc, global::umbraco.cms.businesslogic.web.StylesheetProperty styleSheetProperty)
-        {
-            if (styleSheetProperty == null) return;
-            dc.Refresh(DistributedCache.StylesheetPropertyCacheRefresherGuid, styleSheetProperty.Id);
-        }
-
-        public static void RemoveStylesheetPropertyCache(this DistributedCache dc, global::umbraco.cms.businesslogic.web.StylesheetProperty styleSheetProperty)
-        {
-            if (styleSheetProperty == null) return;
-            dc.Remove(DistributedCache.StylesheetPropertyCacheRefresherGuid, styleSheetProperty.Id);
-        }
-
-        public static void RefreshStylesheetCache(this DistributedCache dc, StyleSheet styleSheet)
-        {
-            if (styleSheet == null) return;
-            dc.Refresh(DistributedCache.StylesheetCacheRefresherGuid, styleSheet.Id);
-        }
-
-        public static void RemoveStylesheetCache(this DistributedCache dc, StyleSheet styleSheet)
-        {
-            if (styleSheet == null) return;
-            dc.Remove(DistributedCache.StylesheetCacheRefresherGuid, styleSheet.Id);
-        }
-
-        public static void RefreshStylesheetCache(this DistributedCache dc, Umbraco.Core.Models.Stylesheet styleSheet)
-        {
-            if (styleSheet == null) return;
-            dc.Refresh(DistributedCache.StylesheetCacheRefresherGuid, styleSheet.Id);
-        }
-
-        public static void RemoveStylesheetCache(this DistributedCache dc, Umbraco.Core.Models.Stylesheet styleSheet)
-        {
-            if (styleSheet == null) return;
-            dc.Remove(DistributedCache.StylesheetCacheRefresherGuid, styleSheet.Id);
-        }
-
-        #endregion
-
-        #region Domain Cache
-
-        public static void RefreshDomainCache(this DistributedCache dc, IDomain domain)
-        {
-            if (domain == null) return;
-            dc.Refresh(DistributedCache.DomainCacheRefresherGuid, domain.Id);
-        }
-
-        public static void RemoveDomainCache(this DistributedCache dc, IDomain domain)
-        {
-            if (domain == null) return;
-            dc.Remove(DistributedCache.DomainCacheRefresherGuid, domain.Id);
-        }
-
-        #endregion
-
-        #region Language Cache
-
-        public static void RefreshLanguageCache(this DistributedCache dc, ILanguage language)
-        {
-            if (language == null) return;
-            dc.Refresh(DistributedCache.LanguageCacheRefresherGuid, language.Id);
-        }
-
-        public static void RemoveLanguageCache(this DistributedCache dc, ILanguage language)
-        {
-            if (language == null) return;
-            dc.Remove(DistributedCache.LanguageCacheRefresherGuid, language.Id);
-        }
-
-        public static void RefreshLanguageCache(this DistributedCache dc, global::umbraco.cms.businesslogic.language.Language language)
-        {
-            if (language == null) return;
-            dc.Refresh(DistributedCache.LanguageCacheRefresherGuid, language.id);
-        }
-
-        public static void RemoveLanguageCache(this DistributedCache dc, global::umbraco.cms.businesslogic.language.Language language)
-        {
-            if (language == null) return;
-            dc.Remove(DistributedCache.LanguageCacheRefresherGuid, language.id);
-        }
-
-        #endregion
-    }
+using System;
+using System.Linq;
+using System.Collections.Generic;
+using Newtonsoft.Json;
+using Umbraco.Core;
+using Umbraco.Core.Cache;
+using Umbraco.Core.Configuration;
+using Umbraco.Core.Models;
+using umbraco;
+using umbraco.cms.businesslogic.web;
+using Umbraco.Core.Persistence.Repositories;
+using Umbraco.Core.Services;
+
+namespace Umbraco.Web.Cache
+{
+    /// <summary>
+    /// Extension methods for <see cref="DistributedCache"/>
+    /// </summary>
+    internal static class DistributedCacheExtensions
+    {
+        #region ChangeSet
+
+        public static void FlushChangeSet(this DistributedCache dc, ChangeSet changeSet)
+        {
+            if (changeSet == null || changeSet.IsEmpty) return;
+
+            if (changeSet.RefresherGuid == DistributedCache.ContentCacheRefresherGuid
+                || changeSet.RefresherGuid == DistributedCache.ContentTypeCacheRefresherGuid
+                || changeSet.RefresherGuid == DistributedCache.DataTypeCacheRefresherGuid)
+            {
+                // note - can we optimize this?
+                var items = changeSet.Items; // we know it's not empty
+                var itemsA = Array.CreateInstance(items[0].GetType(), items.Count);
+                for (var j = 0; j < itemsA.Length; j++)
+                    itemsA.SetValue(items[j], j);
+                //var i = 0;
+                //foreach (var item in items)
+                //    itemsA.SetValue(item, i++);
+
+                dc.RefreshByPayload(changeSet.RefresherGuid, itemsA);
+                return;
+            }
+
+            if (changeSet.RefresherGuid == DistributedCache.MediaCacheRefresherGuid)
+            {
+                dc.RefreshByJson(changeSet.RefresherGuid, JsonConvert.SerializeObject(changeSet.Items.ToArray()));
+                return;
+            }
+
+            throw new NotSupportedException("ChangeSet does not support refresher {{{0}}}.".FormatWith(changeSet.RefresherGuid));
+        }
+
+        #endregion
+
+        #region Public access cache
+
+        public static void RefreshPublicAccess(this DistributedCache dc)
+        {
+            dc.RefreshAll(DistributedCache.PublicAccessCacheRefresherGuid);
+        }
+
+        #endregion
+
+        #region Application tree cache
+
+        public static void RefreshAllApplicationTreeCache(this DistributedCache dc)
+        {
+            dc.RefreshAll(DistributedCache.ApplicationTreeCacheRefresherGuid);
+        }
+
+        #endregion
+
+        #region Application cache
+
+        public static void RefreshAllApplicationCache(this DistributedCache dc)
+        {
+            dc.RefreshAll(DistributedCache.ApplicationCacheRefresherGuid);
+        }
+
+        #endregion
+
+        #region User type cache
+
+        public static void RemoveUserTypeCache(this DistributedCache dc, int userTypeId)
+        {
+            dc.Remove(DistributedCache.UserTypeCacheRefresherGuid, userTypeId);
+        }
+
+        public static void RefreshUserTypeCache(this DistributedCache dc, int userTypeId)
+        {
+            dc.Refresh(DistributedCache.UserTypeCacheRefresherGuid, userTypeId);
+        }
+
+        public static void RefreshAllUserTypeCache(this DistributedCache dc)
+        {
+            dc.RefreshAll(DistributedCache.UserTypeCacheRefresherGuid);
+        }
+
+        #endregion
+
+        #region User cache
+
+        public static void RemoveUserCache(this DistributedCache dc, int userId)
+        {
+            dc.Remove(DistributedCache.UserCacheRefresherGuid, userId);
+        }
+
+        public static void RefreshUserCache(this DistributedCache dc, int userId)
+        {
+            dc.Refresh(DistributedCache.UserCacheRefresherGuid, userId);
+        }
+
+        public static void RefreshAllUserCache(this DistributedCache dc)
+        {
+            dc.RefreshAll(DistributedCache.UserCacheRefresherGuid);
+        } 
+
+        #endregion
+
+        #region User permissions cache
+
+        public static void RemoveUserPermissionsCache(this DistributedCache dc, int userId)
+        {
+            dc.Remove(DistributedCache.UserPermissionsCacheRefresherGuid, userId);
+        }
+
+        public static void RefreshUserPermissionsCache(this DistributedCache dc, int userId)
+        {
+            dc.Refresh(DistributedCache.UserPermissionsCacheRefresherGuid, userId);
+        }
+
+        public static void RefreshAllUserPermissionsCache(this DistributedCache dc)
+        {
+            dc.RefreshAll(DistributedCache.UserPermissionsCacheRefresherGuid);
+        }
+
+        #endregion
+
+        #region Template cache
+
+        public static void RefreshTemplateCache(this DistributedCache dc, int templateId)
+        {
+            dc.Refresh(DistributedCache.TemplateRefresherGuid, templateId);
+        }
+
+        public static void RemoveTemplateCache(this DistributedCache dc, int templateId)
+        {
+            dc.Remove(DistributedCache.TemplateRefresherGuid, templateId);
+        } 
+
+        #endregion
+
+        #region Dictionary cache
+
+        public static void RefreshDictionaryCache(this DistributedCache dc, int dictionaryItemId)
+        {
+            dc.Refresh(DistributedCache.DictionaryCacheRefresherGuid, dictionaryItemId);
+        }
+
+        public static void RemoveDictionaryCache(this DistributedCache dc, int dictionaryItemId)
+        {
+            dc.Remove(DistributedCache.DictionaryCacheRefresherGuid, dictionaryItemId);
+        }
+
+        #endregion
+        
+        #region Data type cache     
+
+        public static void RefreshDataTypeCache(this DistributedCache dc, IDataTypeDefinition dataType)
+        {
+            if (dataType == null) return;
+            var payloads = new[] { new DataTypeCacheRefresher.JsonPayload(dataType.Id, dataType.Key, false) };
+            dc.RefreshSetByPayload(DistributedCache.DataTypeCacheRefresherGuid, payloads);
+        }
+
+        public static void RemoveDataTypeCache(this DistributedCache dc, IDataTypeDefinition dataType)
+        {
+            if (dataType == null) return;
+            var payloads = new[] { new DataTypeCacheRefresher.JsonPayload(dataType.Id, dataType.Key, true) };
+            dc.RefreshSetByPayload(DistributedCache.DataTypeCacheRefresherGuid, payloads);
+        }
+
+        #endregion
+
+        #region Content cache
+
+        /// <summary>
+        /// Refreshes all published content.
+        /// </summary>
+        /// <param name="dc"></param>
+        public static void RefreshAllPublishedContentCache(this DistributedCache dc)
+        {
+            var payloads = new[] { new ContentCacheRefresher.JsonPayload(0, TreeChangeTypes.RefreshAll) };
+
+            dc.RefreshSetByPayload(DistributedCache.ContentCacheRefresherGuid, payloads);
+        }
+
+        public static void RefreshContentCache(this DistributedCache dc, TreeChange<IContent>[] changes)
+        {
+            if (changes.Length == 0) return;
+
+            var payloads = changes
+                .Select(x => new ContentCacheRefresher.JsonPayload(x.Item.Id, x.ChangeTypes));
+
+            dc.RefreshSetByPayload(DistributedCache.ContentCacheRefresherGuid, payloads);
+        }
+
+        #endregion
+
+        #region Member cache
+
+        public static void RefreshMemberCache(this DistributedCache dc, params IMember[] members)
+        {
+            dc.Refresh(DistributedCache.MemberCacheRefresherGuid, x => x.Id, members);
+        }
+
+        public static void RemoveMemberCache(this DistributedCache dc, params IMember[] members)
+        {
+            dc.Remove(DistributedCache.MemberCacheRefresherGuid, x => x.Id, members);
+        } 
+
+        [Obsolete("Use the RefreshMemberCache with strongly typed IMember objects instead")]
+        public static void RefreshMemberCache(this DistributedCache dc, int memberId)
+        {
+            dc.Refresh(DistributedCache.MemberCacheRefresherGuid, memberId);
+        }
+
+        [Obsolete("Use the RemoveMemberCache with strongly typed IMember objects instead")]
+        public static void RemoveMemberCache(this DistributedCache dc, int memberId)
+        {
+            dc.Remove(DistributedCache.MemberCacheRefresherGuid, memberId);
+        } 
+
+        #endregion
+
+        #region Member group cache
+
+        public static void RefreshMemberGroupCache(this DistributedCache dc, int memberGroupId)
+        {
+            dc.Refresh(DistributedCache.MemberGroupCacheRefresherGuid, memberGroupId);
+        }
+
+        public static void RemoveMemberGroupCache(this DistributedCache dc, int memberGroupId)
+        {
+            dc.Remove(DistributedCache.MemberGroupCacheRefresherGuid, memberGroupId);
+        }
+
+        #endregion
+
+        #region Media Cache
+
+        public static void RefreshMediaCache(this DistributedCache dc, TreeChange<IMedia>[] changes)
+        {
+            if (changes.Length == 0) return;
+
+            var payloads = changes
+                .Select(x => new MediaCacheRefresher.JsonPayload(x.Item.Id, x.ChangeTypes));
+
+            dc.RefreshSetByPayload(DistributedCache.MediaCacheRefresherGuid, payloads);
+        }
+
+        #endregion
+
+        #region Macro Cache
+
+        public static void RefreshMacroCache(this DistributedCache dc, IMacro macro)
+        {
+            if (macro == null) return;
+            dc.RefreshByJson(DistributedCache.MacroCacheRefresherGuid, MacroCacheRefresher.SerializeToJsonPayload(macro));
+        }
+
+        public static void RemoveMacroCache(this DistributedCache dc, IMacro macro)
+        {
+            if (macro == null) return;
+            dc.RefreshByJson(DistributedCache.MacroCacheRefresherGuid, MacroCacheRefresher.SerializeToJsonPayload(macro));
+        }
+
+        public static void RefreshMacroCache(this DistributedCache dc, global::umbraco.cms.businesslogic.macro.Macro macro)
+        {
+            if (macro == null) return;
+            dc.RefreshByJson(DistributedCache.MacroCacheRefresherGuid, MacroCacheRefresher.SerializeToJsonPayload(macro));
+        }
+        
+        public static void RemoveMacroCache(this DistributedCache dc, global::umbraco.cms.businesslogic.macro.Macro macro)
+        {
+            if (macro == null) return;
+            dc.RefreshByJson(DistributedCache.MacroCacheRefresherGuid, MacroCacheRefresher.SerializeToJsonPayload(macro));
+        }
+
+        public static void RemoveMacroCache(this DistributedCache dc, macro macro)
+        {
+            if (macro == null || macro.Model == null) return;
+            dc.RefreshByJson(DistributedCache.MacroCacheRefresherGuid, MacroCacheRefresher.SerializeToJsonPayload(macro));
+        } 
+
+        #endregion
+
+        #region Content/Media/Member type cache
+
+        public static void RefreshContentTypeCache(this DistributedCache dc, ContentTypeServiceBase<ContentTypeRepository, IContentType>.Change[] changes)
+        {
+            if (changes.Length == 0) return;
+
+            var payloads = changes
+                .Select(x => new ContentTypeCacheRefresher.JsonPayload(typeof (IContentType).Name, x.Item.Id, x.ChangeTypes));
+
+            dc.RefreshSetByPayload(DistributedCache.ContentTypeCacheRefresherGuid, payloads);
+        }
+
+        public static void RefreshContentTypeCache(this DistributedCache dc, ContentTypeServiceBase<MediaTypeRepository, IMediaType>.Change[] changes)
+        {
+            if (changes.Length == 0) return;
+
+            var payloads = changes
+                .Select(x => new ContentTypeCacheRefresher.JsonPayload(typeof(IMediaType).Name, x.Item.Id, x.ChangeTypes));
+
+            dc.RefreshSetByPayload(DistributedCache.ContentTypeCacheRefresherGuid, payloads);
+        }
+
+        public static void RefreshContentTypeCache(this DistributedCache dc, ContentTypeServiceBase<MemberTypeRepository, IMemberType>.Change[] changes)
+        {
+            if (changes.Length == 0) return;
+
+            var payloads = changes
+                .Select(x => new ContentTypeCacheRefresher.JsonPayload(typeof(IMemberType).Name, x.Item.Id, x.ChangeTypes));
+
+            dc.RefreshSetByPayload(DistributedCache.ContentTypeCacheRefresherGuid, payloads);
+        }
+
+        #endregion
+
+        #region Stylesheet Cache
+
+        public static void RefreshStylesheetPropertyCache(this DistributedCache dc, global::umbraco.cms.businesslogic.web.StylesheetProperty styleSheetProperty)
+        {
+            if (styleSheetProperty == null) return;
+            dc.Refresh(DistributedCache.StylesheetPropertyCacheRefresherGuid, styleSheetProperty.Id);
+        }
+
+        public static void RemoveStylesheetPropertyCache(this DistributedCache dc, global::umbraco.cms.businesslogic.web.StylesheetProperty styleSheetProperty)
+        {
+            if (styleSheetProperty == null) return;
+            dc.Remove(DistributedCache.StylesheetPropertyCacheRefresherGuid, styleSheetProperty.Id);
+        }
+
+        public static void RefreshStylesheetCache(this DistributedCache dc, StyleSheet styleSheet)
+        {
+            if (styleSheet == null) return;
+            dc.Refresh(DistributedCache.StylesheetCacheRefresherGuid, styleSheet.Id);
+        }
+
+        public static void RemoveStylesheetCache(this DistributedCache dc, StyleSheet styleSheet)
+        {
+            if (styleSheet == null) return;
+            dc.Remove(DistributedCache.StylesheetCacheRefresherGuid, styleSheet.Id);
+        }
+
+        public static void RefreshStylesheetCache(this DistributedCache dc, Umbraco.Core.Models.Stylesheet styleSheet)
+        {
+            if (styleSheet == null) return;
+            dc.Refresh(DistributedCache.StylesheetCacheRefresherGuid, styleSheet.Id);
+        }
+
+        public static void RemoveStylesheetCache(this DistributedCache dc, Umbraco.Core.Models.Stylesheet styleSheet)
+        {
+            if (styleSheet == null) return;
+            dc.Remove(DistributedCache.StylesheetCacheRefresherGuid, styleSheet.Id);
+        }
+
+        #endregion
+
+        #region Domain Cache
+
+        public static void RefreshDomainCache(this DistributedCache dc, IDomain domain)
+        {
+            if (domain == null) return;
+            dc.Refresh(DistributedCache.DomainCacheRefresherGuid, domain.Id);
+        }
+
+        public static void RemoveDomainCache(this DistributedCache dc, IDomain domain)
+        {
+            if (domain == null) return;
+            dc.Remove(DistributedCache.DomainCacheRefresherGuid, domain.Id);
+        }
+
+        #endregion
+
+        #region Language Cache
+
+        public static void RefreshLanguageCache(this DistributedCache dc, ILanguage language)
+        {
+            if (language == null) return;
+            dc.Refresh(DistributedCache.LanguageCacheRefresherGuid, language.Id);
+        }
+
+        public static void RemoveLanguageCache(this DistributedCache dc, ILanguage language)
+        {
+            if (language == null) return;
+            dc.Remove(DistributedCache.LanguageCacheRefresherGuid, language.Id);
+        }
+
+        public static void RefreshLanguageCache(this DistributedCache dc, global::umbraco.cms.businesslogic.language.Language language)
+        {
+            if (language == null) return;
+            dc.Refresh(DistributedCache.LanguageCacheRefresherGuid, language.id);
+        }
+
+        public static void RemoveLanguageCache(this DistributedCache dc, global::umbraco.cms.businesslogic.language.Language language)
+        {
+            if (language == null) return;
+            dc.Remove(DistributedCache.LanguageCacheRefresherGuid, language.id);
+        }
+
+        #endregion
+    }
 }