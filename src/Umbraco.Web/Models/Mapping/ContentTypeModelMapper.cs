--- conflicted
+++ resolved
@@ -1,189 +1,185 @@
-﻿using System;
-using System.Collections.Generic;
-using System.Linq;
-using System.Threading;
-using AutoMapper;
-using Umbraco.Core;
-using Umbraco.Core.Models;
-using Umbraco.Core.Models.Mapping;
-using Umbraco.Core.PropertyEditors;
-using Umbraco.Web.Models.ContentEditing;
-using System.Collections.Generic;
-
-namespace Umbraco.Web.Models.Mapping
-{
-    /// <summary>
-    /// Defines mappings for content/media/members type mappings
-    /// </summary>
-    internal class ContentTypeModelMapper : MapperConfiguration
-    {
-        private readonly Lazy<PropertyEditorResolver> _propertyEditorResolver;
-        
-        //default ctor
-        public ContentTypeModelMapper()
-        {
-            _propertyEditorResolver = new Lazy<PropertyEditorResolver>(() => PropertyEditorResolver.Current);
-        }
-
-        //ctor can be used for testing
-        public ContentTypeModelMapper(Lazy<PropertyEditorResolver> propertyEditorResolver)
-        {
-            _propertyEditorResolver = propertyEditorResolver;
-        }
-
-        public override void ConfigureMappings(IConfiguration config, ApplicationContext applicationContext)
-        {
-            config.CreateMap<IMediaType, ContentTypeBasic>();
-            config.CreateMap<IContentType, ContentTypeBasic>();
-            config.CreateMap<IMemberType, ContentTypeBasic>();
-
-            config.CreateMap<ContentTypeDisplay, IContentType>()
-                .ConstructUsing((ContentTypeDisplay source) => new ContentType(source.ParentId))
-
-                //only map id if set to something higher then zero
-                .ForMember(dto => dto.Id, expression => expression.Condition(display => (Convert.ToInt32(display.Id) > 0)))
-                .ForMember(dto => dto.Id, expression => expression.MapFrom(display => Convert.ToInt32(display.Id)))
-                .ForMember(dto => dto.AllowedAsRoot, expression => expression.MapFrom(display => display.AllowAsRoot))
-                .ForMember(dto => dto.CreatorId, expression => expression.Ignore())
-                .ForMember(dto => dto.Level, expression => expression.Ignore())
-                .ForMember(dto => dto.CreateDate, expression => expression.Ignore())
-                .ForMember(dto => dto.UpdateDate, expression => expression.Ignore())
-                .ForMember(dto => dto.SortOrder, expression => expression.Ignore())
-<<<<<<< HEAD
-=======
-
-                //mapped in aftermap
-                .ForMember(dto => dto.AllowedContentTypes, expression => expression.Ignore())
-
->>>>>>> 867d955d
-                //ignore, we'll do this in after map
-                .ForMember(dto => dto.PropertyGroups, expression => expression.Ignore())
-                .AfterMap((source, dest) =>
-                {
-                    dest.PropertyGroups = new PropertyGroupCollection();
-                    foreach (var groupDisplay in source.Groups.Where(x => x.Name.IsNullOrWhiteSpace() == false ) )
-                    {
-                        dest.PropertyGroups.Add(Mapper.Map<PropertyGroup>(groupDisplay));
-                    }
-
-                    //Sync allowed child types
-                    var allowedTypes = new List<ContentTypeSort>();
-                    var proposedAllowed = source.AllowedContentTypes.ToArray();
-                    for (int i = 0; i < proposedAllowed.Length; i++)
-                        allowedTypes.Add(new ContentTypeSort(proposedAllowed[i], i));
-
-                    dest.AllowedContentTypes = allowedTypes;
-
-                    //sync compositions
-                    var current = dest.CompositionAliases().ToArray();
-                    var proposed = source.CompositeContentTypes;
-
-                    var remove = current.Where(x =>  proposed.Contains(x) == false);
-                    var add = proposed.Where(x => current.Contains(x) == false);
-
-                    foreach (var rem in remove)
-                    {
-                        dest.RemoveContentType(rem);
-                    }
-
-                    foreach(var a in add)
-                    {
-                        //TODO: Remove N+1 lookup
-                        var addCt = applicationContext.Services.ContentTypeService.GetContentType(a);
-                        if(addCt != null)
-                             dest.AddContentType(addCt);
-                    }
-
-
-
-                });
-
-            config.CreateMap<ContentTypeSort, int>().ConvertUsing(x => x.Id.Value);
-            config.CreateMap<IContentTypeComposition, string>().ConvertUsing(x => x.Alias);
-
-            config.CreateMap<IContentType, ContentTypeDisplay>()
-                .ForMember(display => display.AllowAsRoot, expression => expression.MapFrom(type => type.AllowedAsRoot))
-                //Ignore because this is not actually used for content types
-                .ForMember(display => display.Trashed, expression => expression.Ignore())
-                //Ignore, we'll do this in after map
-                .ForMember(dto => dto.AllowedContentTypes, expression => expression.Ignore())
-                .ForMember(
-                    dto => dto.AvailableCompositeContentTypes,
-                    expression => expression.ResolveUsing(new AvailableCompositeContentTypesResolver(applicationContext)))
-
-                .ForMember(
-                    dto => dto.CompositeContentTypes,
-                    expression => expression.MapFrom(dto => dto.ContentTypeComposition))
-
-                .ForMember(
-                    dto => dto.CompositeContentTypes,
-                    expression => expression.MapFrom(dto => dto.ContentTypeComposition))
-
-                .ForMember(
-                    dto => dto.Groups,
-                    expression => expression.ResolveUsing(new PropertyTypeGroupResolver(applicationContext, _propertyEditorResolver)))
-
-                .AfterMap((source, dest) =>
-                {
-                    //do allowed content types, we need to look them up then assign to a list of entity basic,
-                    //we are doing this manually because ContentTypeSort doesnt have a Name and we want that
-                    var foundCts = applicationContext.Services.ContentTypeService
-                        .GetAllContentTypes(source.AllowedContentTypes.Select(x => Convert.ToInt32(x.Id)).ToArray());
-                    dest.AllowedContentTypes = foundCts.Select(Mapper.Map<EntityBasic>);
-                });
-
-
-            config.CreateMap<PropertyGroupDisplay, PropertyGroup>()
-                .ForMember(dest => dest.Id, expression => expression.Condition(source => source.Id > 0))
-                .ForMember(g => g.CreateDate, expression => expression.Ignore())
-                .ForMember(g => g.Key, expression => expression.Ignore())
-                .ForMember(g => g.CreateDate, expression => expression.Ignore())
-                .ForMember(g => g.HasIdentity, expression => expression.Ignore())   
-                .ForMember(g => g.UpdateDate, expression => expression.Ignore())
-
-                //only map if a parent is actually set
-                .ForMember(g => g.ParentId, expression => expression.Condition(display => display.ParentGroupId > 0))
-                .ForMember(g => g.ParentId, expression => expression.MapFrom(display => display.ParentGroupId))
-                
-                //ignore these, we'll do this in after map
-                .ForMember(g => g.PropertyTypes, expression => expression.Ignore())
-                .AfterMap((source, destination) =>
-                {
-                     
-
-                    destination.PropertyTypes = new PropertyTypeCollection();
-                    foreach (var propertyTypeDisplay in source.Properties.Where(x => x.Label.IsNullOrWhiteSpace() == false ))
-                    {
-                        destination.PropertyTypes.Add(Mapper.Map<PropertyType>(propertyTypeDisplay));
-                    }
-                });
-
-
-            config.CreateMap<PropertyTypeDisplay, PropertyType>()
-                .ConstructUsing((PropertyTypeDisplay propertyTypeDisplay) =>
-                {
-                    var dataType = applicationContext.Services.DataTypeService.GetDataTypeDefinitionById(propertyTypeDisplay.DataTypeId);
-                    if (dataType == null) throw new NullReferenceException("No data type found with id " + propertyTypeDisplay.DataTypeId);
-                    return new PropertyType(dataType, propertyTypeDisplay.Alias);
-                })
-                .ForMember(type => type.PropertyGroupId, expression => expression.MapFrom(display => new Lazy<int>(() => display.GroupId, LazyThreadSafetyMode.None)))
-                .ForMember(type => type.Key, expression => expression.Ignore())
-                .ForMember(type => type.HelpText, expression => expression.Ignore())
-                .ForMember(type => type.HasIdentity, expression => expression.Ignore())
-                //ignore because this is set in the ctor
-                .ForMember(type => type.Alias, expression => expression.Ignore())
-                //ignore because this is obsolete and shouldn't be used
-                .ForMember(type => type.DataTypeId, expression => expression.Ignore())
-                //ignore because these are 'readonly'
-                .ForMember(type => type.CreateDate, expression => expression.Ignore())
-                .ForMember(type => type.UpdateDate, expression => expression.Ignore())
-                .ForMember(type => type.Mandatory, expression => expression.MapFrom(display => display.Validation.Mandatory))
-                .ForMember(type => type.ValidationRegExp, expression => expression.MapFrom(display => display.Validation.Pattern))
-                .ForMember(type => type.PropertyEditorAlias, expression => expression.MapFrom(display => display.Editor))
-                .ForMember(type => type.DataTypeDefinitionId, expression => expression.MapFrom(display => display.DataTypeId))
-                .ForMember(type => type.Name, expression => expression.MapFrom(display => display.Label));
-        }
-
-        
-    }
+﻿using System;
+using System.Collections.Generic;
+using System.Linq;
+using System.Threading;
+using AutoMapper;
+using Umbraco.Core;
+using Umbraco.Core.Models;
+using Umbraco.Core.Models.Mapping;
+using Umbraco.Core.PropertyEditors;
+using Umbraco.Web.Models.ContentEditing;
+using System.Collections.Generic;
+
+namespace Umbraco.Web.Models.Mapping
+{
+    /// <summary>
+    /// Defines mappings for content/media/members type mappings
+    /// </summary>
+    internal class ContentTypeModelMapper : MapperConfiguration
+    {
+        private readonly Lazy<PropertyEditorResolver> _propertyEditorResolver;
+        
+        //default ctor
+        public ContentTypeModelMapper()
+        {
+            _propertyEditorResolver = new Lazy<PropertyEditorResolver>(() => PropertyEditorResolver.Current);
+        }
+
+        //ctor can be used for testing
+        public ContentTypeModelMapper(Lazy<PropertyEditorResolver> propertyEditorResolver)
+        {
+            _propertyEditorResolver = propertyEditorResolver;
+        }
+
+        public override void ConfigureMappings(IConfiguration config, ApplicationContext applicationContext)
+        {
+            config.CreateMap<IMediaType, ContentTypeBasic>();
+            config.CreateMap<IContentType, ContentTypeBasic>();
+            config.CreateMap<IMemberType, ContentTypeBasic>();
+
+            config.CreateMap<ContentTypeDisplay, IContentType>()
+                .ConstructUsing((ContentTypeDisplay source) => new ContentType(source.ParentId))
+
+                //only map id if set to something higher then zero
+                .ForMember(dto => dto.Id, expression => expression.Condition(display => (Convert.ToInt32(display.Id) > 0)))
+                .ForMember(dto => dto.Id, expression => expression.MapFrom(display => Convert.ToInt32(display.Id)))
+                .ForMember(dto => dto.AllowedAsRoot, expression => expression.MapFrom(display => display.AllowAsRoot))
+                .ForMember(dto => dto.CreatorId, expression => expression.Ignore())
+                .ForMember(dto => dto.Level, expression => expression.Ignore())
+                .ForMember(dto => dto.CreateDate, expression => expression.Ignore())
+                .ForMember(dto => dto.UpdateDate, expression => expression.Ignore())
+                .ForMember(dto => dto.SortOrder, expression => expression.Ignore())
+                //mapped in aftermap
+                .ForMember(dto => dto.AllowedContentTypes, expression => expression.Ignore())
+
+                //ignore, we'll do this in after map
+                .ForMember(dto => dto.PropertyGroups, expression => expression.Ignore())
+                .AfterMap((source, dest) =>
+                {
+                    dest.PropertyGroups = new PropertyGroupCollection();
+                    foreach (var groupDisplay in source.Groups.Where(x => x.Name.IsNullOrWhiteSpace() == false ) )
+                    {
+                        dest.PropertyGroups.Add(Mapper.Map<PropertyGroup>(groupDisplay));
+                    }
+
+                    //Sync allowed child types
+                    var allowedTypes = new List<ContentTypeSort>();
+                    var proposedAllowed = source.AllowedContentTypes.ToArray();
+                    for (int i = 0; i < proposedAllowed.Length; i++)
+                        allowedTypes.Add(new ContentTypeSort(proposedAllowed[i], i));
+
+                    dest.AllowedContentTypes = allowedTypes;
+
+                    //sync compositions
+                    var current = dest.CompositionAliases().ToArray();
+                    var proposed = source.CompositeContentTypes;
+
+                    var remove = current.Where(x =>  proposed.Contains(x) == false);
+                    var add = proposed.Where(x => current.Contains(x) == false);
+
+                    foreach (var rem in remove)
+                    {
+                        dest.RemoveContentType(rem);
+                    }
+
+                    foreach(var a in add)
+                    {
+                        //TODO: Remove N+1 lookup
+                        var addCt = applicationContext.Services.ContentTypeService.GetContentType(a);
+                        if(addCt != null)
+                             dest.AddContentType(addCt);
+                    }
+
+
+
+                });
+
+            config.CreateMap<ContentTypeSort, int>().ConvertUsing(x => x.Id.Value);
+            config.CreateMap<IContentTypeComposition, string>().ConvertUsing(x => x.Alias);
+
+            config.CreateMap<IContentType, ContentTypeDisplay>()
+                .ForMember(display => display.AllowAsRoot, expression => expression.MapFrom(type => type.AllowedAsRoot))
+                //Ignore because this is not actually used for content types
+                .ForMember(display => display.Trashed, expression => expression.Ignore())
+                //Ignore, we'll do this in after map
+                .ForMember(dto => dto.AllowedContentTypes, expression => expression.Ignore())
+                .ForMember(
+                    dto => dto.AvailableCompositeContentTypes,
+                    expression => expression.ResolveUsing(new AvailableCompositeContentTypesResolver(applicationContext)))
+
+                .ForMember(
+                    dto => dto.CompositeContentTypes,
+                    expression => expression.MapFrom(dto => dto.ContentTypeComposition))
+
+                .ForMember(
+                    dto => dto.CompositeContentTypes,
+                    expression => expression.MapFrom(dto => dto.ContentTypeComposition))
+
+                .ForMember(
+                    dto => dto.Groups,
+                    expression => expression.ResolveUsing(new PropertyTypeGroupResolver(applicationContext, _propertyEditorResolver)))
+
+                .AfterMap((source, dest) =>
+                {
+                    //do allowed content types, we need to look them up then assign to a list of entity basic,
+                    //we are doing this manually because ContentTypeSort doesnt have a Name and we want that
+                    var foundCts = applicationContext.Services.ContentTypeService
+                        .GetAllContentTypes(source.AllowedContentTypes.Select(x => Convert.ToInt32(x.Id)).ToArray());
+                    dest.AllowedContentTypes = foundCts.Select(Mapper.Map<EntityBasic>);
+                });
+
+
+            config.CreateMap<PropertyGroupDisplay, PropertyGroup>()
+                .ForMember(dest => dest.Id, expression => expression.Condition(source => source.Id > 0))
+                .ForMember(g => g.CreateDate, expression => expression.Ignore())
+                .ForMember(g => g.Key, expression => expression.Ignore())
+                .ForMember(g => g.CreateDate, expression => expression.Ignore())
+                .ForMember(g => g.HasIdentity, expression => expression.Ignore())   
+                .ForMember(g => g.UpdateDate, expression => expression.Ignore())
+
+                //only map if a parent is actually set
+                .ForMember(g => g.ParentId, expression => expression.Condition(display => display.ParentGroupId > 0))
+                .ForMember(g => g.ParentId, expression => expression.MapFrom(display => display.ParentGroupId))
+                
+                //ignore these, we'll do this in after map
+                .ForMember(g => g.PropertyTypes, expression => expression.Ignore())
+                .AfterMap((source, destination) =>
+                {
+                     
+
+                    destination.PropertyTypes = new PropertyTypeCollection();
+                    foreach (var propertyTypeDisplay in source.Properties.Where(x => x.Label.IsNullOrWhiteSpace() == false ))
+                    {
+                        destination.PropertyTypes.Add(Mapper.Map<PropertyType>(propertyTypeDisplay));
+                    }
+                });
+
+
+            config.CreateMap<PropertyTypeDisplay, PropertyType>()
+                .ConstructUsing((PropertyTypeDisplay propertyTypeDisplay) =>
+                {
+                    var dataType = applicationContext.Services.DataTypeService.GetDataTypeDefinitionById(propertyTypeDisplay.DataTypeId);
+                    if (dataType == null) throw new NullReferenceException("No data type found with id " + propertyTypeDisplay.DataTypeId);
+                    return new PropertyType(dataType, propertyTypeDisplay.Alias);
+                })
+                .ForMember(type => type.PropertyGroupId, expression => expression.MapFrom(display => new Lazy<int>(() => display.GroupId, LazyThreadSafetyMode.None)))
+                .ForMember(type => type.Key, expression => expression.Ignore())
+                .ForMember(type => type.HelpText, expression => expression.Ignore())
+                .ForMember(type => type.HasIdentity, expression => expression.Ignore())
+                //ignore because this is set in the ctor
+                .ForMember(type => type.Alias, expression => expression.Ignore())
+                //ignore because this is obsolete and shouldn't be used
+                .ForMember(type => type.DataTypeId, expression => expression.Ignore())
+                //ignore because these are 'readonly'
+                .ForMember(type => type.CreateDate, expression => expression.Ignore())
+                .ForMember(type => type.UpdateDate, expression => expression.Ignore())
+                .ForMember(type => type.Mandatory, expression => expression.MapFrom(display => display.Validation.Mandatory))
+                .ForMember(type => type.ValidationRegExp, expression => expression.MapFrom(display => display.Validation.Pattern))
+                .ForMember(type => type.PropertyEditorAlias, expression => expression.MapFrom(display => display.Editor))
+                .ForMember(type => type.DataTypeDefinitionId, expression => expression.MapFrom(display => display.DataTypeId))
+                .ForMember(type => type.Name, expression => expression.MapFrom(display => display.Label));
+        }
+
+        
+    }
 }