﻿using System;
using System.Globalization;
using System.Linq;
using Umbraco.Core;
using Umbraco.Core.Models;
using Umbraco.Core.Services;
using Umbraco.Web.Routing;

namespace Umbraco.Web.Models
{
    public static class ContentExtensions
    {
        /// <summary>
        /// Gets the culture that would be selected to render a specified content,
        /// within the context of a specified current request.
        /// </summary>
        /// <param name="content">The content.</param>
        /// <param name="current">The request Uri.</param>
        /// <returns>The culture that would be selected to render the content.</returns>
        public static CultureInfo GetCulture(this IContent content, Uri current = null)
        {
            return GetCulture(UmbracoContext.Current,
                ApplicationContext.Current.Services.DomainService, ApplicationContext.Current.Services.LocalizationService,
                content.Id, content.Path,
                current);
        }

        /// <summary>
        /// Gets the culture that would be selected to render a specified content,
        /// within the context of a specified current request.
        /// </summary>
        /// <param name="umbracoContext">An <see cref="UmbracoContext"/> instance.</param>
        /// <param name="domainService">An <see cref="IDomainService"/> implementation.</param>
        /// <param name="localizationService">An <see cref="ILocalizationService"/> implementation.</param>
        /// <param name="contentId">The content identifier.</param>
        /// <param name="contentPath">The content path.</param>
        /// <param name="current">The request Uri.</param>
        /// <returns>The culture that would be selected to render the content.</returns>
<<<<<<< HEAD
        public static CultureInfo GetCulture(UmbracoContext umbracoContext, IDomainService domainService, ILocalizationService localizationService,
=======
        internal static CultureInfo GetCulture(UmbracoContext umbracoContext, ILocalizationService localizationService,
>>>>>>> 5ddcf42b
            int contentId, string contentPath, Uri current)
        {
            var route = umbracoContext.ContentCache.GetRouteById(contentId); // cached
            var pos = route.IndexOf('/');

            var domainHelper = new DomainHelper(domainService);

            var domain = pos == 0
                ? null
                : domainHelper.DomainForNode(int.Parse(route.Substring(0, pos)), current).UmbracoDomain;

            if (domain == null)
            {
                var defaultLanguage = localizationService.GetAllLanguages().FirstOrDefault();
                return defaultLanguage == null ? CultureInfo.CurrentUICulture : new CultureInfo(defaultLanguage.IsoCode);
            }

            var wcDomain = DomainHelper.FindWildcardDomainInPath(domainService.GetAll(true), contentPath, domain.RootContent.Id);
            return wcDomain == null
                ? new CultureInfo(domain.Language.IsoCode)
                : new CultureInfo(wcDomain.Language.IsoCode);
        }
    }
}<|MERGE_RESOLUTION|>--- conflicted
+++ resolved
@@ -36,11 +36,7 @@
         /// <param name="contentPath">The content path.</param>
         /// <param name="current">The request Uri.</param>
         /// <returns>The culture that would be selected to render the content.</returns>
-<<<<<<< HEAD
-        public static CultureInfo GetCulture(UmbracoContext umbracoContext, IDomainService domainService, ILocalizationService localizationService,
-=======
-        internal static CultureInfo GetCulture(UmbracoContext umbracoContext, ILocalizationService localizationService,
->>>>>>> 5ddcf42b
+        internal static CultureInfo GetCulture(UmbracoContext umbracoContext, IDomainService domainService, ILocalizationService localizationService,
             int contentId, string contentPath, Uri current)
         {
             var route = umbracoContext.ContentCache.GetRouteById(contentId); // cached
