using System;
using System.Collections;
using System.Net;
using System.Net.Http;
using System.Threading;
using System.Threading.Tasks;
using Umbraco.Core;
using Umbraco.Core.Configuration.UmbracoSettings;
using Umbraco.Core.Logging;
using Umbraco.Core.Sync;

namespace Umbraco.Web.Scheduling
{
    //TODO: No scheduled task (i.e. URL) would be secured, so if people are actually using these each task
    // would need to be a publicly available task (URL) which isn't really very good :(
    // We should really be using the AdminTokenAuthorizeAttribute for this stuff

    internal class ScheduledTasks : RecurringTaskBase
    {
        private readonly ApplicationContext _appContext;
        private readonly IUmbracoSettingsSection _settings;
        private static readonly Hashtable ScheduledTaskTimes = new Hashtable();

        public ScheduledTasks(IBackgroundTaskRunner<RecurringTaskBase> runner, int delayMilliseconds, int periodMilliseconds, 
            ApplicationContext appContext, IUmbracoSettingsSection settings)
            : base(runner, delayMilliseconds, periodMilliseconds)
        {
            _appContext = appContext;
            _settings = settings;
        }

        private async Task ProcessTasksAsync(CancellationToken token)
        {
            var scheduledTasks = _settings.ScheduledTasks.Tasks;
            foreach (var t in scheduledTasks)
            {
                var runTask = false;
                if (ScheduledTaskTimes.ContainsKey(t.Alias) == false)
                {
                    runTask = true;
                    ScheduledTaskTimes.Add(t.Alias, DateTime.Now);
                }

                // Add 1 second to timespan to compensate for differencies in timer
                else if (
                    new TimeSpan(
                        DateTime.Now.Ticks - ((DateTime)ScheduledTaskTimes[t.Alias]).Ticks).TotalSeconds + 1 >= t.Interval)
                {
                    runTask = true;
                    ScheduledTaskTimes[t.Alias] = DateTime.Now;
                }

                if (runTask)
                {
                    var taskResult = await GetTaskByHttpAync(t.Url, token);
                    if (t.Log)
                        LogHelper.Info<ScheduledTasks>(string.Format("{0} has been called with response: {1}", t.Alias, taskResult));
                }
            }
        }

        private async Task<bool> GetTaskByHttpAync(string url, CancellationToken token)
        {
            using (var wc = new HttpClient())
            {
                var request = new HttpRequestMessage()
                {
                    RequestUri = new Uri(url),
                    Method = HttpMethod.Get,
                    Content = new StringContent(string.Empty)
                };

                //TODO: pass custom the authorization header, currently these aren't really secured!
                //request.Headers.Authorization = AdminTokenAuthorizeAttribute.GetAuthenticationHeaderValue(_appContext);

                try
                {
                    var result = await wc.SendAsync(request, token);
                    return result.StatusCode == HttpStatusCode.OK;
                }
                catch (Exception ex)
                {
                    LogHelper.Error<ScheduledTasks>("An error occurred calling web task for url: " + url, ex);
                }
                return false;
            }
        }

        public override bool PerformRun()
        {
            throw new NotImplementedException();
        }

        public override async Task<bool> PerformRunAsync(CancellationToken token)
        {
            if (_appContext == null) return true; // repeat...

            if (ServerEnvironmentHelper.GetStatus(_settings) == CurrentServerEnvironmentStatus.Slave)
            {
                LogHelper.Debug<ScheduledTasks>("Does not run on slave servers.");
                return false; // do NOT repeat, server status comes from config and will NOT change
            }

            // ensure we do not run if not main domain, but do NOT lock it
            if (_appContext.MainDom.IsMainDom == false)
            {
<<<<<<< HEAD
=======
                LogHelper.Debug<ScheduledTasks>("Does not run if not MainDom.");
                return false; // do NOT repeat, going down
            }

            using (DisposableTimer.DebugDuration<ScheduledTasks>(() => "Scheduled tasks executing", () => "Scheduled tasks complete"))
            {
>>>>>>> 6aa633c8
                try
                {
                    await ProcessTasksAsync(token);
                }
                catch (Exception ee)
                {
                    LogHelper.Error<ScheduledTasks>("Error executing scheduled task", ee);
                }
            }

            return true; // repeat
        }

        public override bool IsAsync
        {
            get { return true; }
        }

        public override bool RunsOnShutdown
        {
            get { return false; }
        }
    }
}<|MERGE_RESOLUTION|>--- conflicted
+++ resolved
@@ -104,15 +104,12 @@
             // ensure we do not run if not main domain, but do NOT lock it
             if (_appContext.MainDom.IsMainDom == false)
             {
-<<<<<<< HEAD
-=======
                 LogHelper.Debug<ScheduledTasks>("Does not run if not MainDom.");
                 return false; // do NOT repeat, going down
             }
 
             using (DisposableTimer.DebugDuration<ScheduledTasks>(() => "Scheduled tasks executing", () => "Scheduled tasks complete"))
             {
->>>>>>> 6aa633c8
                 try
                 {
                     await ProcessTasksAsync(token);
