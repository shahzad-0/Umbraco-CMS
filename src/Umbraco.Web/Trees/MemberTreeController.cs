﻿using System;
using System.Globalization;
using System.Linq;
using System.Net;
using System.Net.Http;
using System.Net.Http.Formatting;
using System.Web.Http;
using System.Web.Security;
using Umbraco.Core;
using Umbraco.Core.Models;
using Umbraco.Core.Models.EntityBase;
using Umbraco.Core.Persistence.Querying;
using Umbraco.Core.Security;
using Umbraco.Web.Models.Trees;
using Umbraco.Web.Mvc;
using Umbraco.Web.WebApi.Filters;
using umbraco;
using Umbraco.Web.LegacyActions;
using Constants = Umbraco.Core.Constants;

namespace Umbraco.Web.Trees
{
    //We will not allow the tree to render unless the user has access to any of the sections that the tree gets rendered
    // this is not ideal but until we change permissions to be tree based (not section) there's not much else we can do here.
    [UmbracoApplicationAuthorize(
        Constants.Applications.Content,
        Constants.Applications.Media,
        Constants.Applications.Members)]
<<<<<<< HEAD
    [Tree(Constants.Applications.Members, Constants.Trees.Members)]
=======
    [LegacyBaseTree(typeof (loadMembers))]
    [Tree(Constants.Applications.Members, Constants.Trees.Members, null, sortOrder: 0)]
>>>>>>> d9f38a20
    [PluginController("UmbracoTrees")]
    [CoreTree]
    public class MemberTreeController : TreeController
    {
        public MemberTreeController()
        {
            _provider = Core.Security.MembershipProviderExtensions.GetMembersMembershipProvider();
            _isUmbracoProvider = _provider.IsUmbracoMembershipProvider();
        }

        private readonly MembershipProvider _provider;
        private readonly bool _isUmbracoProvider;

        /// <summary>
        /// Gets an individual tree node
        /// </summary>
        /// <param name="id"></param>
        /// <param name="queryStrings"></param>
        /// <returns></returns>
        [HttpQueryStringFilter("queryStrings")]
        public TreeNode GetTreeNode(string id, FormDataCollection queryStrings)
        {   
            var node = GetSingleTreeNode(id, queryStrings);

            //add the tree alias to the node since it is standalone (has no root for which this normally belongs)
            node.AdditionalData["treeAlias"] = TreeAlias;
            return node;
        }

        protected TreeNode GetSingleTreeNode(string id, FormDataCollection queryStrings)
        {
            if (_isUmbracoProvider)
            {
                Guid asGuid;
                if (Guid.TryParse(id, out asGuid) == false)
                {
                    throw new HttpResponseException(Request.CreateResponse(HttpStatusCode.NotFound));
                }

                var member = Services.MemberService.GetByKey(asGuid);
                if (member == null)
                {
                    throw new HttpResponseException(Request.CreateResponse(HttpStatusCode.NotFound));
                }

                var node = CreateTreeNode(
                    member.Key.ToString("N"),
                    "-1",
                    queryStrings,
                    member.Name,
                    "icon-user",
                    false);

                node.AdditionalData.Add("contentType", member.ContentTypeAlias);
                node.AdditionalData.Add("isContainer", true);

                return node;
            }
            else
            {
                object providerId = id;
                Guid asGuid;
                if (Guid.TryParse(id, out asGuid))
                {
                    providerId = asGuid;
                }

                var member = _provider.GetUser(providerId, false);
                if (member == null)
                {
                    throw new HttpResponseException(Request.CreateResponse(HttpStatusCode.NotFound));
                }

                var node = CreateTreeNode(
                    member.ProviderUserKey.TryConvertTo<Guid>().Result.ToString("N"),
                    "-1",
                    queryStrings,
                    member.UserName,
                    "icon-user",
                    false);

                return node;    
            }

            
        }

        protected override TreeNodeCollection GetTreeNodes(string id, FormDataCollection queryStrings)
        {
            var nodes = new TreeNodeCollection();

            if (id == Constants.System.Root.ToInvariantString())
            {
                nodes.Add(
                        CreateTreeNode(Constants.Conventions.MemberTypes.AllMembersListId, id, queryStrings, ui.Text("member", "allMembers"), "icon-users", false,
                            queryStrings.GetValue<string>("application") + TreeAlias.EnsureStartsWith('/') + "/list/" + Constants.Conventions.MemberTypes.AllMembersListId));

                if (_isUmbracoProvider)
                {
                    nodes.AddRange(Services.MemberTypeService.GetAll()
                        .Select(memberType =>
                            CreateTreeNode(memberType.Alias, id, queryStrings, memberType.Name, "icon-users", false,
                                queryStrings.GetValue<string>("application") + TreeAlias.EnsureStartsWith('/') + "/list/" + memberType.Alias)));
                }
            }

            //There is no menu for any of these nodes
            nodes.ForEach(x => x.MenuUrl = null);
            //All nodes are containers
            nodes.ForEach(x => x.AdditionalData.Add("isContainer", true));

            return nodes;
        }

        protected override MenuItemCollection GetMenuForNode(string id, FormDataCollection queryStrings)
        {
            var menu = new MenuItemCollection();

            if (id == Constants.System.Root.ToInvariantString())
            {
                // root actions      
                if (_provider.IsUmbracoMembershipProvider())
                {
                    //set default
                    menu.DefaultMenuAlias = ActionNew.Instance.Alias;

                    //Create the normal create action
                    menu.Items.Add<ActionNew>(ui.Text("actions", ActionNew.Instance.Alias));
                }
                else
                {
                    //Create a custom create action - this does not launch a dialog, it just navigates to the create screen
                    // we'll create it based on the ActionNew so it maintains the same icon properties, name, etc...
                    var createMenuItem = new MenuItem(ActionNew.Instance);
                    //we want to go to this route: /member/member/edit/-1?create=true
                    createMenuItem.NavigateToRoute("/member/member/edit/-1?create=true");
                    menu.Items.Add(createMenuItem);
                }
                
                menu.Items.Add<RefreshNode, ActionRefresh>(ui.Text("actions", ActionRefresh.Instance.Alias), true);
                return menu;
            }

            //add delete option for all members
            menu.Items.Add<ActionDelete>(ui.Text("actions", ActionDelete.Instance.Alias));

            return menu;
        }
    }
}<|MERGE_RESOLUTION|>--- conflicted
+++ resolved
@@ -1,184 +1,179 @@
-﻿using System;
-using System.Globalization;
-using System.Linq;
-using System.Net;
-using System.Net.Http;
-using System.Net.Http.Formatting;
-using System.Web.Http;
-using System.Web.Security;
-using Umbraco.Core;
-using Umbraco.Core.Models;
-using Umbraco.Core.Models.EntityBase;
-using Umbraco.Core.Persistence.Querying;
-using Umbraco.Core.Security;
-using Umbraco.Web.Models.Trees;
-using Umbraco.Web.Mvc;
-using Umbraco.Web.WebApi.Filters;
-using umbraco;
-using Umbraco.Web.LegacyActions;
-using Constants = Umbraco.Core.Constants;
-
-namespace Umbraco.Web.Trees
-{
-    //We will not allow the tree to render unless the user has access to any of the sections that the tree gets rendered
-    // this is not ideal but until we change permissions to be tree based (not section) there's not much else we can do here.
-    [UmbracoApplicationAuthorize(
-        Constants.Applications.Content,
-        Constants.Applications.Media,
-        Constants.Applications.Members)]
-<<<<<<< HEAD
-    [Tree(Constants.Applications.Members, Constants.Trees.Members)]
-=======
-    [LegacyBaseTree(typeof (loadMembers))]
-    [Tree(Constants.Applications.Members, Constants.Trees.Members, null, sortOrder: 0)]
->>>>>>> d9f38a20
-    [PluginController("UmbracoTrees")]
-    [CoreTree]
-    public class MemberTreeController : TreeController
-    {
-        public MemberTreeController()
-        {
-            _provider = Core.Security.MembershipProviderExtensions.GetMembersMembershipProvider();
-            _isUmbracoProvider = _provider.IsUmbracoMembershipProvider();
-        }
-
-        private readonly MembershipProvider _provider;
-        private readonly bool _isUmbracoProvider;
-
-        /// <summary>
-        /// Gets an individual tree node
-        /// </summary>
-        /// <param name="id"></param>
-        /// <param name="queryStrings"></param>
-        /// <returns></returns>
-        [HttpQueryStringFilter("queryStrings")]
-        public TreeNode GetTreeNode(string id, FormDataCollection queryStrings)
-        {   
-            var node = GetSingleTreeNode(id, queryStrings);
-
-            //add the tree alias to the node since it is standalone (has no root for which this normally belongs)
-            node.AdditionalData["treeAlias"] = TreeAlias;
-            return node;
-        }
-
-        protected TreeNode GetSingleTreeNode(string id, FormDataCollection queryStrings)
-        {
-            if (_isUmbracoProvider)
-            {
-                Guid asGuid;
-                if (Guid.TryParse(id, out asGuid) == false)
-                {
-                    throw new HttpResponseException(Request.CreateResponse(HttpStatusCode.NotFound));
-                }
-
-                var member = Services.MemberService.GetByKey(asGuid);
-                if (member == null)
-                {
-                    throw new HttpResponseException(Request.CreateResponse(HttpStatusCode.NotFound));
-                }
-
-                var node = CreateTreeNode(
-                    member.Key.ToString("N"),
-                    "-1",
-                    queryStrings,
-                    member.Name,
-                    "icon-user",
-                    false);
-
-                node.AdditionalData.Add("contentType", member.ContentTypeAlias);
-                node.AdditionalData.Add("isContainer", true);
-
-                return node;
-            }
-            else
-            {
-                object providerId = id;
-                Guid asGuid;
-                if (Guid.TryParse(id, out asGuid))
-                {
-                    providerId = asGuid;
-                }
-
-                var member = _provider.GetUser(providerId, false);
-                if (member == null)
-                {
-                    throw new HttpResponseException(Request.CreateResponse(HttpStatusCode.NotFound));
-                }
-
-                var node = CreateTreeNode(
-                    member.ProviderUserKey.TryConvertTo<Guid>().Result.ToString("N"),
-                    "-1",
-                    queryStrings,
-                    member.UserName,
-                    "icon-user",
-                    false);
-
-                return node;    
-            }
-
-            
-        }
-
-        protected override TreeNodeCollection GetTreeNodes(string id, FormDataCollection queryStrings)
-        {
-            var nodes = new TreeNodeCollection();
-
-            if (id == Constants.System.Root.ToInvariantString())
-            {
-                nodes.Add(
-                        CreateTreeNode(Constants.Conventions.MemberTypes.AllMembersListId, id, queryStrings, ui.Text("member", "allMembers"), "icon-users", false,
-                            queryStrings.GetValue<string>("application") + TreeAlias.EnsureStartsWith('/') + "/list/" + Constants.Conventions.MemberTypes.AllMembersListId));
-
-                if (_isUmbracoProvider)
-                {
-                    nodes.AddRange(Services.MemberTypeService.GetAll()
-                        .Select(memberType =>
-                            CreateTreeNode(memberType.Alias, id, queryStrings, memberType.Name, "icon-users", false,
-                                queryStrings.GetValue<string>("application") + TreeAlias.EnsureStartsWith('/') + "/list/" + memberType.Alias)));
-                }
-            }
-
-            //There is no menu for any of these nodes
-            nodes.ForEach(x => x.MenuUrl = null);
-            //All nodes are containers
-            nodes.ForEach(x => x.AdditionalData.Add("isContainer", true));
-
-            return nodes;
-        }
-
-        protected override MenuItemCollection GetMenuForNode(string id, FormDataCollection queryStrings)
-        {
-            var menu = new MenuItemCollection();
-
-            if (id == Constants.System.Root.ToInvariantString())
-            {
-                // root actions      
-                if (_provider.IsUmbracoMembershipProvider())
-                {
-                    //set default
-                    menu.DefaultMenuAlias = ActionNew.Instance.Alias;
-
-                    //Create the normal create action
-                    menu.Items.Add<ActionNew>(ui.Text("actions", ActionNew.Instance.Alias));
-                }
-                else
-                {
-                    //Create a custom create action - this does not launch a dialog, it just navigates to the create screen
-                    // we'll create it based on the ActionNew so it maintains the same icon properties, name, etc...
-                    var createMenuItem = new MenuItem(ActionNew.Instance);
-                    //we want to go to this route: /member/member/edit/-1?create=true
-                    createMenuItem.NavigateToRoute("/member/member/edit/-1?create=true");
-                    menu.Items.Add(createMenuItem);
-                }
-                
-                menu.Items.Add<RefreshNode, ActionRefresh>(ui.Text("actions", ActionRefresh.Instance.Alias), true);
-                return menu;
-            }
-
-            //add delete option for all members
-            menu.Items.Add<ActionDelete>(ui.Text("actions", ActionDelete.Instance.Alias));
-
-            return menu;
-        }
-    }
+﻿using System;
+using System.Globalization;
+using System.Linq;
+using System.Net;
+using System.Net.Http;
+using System.Net.Http.Formatting;
+using System.Web.Http;
+using System.Web.Security;
+using Umbraco.Core;
+using Umbraco.Core.Models;
+using Umbraco.Core.Models.EntityBase;
+using Umbraco.Core.Persistence.Querying;
+using Umbraco.Core.Security;
+using Umbraco.Web.Models.Trees;
+using Umbraco.Web.Mvc;
+using Umbraco.Web.WebApi.Filters;
+using umbraco;
+using Umbraco.Web.LegacyActions;
+using Constants = Umbraco.Core.Constants;
+
+namespace Umbraco.Web.Trees
+{
+    //We will not allow the tree to render unless the user has access to any of the sections that the tree gets rendered
+    // this is not ideal but until we change permissions to be tree based (not section) there's not much else we can do here.
+    [UmbracoApplicationAuthorize(
+        Constants.Applications.Content,
+        Constants.Applications.Media,
+        Constants.Applications.Members)]
+    [Tree(Constants.Applications.Members, Constants.Trees.Members, null, sortOrder: 0)]
+    [PluginController("UmbracoTrees")]
+    [CoreTree]
+    public class MemberTreeController : TreeController
+    {
+        public MemberTreeController()
+        {
+            _provider = Core.Security.MembershipProviderExtensions.GetMembersMembershipProvider();
+            _isUmbracoProvider = _provider.IsUmbracoMembershipProvider();
+        }
+
+        private readonly MembershipProvider _provider;
+        private readonly bool _isUmbracoProvider;
+
+        /// <summary>
+        /// Gets an individual tree node
+        /// </summary>
+        /// <param name="id"></param>
+        /// <param name="queryStrings"></param>
+        /// <returns></returns>
+        [HttpQueryStringFilter("queryStrings")]
+        public TreeNode GetTreeNode(string id, FormDataCollection queryStrings)
+        {   
+            var node = GetSingleTreeNode(id, queryStrings);
+
+            //add the tree alias to the node since it is standalone (has no root for which this normally belongs)
+            node.AdditionalData["treeAlias"] = TreeAlias;
+            return node;
+        }
+
+        protected TreeNode GetSingleTreeNode(string id, FormDataCollection queryStrings)
+        {
+            if (_isUmbracoProvider)
+            {
+                Guid asGuid;
+                if (Guid.TryParse(id, out asGuid) == false)
+                {
+                    throw new HttpResponseException(Request.CreateResponse(HttpStatusCode.NotFound));
+                }
+
+                var member = Services.MemberService.GetByKey(asGuid);
+                if (member == null)
+                {
+                    throw new HttpResponseException(Request.CreateResponse(HttpStatusCode.NotFound));
+                }
+
+                var node = CreateTreeNode(
+                    member.Key.ToString("N"),
+                    "-1",
+                    queryStrings,
+                    member.Name,
+                    "icon-user",
+                    false);
+
+                node.AdditionalData.Add("contentType", member.ContentTypeAlias);
+                node.AdditionalData.Add("isContainer", true);
+
+                return node;
+            }
+            else
+            {
+                object providerId = id;
+                Guid asGuid;
+                if (Guid.TryParse(id, out asGuid))
+                {
+                    providerId = asGuid;
+                }
+
+                var member = _provider.GetUser(providerId, false);
+                if (member == null)
+                {
+                    throw new HttpResponseException(Request.CreateResponse(HttpStatusCode.NotFound));
+                }
+
+                var node = CreateTreeNode(
+                    member.ProviderUserKey.TryConvertTo<Guid>().Result.ToString("N"),
+                    "-1",
+                    queryStrings,
+                    member.UserName,
+                    "icon-user",
+                    false);
+
+                return node;    
+            }
+
+            
+        }
+
+        protected override TreeNodeCollection GetTreeNodes(string id, FormDataCollection queryStrings)
+        {
+            var nodes = new TreeNodeCollection();
+
+            if (id == Constants.System.Root.ToInvariantString())
+            {
+                nodes.Add(
+                        CreateTreeNode(Constants.Conventions.MemberTypes.AllMembersListId, id, queryStrings, ui.Text("member", "allMembers"), "icon-users", false,
+                            queryStrings.GetValue<string>("application") + TreeAlias.EnsureStartsWith('/') + "/list/" + Constants.Conventions.MemberTypes.AllMembersListId));
+
+                if (_isUmbracoProvider)
+                {
+                    nodes.AddRange(Services.MemberTypeService.GetAll()
+                        .Select(memberType =>
+                            CreateTreeNode(memberType.Alias, id, queryStrings, memberType.Name, "icon-users", false,
+                                queryStrings.GetValue<string>("application") + TreeAlias.EnsureStartsWith('/') + "/list/" + memberType.Alias)));
+                }
+            }
+
+            //There is no menu for any of these nodes
+            nodes.ForEach(x => x.MenuUrl = null);
+            //All nodes are containers
+            nodes.ForEach(x => x.AdditionalData.Add("isContainer", true));
+
+            return nodes;
+        }
+
+        protected override MenuItemCollection GetMenuForNode(string id, FormDataCollection queryStrings)
+        {
+            var menu = new MenuItemCollection();
+
+            if (id == Constants.System.Root.ToInvariantString())
+            {
+                // root actions      
+                if (_provider.IsUmbracoMembershipProvider())
+                {
+                    //set default
+                    menu.DefaultMenuAlias = ActionNew.Instance.Alias;
+
+                    //Create the normal create action
+                    menu.Items.Add<ActionNew>(ui.Text("actions", ActionNew.Instance.Alias));
+                }
+                else
+                {
+                    //Create a custom create action - this does not launch a dialog, it just navigates to the create screen
+                    // we'll create it based on the ActionNew so it maintains the same icon properties, name, etc...
+                    var createMenuItem = new MenuItem(ActionNew.Instance);
+                    //we want to go to this route: /member/member/edit/-1?create=true
+                    createMenuItem.NavigateToRoute("/member/member/edit/-1?create=true");
+                    menu.Items.Add(createMenuItem);
+                }
+                
+                menu.Items.Add<RefreshNode, ActionRefresh>(ui.Text("actions", ActionRefresh.Instance.Alias), true);
+                return menu;
+            }
+
+            //add delete option for all members
+            menu.Items.Add<ActionDelete>(ui.Text("actions", ActionDelete.Instance.Alias));
+
+            return menu;
+        }
+    }
 }