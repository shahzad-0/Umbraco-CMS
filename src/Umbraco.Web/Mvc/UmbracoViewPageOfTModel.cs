--- conflicted
+++ resolved
@@ -1,576 +1,292 @@
-<<<<<<< HEAD
-using System;
-using System.Text;
-using System.Web;
-using System.Web.Mvc;
-using System.Web.WebPages;
-using Umbraco.Core;
-using Umbraco.Core.Configuration;
-using Umbraco.Core.IO;
-using Umbraco.Core.Models;
-using Umbraco.Web.Models;
-using Umbraco.Web.Routing;
-
-namespace Umbraco.Web.Mvc
-{
-    /// <summary>
-    /// The View that umbraco front-end views inherit from
-    /// </summary>
-    public abstract class UmbracoViewPage<TModel> : WebViewPage<TModel>
-    {
-        /// <summary>
-        /// Returns the current UmbracoContext
-        /// </summary>
-        public UmbracoContext UmbracoContext
-        {
-            get
-            {
-                //we should always try to return the context from the data tokens just in case its a custom context and not 
-                //using the UmbracoContext.Current.
-                //we will fallback to the singleton if necessary.
-                if (ViewContext.RouteData.DataTokens.ContainsKey("umbraco-context"))
-                {
-                    return (UmbracoContext)ViewContext.RouteData.DataTokens.GetRequiredObject("umbraco-context");
-                }
-                //next check if it is a child action and see if the parent has it set in data tokens
-                if (ViewContext.IsChildAction)
-                {
-                    if (ViewContext.ParentActionViewContext.RouteData.DataTokens.ContainsKey("umbraco-context"))
-                    {
-                        return (UmbracoContext)ViewContext.ParentActionViewContext.RouteData.DataTokens.GetRequiredObject("umbraco-context");
-                    }
-                }
-
-                //lastly, we will use the singleton, the only reason this should ever happen is is someone is rendering a page that inherits from this
-                //class and are rendering it outside of the normal Umbraco routing process. Very unlikely.
-                return UmbracoContext.Current;
-            }
-        }
-
-        /// <summary>
-        /// Returns the current ApplicationContext
-        /// </summary>
-        public ApplicationContext ApplicationContext
-        {
-            get { return UmbracoContext.Application; }
-        }
-
-        /// <summary>
-        /// Returns the current PublishedContentRequest
-        /// </summary>
-        internal PublishedContentRequest PublishedContentRequest
-        {
-            get
-            {
-                //we should always try to return the object from the data tokens just in case its a custom object and not 
-                //using the UmbracoContext.Current.
-                //we will fallback to the singleton if necessary.
-                if (ViewContext.RouteData.DataTokens.ContainsKey("umbraco-doc-request"))
-                {
-                    return (PublishedContentRequest)ViewContext.RouteData.DataTokens.GetRequiredObject("umbraco-doc-request");
-                }
-                //next check if it is a child action and see if the parent has it set in data tokens
-                if (ViewContext.IsChildAction)
-                {
-                    if (ViewContext.ParentActionViewContext.RouteData.DataTokens.ContainsKey("umbraco-doc-request"))
-                    {
-                        return (PublishedContentRequest)ViewContext.ParentActionViewContext.RouteData.DataTokens.GetRequiredObject("umbraco-doc-request");
-                    }
-                }
-
-                //lastly, we will use the singleton, the only reason this should ever happen is is someone is rendering a page that inherits from this
-                //class and are rendering it outside of the normal Umbraco routing process. Very unlikely.
-                return UmbracoContext.Current.PublishedContentRequest;
-            }
-        }
-
-        private UmbracoHelper _helper;
-
-        /// <summary>
-        /// Gets an UmbracoHelper
-        /// </summary>
-        /// <remarks>
-        /// This constructs the UmbracoHelper with the content model of the page routed to
-        /// </remarks>
-        public virtual UmbracoHelper Umbraco
-        {
-            get
-            {
-                if (_helper == null)
-                {
-                    var model = ViewData.Model;
-                    var content = model as IPublishedContent;
-                    if (content == null && model is IRenderModel)
-                        content = ((IRenderModel) model).Content;
-                    _helper = content == null
-                        ? new UmbracoHelper(UmbracoContext)
-                        : new UmbracoHelper(UmbracoContext, content);
-                }
-                return _helper;
-            }
-        }
-
-        /// <summary>
-        /// Ensure that the current view context is added to the route data tokens so we can extract it if we like
-        /// </summary>
-        /// <remarks>
-        /// Currently this is required by mvc macro engines
-        /// </remarks>
-        protected override void InitializePage()
-        {
-            base.InitializePage();
-            if (ViewContext.IsChildAction == false)
-            {
-                if (ViewContext.RouteData.DataTokens.ContainsKey(Constants.DataTokenCurrentViewContext) == false)
-                {
-                    ViewContext.RouteData.DataTokens.Add(Constants.DataTokenCurrentViewContext, ViewContext);
-                }
-            }
-
-        }
-
-        // maps model
-        protected override void SetViewData(ViewDataDictionary viewData)
-        {
-            var source = viewData.Model;
-            if (source == null)
-            {
-                base.SetViewData(viewData);
-                return;
-            }
-
-            var sourceType = source.GetType();
-            var targetType = typeof (TModel);
-
-            // it types already match, nothing to do
-            if (sourceType.Inherits<TModel>()) // includes ==
-            {
-                base.SetViewData(viewData);
-                return;
-            }
-
-            // try to grab the content
-            // if no content is found, return, nothing we can do
-            var sourceContent = source as IPublishedContent;
-            if (sourceContent == null && sourceType.Implements<IRenderModel>())
-            {
-                sourceContent = ((IRenderModel)source).Content;
-            }
-            if (sourceContent == null)
-            {
-                var attempt = source.TryConvertTo<IPublishedContent>();
-                if (attempt.Success) sourceContent = attempt.Result;
-            }
-
-            var ok = sourceContent != null;
-            if (sourceContent != null)
-            {
-                // try to grab the culture
-                // using context's culture by default
-                var culture = UmbracoContext.PublishedContentRequest.Culture;
-                var sourceRenderModel = source as RenderModel;
-                if (sourceRenderModel != null)
-                    culture = sourceRenderModel.CurrentCulture;
-
-                // reassign the model depending on its type
-                if (targetType.Implements<IPublishedContent>())
-                {
-                    // it TModel implements IPublishedContent then use the content
-                    // provided that the content is of the proper type
-                    if ((sourceContent is TModel) == false)
-                        throw new InvalidCastException(string.Format("Cannot cast source content type {0} to view model type {1}.",
-                            sourceContent.GetType(), targetType));
-                    viewData.Model = sourceContent;
-                }
-                else if (targetType == typeof(RenderModel))
-                {
-                    // if TModel is a basic RenderModel just create it
-                    viewData.Model = new RenderModel(sourceContent, culture);
-                }
-                else if (targetType.IsGenericType && targetType.GetGenericTypeDefinition() == typeof(RenderModel<>))
-                {
-                    // if TModel is a strongly-typed RenderModel<> then create it
-                    // provided that the content is of the proper type
-                    var targetContentType = targetType.GetGenericArguments()[0];
-                    if ((sourceContent.GetType().Inherits(targetContentType)) == false)
-                        throw new InvalidCastException(string.Format("Cannot cast source content type {0} to view model content type {1}.",
-                            sourceContent.GetType(), targetContentType));
-                    viewData.Model = Activator.CreateInstance(targetType, sourceContent, culture);
-                }
-                else
-                {
-                    ok = false;
-                }
-            }
-
-            if (ok == false)
-            {
-                // last chance : try to convert
-                var attempt = source.TryConvertTo<TModel>();
-                if (attempt.Success) viewData.Model = attempt.Result;
-            }
-
-            base.SetViewData(viewData);
-        }
-
-        /// <summary>
-        /// This will detect the end /body tag and insert the preview badge if in preview mode
-        /// </summary>
-        /// <param name="value"></param>
-        public override void WriteLiteral(object value)
-        {
-            // filter / add preview banner
-            if (Response.ContentType.InvariantEquals("text/html")) // ASP.NET default value
-            {
-                if (UmbracoContext.Current.IsDebug || UmbracoContext.Current.InPreviewMode)
-                {
-                    var text = value.ToString().ToLowerInvariant();
-                    var pos = text.IndexOf("</body>", StringComparison.InvariantCultureIgnoreCase);
-
-                    if (pos > -1)
-                    {
-                        string markupToInject;
-
-                        if (UmbracoContext.Current.InPreviewMode)
-                        {
-                            // creating previewBadge markup
-                            markupToInject =
-                                String.Format(UmbracoConfig.For.UmbracoSettings().Content.PreviewBadge,
-                                    IOHelper.ResolveUrl(SystemDirectories.Umbraco),
-                                    IOHelper.ResolveUrl(SystemDirectories.UmbracoClient),
-                                    Server.UrlEncode(UmbracoContext.Current.HttpContext.Request.Path));
-                        }
-                        else
-                        {
-                            // creating mini-profiler markup
-                            markupToInject = Html.RenderProfiler().ToHtmlString();
-                        }
-
-                        var sb = new StringBuilder(text);
-                        sb.Insert(pos, markupToInject);
-
-                        base.WriteLiteral(sb.ToString());
-                        return;
-                    }
-                }
-            }
-
-            base.WriteLiteral(value);
-
-
-        }
-
-        public HelperResult RenderSection(string name, Func<dynamic, HelperResult> defaultContents)
-        {
-            return WebViewPageExtensions.RenderSection(this, name, defaultContents);
-        }
-
-        public HelperResult RenderSection(string name, HelperResult defaultContents)
-        {
-            return WebViewPageExtensions.RenderSection(this, name, defaultContents);
-        }
-
-        public HelperResult RenderSection(string name, string defaultContents)
-        {
-            return WebViewPageExtensions.RenderSection(this, name, defaultContents);
-        }
-        
-        public HelperResult RenderSection(string name, IHtmlString defaultContents)
-        {
-            return WebViewPageExtensions.RenderSection(this, name, defaultContents);
-        }
-    }
-=======
-using System;
-using System.Text;
-using System.Web;
-using System.Web.Mvc;
-using System.Web.WebPages;
-using Umbraco.Core;
-using Umbraco.Core.Configuration;
-using Umbraco.Core.IO;
-using Umbraco.Core.Models;
-using Umbraco.Web.Models;
-using Umbraco.Web.Routing;
-using Umbraco.Web.Security;
-
-namespace Umbraco.Web.Mvc
-{
-    /// <summary>
-    /// The View that umbraco front-end views inherit from
-    /// </summary>
-    public abstract class UmbracoViewPage<TModel> : WebViewPage<TModel>
-    {
-        /// <summary>
-        /// Returns the current UmbracoContext
-        /// </summary>
-        public UmbracoContext UmbracoContext
-        {
-            get
-            {
-                //we should always try to return the context from the data tokens just in case its a custom context and not 
-                //using the UmbracoContext.Current.
-                //we will fallback to the singleton if necessary.
-                if (ViewContext.RouteData.DataTokens.ContainsKey("umbraco-context"))
-                {
-                    return (UmbracoContext)ViewContext.RouteData.DataTokens.GetRequiredObject("umbraco-context");
-                }
-                //next check if it is a child action and see if the parent has it set in data tokens
-                if (ViewContext.IsChildAction)
-                {
-                    if (ViewContext.ParentActionViewContext.RouteData.DataTokens.ContainsKey("umbraco-context"))
-                    {
-                        return (UmbracoContext)ViewContext.ParentActionViewContext.RouteData.DataTokens.GetRequiredObject("umbraco-context");
-                    }
-                }
-
-                //lastly, we will use the singleton, the only reason this should ever happen is is someone is rendering a page that inherits from this
-                //class and are rendering it outside of the normal Umbraco routing process. Very unlikely.
-                return UmbracoContext.Current;
-            }
-        }
-
-        /// <summary>
-        /// Returns the current ApplicationContext
-        /// </summary>
-        public ApplicationContext ApplicationContext
-        {
-            get { return UmbracoContext.Application; }
-        }
-
-        /// <summary>
-        /// Returns the current PublishedContentRequest
-        /// </summary>
-        internal PublishedContentRequest PublishedContentRequest
-        {
-            get
-            {
-                //we should always try to return the object from the data tokens just in case its a custom object and not 
-                //using the UmbracoContext.Current.
-                //we will fallback to the singleton if necessary.
-                if (ViewContext.RouteData.DataTokens.ContainsKey("umbraco-doc-request"))
-                {
-                    return (PublishedContentRequest)ViewContext.RouteData.DataTokens.GetRequiredObject("umbraco-doc-request");
-                }
-                //next check if it is a child action and see if the parent has it set in data tokens
-                if (ViewContext.IsChildAction)
-                {
-                    if (ViewContext.ParentActionViewContext.RouteData.DataTokens.ContainsKey("umbraco-doc-request"))
-                    {
-                        return (PublishedContentRequest)ViewContext.ParentActionViewContext.RouteData.DataTokens.GetRequiredObject("umbraco-doc-request");
-                    }
-                }
-
-                //lastly, we will use the singleton, the only reason this should ever happen is is someone is rendering a page that inherits from this
-                //class and are rendering it outside of the normal Umbraco routing process. Very unlikely.
-                return UmbracoContext.Current.PublishedContentRequest;
-            }
-        }
-
-        private UmbracoHelper _helper;
-        private MembershipHelper _membershipHelper;
-
-        /// <summary>
-        /// Gets an UmbracoHelper
-        /// </summary>
-        /// <remarks>
-        /// This constructs the UmbracoHelper with the content model of the page routed to
-        /// </remarks>
-        public virtual UmbracoHelper Umbraco
-        {
-            get
-            {
-                if (_helper == null)
-                {
-                    var model = ViewData.Model;
-                    var content = model as IPublishedContent;
-                    if (content == null && model is IRenderModel)
-                        content = ((IRenderModel) model).Content;
-                    _helper = content == null
-                        ? new UmbracoHelper(UmbracoContext)
-                        : new UmbracoHelper(UmbracoContext, content);
-                }
-                return _helper;
-            }
-        }
-
-        /// <summary>
-        /// Returns the MemberHelper instance
-        /// </summary>
-        public MembershipHelper Members
-        {
-            get { return _membershipHelper ?? (_membershipHelper = new MembershipHelper(UmbracoContext)); }
-        }
-
-        /// <summary>
-        /// Ensure that the current view context is added to the route data tokens so we can extract it if we like
-        /// </summary>
-        /// <remarks>
-        /// Currently this is required by mvc macro engines
-        /// </remarks>
-        protected override void InitializePage()
-        {
-            base.InitializePage();
-            if (ViewContext.IsChildAction == false)
-            {
-                if (ViewContext.RouteData.DataTokens.ContainsKey(Constants.DataTokenCurrentViewContext) == false)
-                {
-                    ViewContext.RouteData.DataTokens.Add(Constants.DataTokenCurrentViewContext, ViewContext);
-                }
-            }
-
-        }
-
-        // maps model
-        protected override void SetViewData(ViewDataDictionary viewData)
-        {
-            var source = viewData.Model;
-            if (source == null)
-            {
-                base.SetViewData(viewData);
-                return;
-            }
-
-            var sourceType = source.GetType();
-            var targetType = typeof (TModel);
-
-            // it types already match, nothing to do
-            if (sourceType.Inherits<TModel>()) // includes ==
-            {
-                base.SetViewData(viewData);
-                return;
-            }
-
-            // try to grab the content
-            // if no content is found, return, nothing we can do
-            var sourceContent = source as IPublishedContent;
-            if (sourceContent == null && sourceType.Implements<IRenderModel>())
-            {
-                sourceContent = ((IRenderModel)source).Content;
-            }
-            if (sourceContent == null)
-            {
-                var attempt = source.TryConvertTo<IPublishedContent>();
-                if (attempt.Success) sourceContent = attempt.Result;
-            }
-
-            var ok = sourceContent != null;
-            if (sourceContent != null)
-            {
-                // try to grab the culture
-                // using context's culture by default
-                var culture = UmbracoContext.PublishedContentRequest.Culture;
-                var sourceRenderModel = source as RenderModel;
-                if (sourceRenderModel != null)
-                    culture = sourceRenderModel.CurrentCulture;
-
-                // reassign the model depending on its type
-                if (targetType.Implements<IPublishedContent>())
-                {
-                    // it TModel implements IPublishedContent then use the content
-                    // provided that the content is of the proper type
-                    if ((sourceContent is TModel) == false)
-                        throw new InvalidCastException(string.Format("Cannot cast source content type {0} to view model type {1}.",
-                            sourceContent.GetType(), targetType));
-                    viewData.Model = sourceContent;
-                }
-                else if (targetType == typeof(RenderModel))
-                {
-                    // if TModel is a basic RenderModel just create it
-                    viewData.Model = new RenderModel(sourceContent, culture);
-                }
-                else if (targetType.IsGenericType && targetType.GetGenericTypeDefinition() == typeof(RenderModel<>))
-                {
-                    // if TModel is a strongly-typed RenderModel<> then create it
-                    // provided that the content is of the proper type
-                    var targetContentType = targetType.GetGenericArguments()[0];
-                    if ((sourceContent.GetType().Inherits(targetContentType)) == false)
-                        throw new InvalidCastException(string.Format("Cannot cast source content type {0} to view model content type {1}.",
-                            sourceContent.GetType(), targetContentType));
-                    viewData.Model = Activator.CreateInstance(targetType, sourceContent, culture);
-                }
-                else
-                {
-                    ok = false;
-                }
-            }
-
-            if (ok == false)
-            {
-                // last chance : try to convert
-                var attempt = source.TryConvertTo<TModel>();
-                if (attempt.Success) viewData.Model = attempt.Result;
-            }
-
-            base.SetViewData(viewData);
-        }
-
-        /// <summary>
-        /// This will detect the end /body tag and insert the preview badge if in preview mode
-        /// </summary>
-        /// <param name="value"></param>
-        public override void WriteLiteral(object value)
-        {
-            // filter / add preview banner
-            if (Response.ContentType.InvariantEquals("text/html")) // ASP.NET default value
-            {
-                if (UmbracoContext.Current.IsDebug || UmbracoContext.Current.InPreviewMode)
-                {
-                    var text = value.ToString().ToLowerInvariant();
-                    var pos = text.IndexOf("</body>", StringComparison.InvariantCultureIgnoreCase);
-
-                    if (pos > -1)
-                    {
-                        string markupToInject;
-
-                        if (UmbracoContext.Current.InPreviewMode)
-                        {
-                            // creating previewBadge markup
-                            markupToInject =
-                                String.Format(UmbracoSettings.PreviewBadge,
-                                    IOHelper.ResolveUrl(SystemDirectories.Umbraco),
-                                    IOHelper.ResolveUrl(SystemDirectories.UmbracoClient),
-                                    Server.UrlEncode(UmbracoContext.Current.HttpContext.Request.Path));
-                        }
-                        else
-                        {
-                            // creating mini-profiler markup
-                            markupToInject = Html.RenderProfiler().ToHtmlString();
-                        }
-
-                        var sb = new StringBuilder(text);
-                        sb.Insert(pos, markupToInject);
-
-                        base.WriteLiteral(sb.ToString());
-                        return;
-                    }
-                }
-            }
-
-            base.WriteLiteral(value);
-
-
-        }
-
-        public HelperResult RenderSection(string name, Func<dynamic, HelperResult> defaultContents)
-        {
-            return WebViewPageExtensions.RenderSection(this, name, defaultContents);
-        }
-
-        public HelperResult RenderSection(string name, HelperResult defaultContents)
-        {
-            return WebViewPageExtensions.RenderSection(this, name, defaultContents);
-        }
-
-        public HelperResult RenderSection(string name, string defaultContents)
-        {
-            return WebViewPageExtensions.RenderSection(this, name, defaultContents);
-        }
-        
-        public HelperResult RenderSection(string name, IHtmlString defaultContents)
-        {
-            return WebViewPageExtensions.RenderSection(this, name, defaultContents);
-        }
-    }
->>>>>>> 0a80c399
+using System;
+using System.Text;
+using System.Web;
+using System.Web.Mvc;
+using System.Web.WebPages;
+using Umbraco.Core;
+using Umbraco.Core.Configuration;
+using Umbraco.Core.IO;
+using Umbraco.Core.Models;
+using Umbraco.Web.Models;
+using Umbraco.Web.Routing;
+using Umbraco.Web.Security;
+
+namespace Umbraco.Web.Mvc
+{
+    /// <summary>
+    /// The View that umbraco front-end views inherit from
+    /// </summary>
+    public abstract class UmbracoViewPage<TModel> : WebViewPage<TModel>
+    {
+        /// <summary>
+        /// Returns the current UmbracoContext
+        /// </summary>
+        public UmbracoContext UmbracoContext
+        {
+            get
+            {
+                //we should always try to return the context from the data tokens just in case its a custom context and not 
+                //using the UmbracoContext.Current.
+                //we will fallback to the singleton if necessary.
+                if (ViewContext.RouteData.DataTokens.ContainsKey("umbraco-context"))
+                {
+                    return (UmbracoContext)ViewContext.RouteData.DataTokens.GetRequiredObject("umbraco-context");
+                }
+                //next check if it is a child action and see if the parent has it set in data tokens
+                if (ViewContext.IsChildAction)
+                {
+                    if (ViewContext.ParentActionViewContext.RouteData.DataTokens.ContainsKey("umbraco-context"))
+                    {
+                        return (UmbracoContext)ViewContext.ParentActionViewContext.RouteData.DataTokens.GetRequiredObject("umbraco-context");
+                    }
+                }
+
+                //lastly, we will use the singleton, the only reason this should ever happen is is someone is rendering a page that inherits from this
+                //class and are rendering it outside of the normal Umbraco routing process. Very unlikely.
+                return UmbracoContext.Current;
+            }
+        }
+
+        /// <summary>
+        /// Returns the current ApplicationContext
+        /// </summary>
+        public ApplicationContext ApplicationContext
+        {
+            get { return UmbracoContext.Application; }
+        }
+
+        /// <summary>
+        /// Returns the current PublishedContentRequest
+        /// </summary>
+        internal PublishedContentRequest PublishedContentRequest
+        {
+            get
+            {
+                //we should always try to return the object from the data tokens just in case its a custom object and not 
+                //using the UmbracoContext.Current.
+                //we will fallback to the singleton if necessary.
+                if (ViewContext.RouteData.DataTokens.ContainsKey("umbraco-doc-request"))
+                {
+                    return (PublishedContentRequest)ViewContext.RouteData.DataTokens.GetRequiredObject("umbraco-doc-request");
+                }
+                //next check if it is a child action and see if the parent has it set in data tokens
+                if (ViewContext.IsChildAction)
+                {
+                    if (ViewContext.ParentActionViewContext.RouteData.DataTokens.ContainsKey("umbraco-doc-request"))
+                    {
+                        return (PublishedContentRequest)ViewContext.ParentActionViewContext.RouteData.DataTokens.GetRequiredObject("umbraco-doc-request");
+                    }
+                }
+
+                //lastly, we will use the singleton, the only reason this should ever happen is is someone is rendering a page that inherits from this
+                //class and are rendering it outside of the normal Umbraco routing process. Very unlikely.
+                return UmbracoContext.Current.PublishedContentRequest;
+            }
+        }
+
+        private UmbracoHelper _helper;
+        private MembershipHelper _membershipHelper;
+
+        /// <summary>
+        /// Gets an UmbracoHelper
+        /// </summary>
+        /// <remarks>
+        /// This constructs the UmbracoHelper with the content model of the page routed to
+        /// </remarks>
+        public virtual UmbracoHelper Umbraco
+        {
+            get
+            {
+                if (_helper == null)
+                {
+                    var model = ViewData.Model;
+                    var content = model as IPublishedContent;
+                    if (content == null && model is IRenderModel)
+                        content = ((IRenderModel) model).Content;
+                    _helper = content == null
+                        ? new UmbracoHelper(UmbracoContext)
+                        : new UmbracoHelper(UmbracoContext, content);
+                }
+                return _helper;
+            }
+        }
+
+        /// <summary>
+        /// Returns the MemberHelper instance
+        /// </summary>
+        public MembershipHelper Members
+        {
+            get { return _membershipHelper ?? (_membershipHelper = new MembershipHelper(UmbracoContext)); }
+        }
+
+        /// <summary>
+        /// Ensure that the current view context is added to the route data tokens so we can extract it if we like
+        /// </summary>
+        /// <remarks>
+        /// Currently this is required by mvc macro engines
+        /// </remarks>
+        protected override void InitializePage()
+        {
+            base.InitializePage();
+            if (ViewContext.IsChildAction == false)
+            {
+                if (ViewContext.RouteData.DataTokens.ContainsKey(Constants.DataTokenCurrentViewContext) == false)
+                {
+                    ViewContext.RouteData.DataTokens.Add(Constants.DataTokenCurrentViewContext, ViewContext);
+                }
+            }
+
+        }
+
+        // maps model
+        protected override void SetViewData(ViewDataDictionary viewData)
+        {
+            var source = viewData.Model;
+            if (source == null)
+            {
+                base.SetViewData(viewData);
+                return;
+            }
+
+            var sourceType = source.GetType();
+            var targetType = typeof (TModel);
+
+            // it types already match, nothing to do
+            if (sourceType.Inherits<TModel>()) // includes ==
+            {
+                base.SetViewData(viewData);
+                return;
+            }
+
+            // try to grab the content
+            // if no content is found, return, nothing we can do
+            var sourceContent = source as IPublishedContent;
+            if (sourceContent == null && sourceType.Implements<IRenderModel>())
+            {
+                sourceContent = ((IRenderModel)source).Content;
+            }
+            if (sourceContent == null)
+            {
+                var attempt = source.TryConvertTo<IPublishedContent>();
+                if (attempt.Success) sourceContent = attempt.Result;
+            }
+
+            var ok = sourceContent != null;
+            if (sourceContent != null)
+            {
+                // try to grab the culture
+                // using context's culture by default
+                var culture = UmbracoContext.PublishedContentRequest.Culture;
+                var sourceRenderModel = source as RenderModel;
+                if (sourceRenderModel != null)
+                    culture = sourceRenderModel.CurrentCulture;
+
+                // reassign the model depending on its type
+                if (targetType.Implements<IPublishedContent>())
+                {
+                    // it TModel implements IPublishedContent then use the content
+                    // provided that the content is of the proper type
+                    if ((sourceContent is TModel) == false)
+                        throw new InvalidCastException(string.Format("Cannot cast source content type {0} to view model type {1}.",
+                            sourceContent.GetType(), targetType));
+                    viewData.Model = sourceContent;
+                }
+                else if (targetType == typeof(RenderModel))
+                {
+                    // if TModel is a basic RenderModel just create it
+                    viewData.Model = new RenderModel(sourceContent, culture);
+                }
+                else if (targetType.IsGenericType && targetType.GetGenericTypeDefinition() == typeof(RenderModel<>))
+                {
+                    // if TModel is a strongly-typed RenderModel<> then create it
+                    // provided that the content is of the proper type
+                    var targetContentType = targetType.GetGenericArguments()[0];
+                    if ((sourceContent.GetType().Inherits(targetContentType)) == false)
+                        throw new InvalidCastException(string.Format("Cannot cast source content type {0} to view model content type {1}.",
+                            sourceContent.GetType(), targetContentType));
+                    viewData.Model = Activator.CreateInstance(targetType, sourceContent, culture);
+                }
+                else
+                {
+                    ok = false;
+                }
+            }
+
+            if (ok == false)
+            {
+                // last chance : try to convert
+                var attempt = source.TryConvertTo<TModel>();
+                if (attempt.Success) viewData.Model = attempt.Result;
+            }
+
+            base.SetViewData(viewData);
+        }
+
+        /// <summary>
+        /// This will detect the end /body tag and insert the preview badge if in preview mode
+        /// </summary>
+        /// <param name="value"></param>
+        public override void WriteLiteral(object value)
+        {
+            // filter / add preview banner
+            if (Response.ContentType.InvariantEquals("text/html")) // ASP.NET default value
+            {
+                if (UmbracoContext.Current.IsDebug || UmbracoContext.Current.InPreviewMode)
+                {
+                    var text = value.ToString().ToLowerInvariant();
+                    var pos = text.IndexOf("</body>", StringComparison.InvariantCultureIgnoreCase);
+
+                    if (pos > -1)
+                    {
+                        string markupToInject;
+
+                        if (UmbracoContext.Current.InPreviewMode)
+                        {
+                            // creating previewBadge markup
+                            markupToInject =
+                                String.Format(UmbracoConfig.For.UmbracoSettings().Content.PreviewBadge,
+                                    IOHelper.ResolveUrl(SystemDirectories.Umbraco),
+                                    IOHelper.ResolveUrl(SystemDirectories.UmbracoClient),
+                                    Server.UrlEncode(UmbracoContext.Current.HttpContext.Request.Path));
+                        }
+                        else
+                        {
+                            // creating mini-profiler markup
+                            markupToInject = Html.RenderProfiler().ToHtmlString();
+                        }
+
+                        var sb = new StringBuilder(text);
+                        sb.Insert(pos, markupToInject);
+
+                        base.WriteLiteral(sb.ToString());
+                        return;
+                    }
+                }
+            }
+
+            base.WriteLiteral(value);
+
+
+        }
+
+        public HelperResult RenderSection(string name, Func<dynamic, HelperResult> defaultContents)
+        {
+            return WebViewPageExtensions.RenderSection(this, name, defaultContents);
+        }
+
+        public HelperResult RenderSection(string name, HelperResult defaultContents)
+        {
+            return WebViewPageExtensions.RenderSection(this, name, defaultContents);
+        }
+
+        public HelperResult RenderSection(string name, string defaultContents)
+        {
+            return WebViewPageExtensions.RenderSection(this, name, defaultContents);
+        }
+        
+        public HelperResult RenderSection(string name, IHtmlString defaultContents)
+        {
+            return WebViewPageExtensions.RenderSection(this, name, defaultContents);
+        }
+    }
 }