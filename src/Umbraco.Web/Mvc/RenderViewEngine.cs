using System.Collections.Generic;
using System.IO;
using System.Linq;
using System.Web.Mvc;
using Microsoft.Web.Mvc;
using Umbraco.Core;
using Umbraco.Core.IO;
using Umbraco.Web.Models;

namespace Umbraco.Web.Mvc
{
	/// <summary>
	/// A view engine to look into the template location specified in the config for the front-end/Rendering part of the cms,
	/// this includes paths to render partial macros and media item templates.
	/// </summary>
	public class RenderViewEngine : FixedRazorViewEngine
	{

		private readonly IEnumerable<string> _supplementedViewLocations = new[] { "/{0}.cshtml" };
		//NOTE: we will make the main view location the last to be searched since if it is the first to be searched and there is both a view and a partial
		// view in both locations and the main view is rendering a partial view with the same name, we will get a stack overflow exception. 
		// http://issues.umbraco.org/issue/U4-1287, http://issues.umbraco.org/issue/U4-1215
		private readonly IEnumerable<string> _supplementedPartialViewLocations = new[] { "/Partials/{0}.cshtml", "/MacroPartials/{0}.cshtml", "/{0}.cshtml" };

		/// <summary>
		/// Constructor
		/// </summary>
		public RenderViewEngine()
		{
			const string templateFolder = Constants.ViewLocation;

			var replaceWithUmbracoFolder = _supplementedViewLocations.ForEach(location => templateFolder + location);
			var replacePartialWithUmbracoFolder = _supplementedPartialViewLocations.ForEach(location => templateFolder + location);

			//The Render view engine doesn't support Area's so make those blank
			ViewLocationFormats = replaceWithUmbracoFolder.ToArray();
			PartialViewLocationFormats = replacePartialWithUmbracoFolder.ToArray();

			AreaPartialViewLocationFormats = new string[] { };
			AreaViewLocationFormats = new string[] { };

			EnsureFoldersAndFiles();
		}

		/// <summary>
		/// Ensures that the correct web.config for razor exists in the /Views folder, the partials folder exist and the ViewStartPage exists.
		/// </summary>
		private void EnsureFoldersAndFiles()
		{
			var viewFolder = IOHelper.MapPath(Constants.ViewLocation);
			//ensure the web.config file is in the ~/Views folder
			Directory.CreateDirectory(viewFolder);
			if (!File.Exists(Path.Combine(viewFolder, "web.config")))
			{
				using (var writer = File.CreateText(Path.Combine(viewFolder, "web.config")))
				{
					writer.Write(Strings.WebConfigTemplate);
				}
			}
			//auto create the partials folder
			var partialsFolder = Path.Combine(viewFolder, "Partials");
			Directory.CreateDirectory(partialsFolder);			

			//We could create a _ViewStart page if it isn't there as well, but we may not allow editing of this page in the back office.
		}

		public override ViewEngineResult FindView(ControllerContext controllerContext, string viewName, string masterName, bool useCache)
		{
			if (!ShouldFindView(controllerContext, false))
			{
				return new ViewEngineResult(new string[] { });
			}

			return base.FindView(controllerContext, viewName, masterName, useCache);
		}

		public override ViewEngineResult FindPartialView(ControllerContext controllerContext, string partialViewName, bool useCache)
		{
			if (!ShouldFindView(controllerContext, true))
			{
				return new ViewEngineResult(new string[] { });
			}

			return base.FindPartialView(controllerContext, partialViewName, useCache);
		}

		/// <summary>
		/// Determines if the view should be found, this is used for view lookup performance and also to ensure 
		/// less overlap with other user's view engines. This will return true if the Umbraco back office is rendering
		/// and its a partial view or if the umbraco front-end is rendering but nothing else.
		/// </summary>
		/// <param name="controllerContext"></param>
		/// <param name="isPartial"></param>
		/// <returns></returns>
        private bool ShouldFindView(ControllerContext controllerContext, bool isPartial)
        {
<<<<<<< HEAD
            //first check if we're rendering a partial view for the back office, or surface controller, etc...
            //anything that is not IUmbracoRenderModel as this should only pertain to Umbraco views.
            if (isPartial
                && controllerContext.RouteData.DataTokens.ContainsKey("umbraco")
                && !(controllerContext.RouteData.DataTokens["umbraco"] is RenderModel))
=======
            var umbracoToken = controllerContext.GetDataTokenInViewContextHierarchy("umbraco");

            //first check if we're rendering a partial view for the back office, or surface controller, etc...
            //anything that is not IUmbracoRenderModel as this should only pertain to Umbraco views.
            if (isPartial && ((umbracoToken is RenderModel) == false))
>>>>>>> 78236095
            {
                return true;
            }

            //only find views if we're rendering the umbraco front end
<<<<<<< HEAD
            if (controllerContext.RouteData.DataTokens.ContainsKey("umbraco")
                && controllerContext.RouteData.DataTokens["umbraco"] != null
                && controllerContext.RouteData.DataTokens["umbraco"] is RenderModel)
=======
            if (umbracoToken is RenderModel)
>>>>>>> 78236095
            {
                return true;
            }

            return false;
        }

	}
}<|MERGE_RESOLUTION|>--- conflicted
+++ resolved
@@ -1,130 +1,116 @@
-using System.Collections.Generic;
-using System.IO;
-using System.Linq;
-using System.Web.Mvc;
-using Microsoft.Web.Mvc;
-using Umbraco.Core;
-using Umbraco.Core.IO;
-using Umbraco.Web.Models;
-
-namespace Umbraco.Web.Mvc
-{
-	/// <summary>
-	/// A view engine to look into the template location specified in the config for the front-end/Rendering part of the cms,
-	/// this includes paths to render partial macros and media item templates.
-	/// </summary>
-	public class RenderViewEngine : FixedRazorViewEngine
-	{
-
-		private readonly IEnumerable<string> _supplementedViewLocations = new[] { "/{0}.cshtml" };
-		//NOTE: we will make the main view location the last to be searched since if it is the first to be searched and there is both a view and a partial
-		// view in both locations and the main view is rendering a partial view with the same name, we will get a stack overflow exception. 
-		// http://issues.umbraco.org/issue/U4-1287, http://issues.umbraco.org/issue/U4-1215
-		private readonly IEnumerable<string> _supplementedPartialViewLocations = new[] { "/Partials/{0}.cshtml", "/MacroPartials/{0}.cshtml", "/{0}.cshtml" };
-
-		/// <summary>
-		/// Constructor
-		/// </summary>
-		public RenderViewEngine()
-		{
-			const string templateFolder = Constants.ViewLocation;
-
-			var replaceWithUmbracoFolder = _supplementedViewLocations.ForEach(location => templateFolder + location);
-			var replacePartialWithUmbracoFolder = _supplementedPartialViewLocations.ForEach(location => templateFolder + location);
-
-			//The Render view engine doesn't support Area's so make those blank
-			ViewLocationFormats = replaceWithUmbracoFolder.ToArray();
-			PartialViewLocationFormats = replacePartialWithUmbracoFolder.ToArray();
-
-			AreaPartialViewLocationFormats = new string[] { };
-			AreaViewLocationFormats = new string[] { };
-
-			EnsureFoldersAndFiles();
-		}
-
-		/// <summary>
-		/// Ensures that the correct web.config for razor exists in the /Views folder, the partials folder exist and the ViewStartPage exists.
-		/// </summary>
-		private void EnsureFoldersAndFiles()
-		{
-			var viewFolder = IOHelper.MapPath(Constants.ViewLocation);
-			//ensure the web.config file is in the ~/Views folder
-			Directory.CreateDirectory(viewFolder);
-			if (!File.Exists(Path.Combine(viewFolder, "web.config")))
-			{
-				using (var writer = File.CreateText(Path.Combine(viewFolder, "web.config")))
-				{
-					writer.Write(Strings.WebConfigTemplate);
-				}
-			}
-			//auto create the partials folder
-			var partialsFolder = Path.Combine(viewFolder, "Partials");
-			Directory.CreateDirectory(partialsFolder);			
-
-			//We could create a _ViewStart page if it isn't there as well, but we may not allow editing of this page in the back office.
-		}
-
-		public override ViewEngineResult FindView(ControllerContext controllerContext, string viewName, string masterName, bool useCache)
-		{
-			if (!ShouldFindView(controllerContext, false))
-			{
-				return new ViewEngineResult(new string[] { });
-			}
-
-			return base.FindView(controllerContext, viewName, masterName, useCache);
-		}
-
-		public override ViewEngineResult FindPartialView(ControllerContext controllerContext, string partialViewName, bool useCache)
-		{
-			if (!ShouldFindView(controllerContext, true))
-			{
-				return new ViewEngineResult(new string[] { });
-			}
-
-			return base.FindPartialView(controllerContext, partialViewName, useCache);
-		}
-
-		/// <summary>
-		/// Determines if the view should be found, this is used for view lookup performance and also to ensure 
-		/// less overlap with other user's view engines. This will return true if the Umbraco back office is rendering
-		/// and its a partial view or if the umbraco front-end is rendering but nothing else.
-		/// </summary>
-		/// <param name="controllerContext"></param>
-		/// <param name="isPartial"></param>
-		/// <returns></returns>
-        private bool ShouldFindView(ControllerContext controllerContext, bool isPartial)
-        {
-<<<<<<< HEAD
-            //first check if we're rendering a partial view for the back office, or surface controller, etc...
-            //anything that is not IUmbracoRenderModel as this should only pertain to Umbraco views.
-            if (isPartial
-                && controllerContext.RouteData.DataTokens.ContainsKey("umbraco")
-                && !(controllerContext.RouteData.DataTokens["umbraco"] is RenderModel))
-=======
-            var umbracoToken = controllerContext.GetDataTokenInViewContextHierarchy("umbraco");
-
-            //first check if we're rendering a partial view for the back office, or surface controller, etc...
-            //anything that is not IUmbracoRenderModel as this should only pertain to Umbraco views.
-            if (isPartial && ((umbracoToken is RenderModel) == false))
->>>>>>> 78236095
-            {
-                return true;
-            }
-
-            //only find views if we're rendering the umbraco front end
-<<<<<<< HEAD
-            if (controllerContext.RouteData.DataTokens.ContainsKey("umbraco")
-                && controllerContext.RouteData.DataTokens["umbraco"] != null
-                && controllerContext.RouteData.DataTokens["umbraco"] is RenderModel)
-=======
-            if (umbracoToken is RenderModel)
->>>>>>> 78236095
-            {
-                return true;
-            }
-
-            return false;
-        }
-
-	}
+using System.Collections.Generic;
+using System.IO;
+using System.Linq;
+using System.Web.Mvc;
+using Microsoft.Web.Mvc;
+using Umbraco.Core;
+using Umbraco.Core.IO;
+using Umbraco.Web.Models;
+
+namespace Umbraco.Web.Mvc
+{
+	/// <summary>
+	/// A view engine to look into the template location specified in the config for the front-end/Rendering part of the cms,
+	/// this includes paths to render partial macros and media item templates.
+	/// </summary>
+	public class RenderViewEngine : FixedRazorViewEngine
+	{
+
+		private readonly IEnumerable<string> _supplementedViewLocations = new[] { "/{0}.cshtml" };
+		//NOTE: we will make the main view location the last to be searched since if it is the first to be searched and there is both a view and a partial
+		// view in both locations and the main view is rendering a partial view with the same name, we will get a stack overflow exception. 
+		// http://issues.umbraco.org/issue/U4-1287, http://issues.umbraco.org/issue/U4-1215
+		private readonly IEnumerable<string> _supplementedPartialViewLocations = new[] { "/Partials/{0}.cshtml", "/MacroPartials/{0}.cshtml", "/{0}.cshtml" };
+
+		/// <summary>
+		/// Constructor
+		/// </summary>
+		public RenderViewEngine()
+		{
+			const string templateFolder = Constants.ViewLocation;
+
+			var replaceWithUmbracoFolder = _supplementedViewLocations.ForEach(location => templateFolder + location);
+			var replacePartialWithUmbracoFolder = _supplementedPartialViewLocations.ForEach(location => templateFolder + location);
+
+			//The Render view engine doesn't support Area's so make those blank
+			ViewLocationFormats = replaceWithUmbracoFolder.ToArray();
+			PartialViewLocationFormats = replacePartialWithUmbracoFolder.ToArray();
+
+			AreaPartialViewLocationFormats = new string[] { };
+			AreaViewLocationFormats = new string[] { };
+
+			EnsureFoldersAndFiles();
+		}
+
+		/// <summary>
+		/// Ensures that the correct web.config for razor exists in the /Views folder, the partials folder exist and the ViewStartPage exists.
+		/// </summary>
+		private void EnsureFoldersAndFiles()
+		{
+			var viewFolder = IOHelper.MapPath(Constants.ViewLocation);
+			//ensure the web.config file is in the ~/Views folder
+			Directory.CreateDirectory(viewFolder);
+			if (!File.Exists(Path.Combine(viewFolder, "web.config")))
+			{
+				using (var writer = File.CreateText(Path.Combine(viewFolder, "web.config")))
+				{
+					writer.Write(Strings.WebConfigTemplate);
+				}
+			}
+			//auto create the partials folder
+			var partialsFolder = Path.Combine(viewFolder, "Partials");
+			Directory.CreateDirectory(partialsFolder);			
+
+			//We could create a _ViewStart page if it isn't there as well, but we may not allow editing of this page in the back office.
+		}
+
+		public override ViewEngineResult FindView(ControllerContext controllerContext, string viewName, string masterName, bool useCache)
+		{
+			if (!ShouldFindView(controllerContext, false))
+			{
+				return new ViewEngineResult(new string[] { });
+			}
+
+			return base.FindView(controllerContext, viewName, masterName, useCache);
+		}
+
+		public override ViewEngineResult FindPartialView(ControllerContext controllerContext, string partialViewName, bool useCache)
+		{
+			if (!ShouldFindView(controllerContext, true))
+			{
+				return new ViewEngineResult(new string[] { });
+			}
+
+			return base.FindPartialView(controllerContext, partialViewName, useCache);
+		}
+
+		/// <summary>
+		/// Determines if the view should be found, this is used for view lookup performance and also to ensure 
+		/// less overlap with other user's view engines. This will return true if the Umbraco back office is rendering
+		/// and its a partial view or if the umbraco front-end is rendering but nothing else.
+		/// </summary>
+		/// <param name="controllerContext"></param>
+		/// <param name="isPartial"></param>
+		/// <returns></returns>
+        private bool ShouldFindView(ControllerContext controllerContext, bool isPartial)
+        {
+            var umbracoToken = controllerContext.GetDataTokenInViewContextHierarchy("umbraco");
+
+            //first check if we're rendering a partial view for the back office, or surface controller, etc...
+            //anything that is not IUmbracoRenderModel as this should only pertain to Umbraco views.
+            if (isPartial && ((umbracoToken is RenderModel) == false))
+            {
+                return true;
+            }
+
+            //only find views if we're rendering the umbraco front end
+            if (umbracoToken is RenderModel)
+            {
+                return true;
+            }
+
+            return false;
+        }
+
+	}
 }