--- conflicted
+++ resolved
@@ -1,318 +1,314 @@
-﻿using System.Collections.Generic;
-using System.Configuration;
-using System.Linq;
-using System.Net;
-using System.Web.Http;
-using AutoMapper;
-using Umbraco.Core.Models;
-using Umbraco.Web.Models.ContentEditing;
-using Umbraco.Web.Mvc;
-using Constants = Umbraco.Core.Constants;
-using Umbraco.Core.Services;
-using Umbraco.Core.PropertyEditors;
-using System.Net.Http;
-using umbraco;
-using Umbraco.Core;
-using Umbraco.Core.IO;
-using Umbraco.Core.Strings;
-using Umbraco.Web.WebApi;
-using Umbraco.Web.WebApi.Filters;
-using Umbraco.Core.Logging;
-using Umbraco.Web.Models;
-
-namespace Umbraco.Web.Editors
-{
-    //TODO:  We'll need to be careful about the security on this controller, when we start implementing 
-    // methods to modify content types we'll need to enforce security on the individual methods, we
-    // cannot put security on the whole controller because things like 
-    //  GetAllowedChildren, GetPropertyTypeScaffold, GetAllPropertyTypeAliases are required for content editing.
-
-    /// <summary>
-    /// An API controller used for dealing with content types
-    /// </summary>
-    [PluginController("UmbracoApi")]
-    [UmbracoTreeAuthorize(Constants.Trees.DocumentTypes)]
-    [EnableOverrideAuthorization]
-    public class ContentTypeController : ContentTypeControllerBase<IContentType>
-    {
-        /// <summary>
-        /// Constructor
-        /// </summary>
-        public ContentTypeController()
-            : this(UmbracoContext.Current)
-        { }
-
-        /// <summary>
-        /// Constructor
-        /// </summary>
-        /// <param name="umbracoContext"></param>
-        public ContentTypeController(UmbracoContext umbracoContext)
-            : base(umbracoContext)
-        { }
-
-        public int GetCount()
-        {
-            return Services.ContentTypeService.Count();
-        }
-        public DocumentTypeDisplay GetById(int id)
-        {
-            var ct = Services.ContentTypeService.Get(id);
-            if (ct == null)
-            {
-                throw new HttpResponseException(HttpStatusCode.NotFound);
-            }
-
-            var dto = Mapper.Map<IContentType, DocumentTypeDisplay>(ct);
-            return dto;
-        }
-
-        /// <summary>
-        /// Deletes a document type wth a given ID
-        /// </summary>
-        /// <param name="id"></param>
-        /// <returns></returns>
-        [HttpDelete]
-        [HttpPost]
-        public HttpResponseMessage DeleteById(int id)
-        {
-            var foundType = Services.ContentTypeService.Get(id);
-            if (foundType == null)
-            {
-                throw new HttpResponseException(HttpStatusCode.NotFound);
-            }
-
-            Services.ContentTypeService.Delete(foundType, Security.CurrentUser.Id);
-            return Request.CreateResponse(HttpStatusCode.OK);
-        }
-
-        /// <summary>
-        /// Gets all user defined properties.
-        /// </summary>
-        /// <returns></returns>
-        [UmbracoTreeAuthorize(
-            Constants.Trees.DocumentTypes, Constants.Trees.Content,
-            Constants.Trees.MediaTypes, Constants.Trees.Media,
-            Constants.Trees.MemberTypes, Constants.Trees.Members)]
-        public IEnumerable<string> GetAllPropertyTypeAliases()
-        {
-            return ApplicationContext.Services.ContentTypeService.GetAllPropertyTypeAliases();
-        }
-
-        /// <summary>
-        /// Returns the avilable compositions for this content type
-        /// This has been wrapped in a dto instead of simple parameters to support having multiple parameters in post request body
-        /// </summary>
-        /// <param name="contentTypeId"></param>
-        /// <param name="filterContentTypes">
-        /// This is normally an empty list but if additional content type aliases are passed in, any content types containing those aliases will be filtered out
-        /// along with any content types that have matching property types that are included in the filtered content types
-        /// </param>
-        /// <param name="filterPropertyTypes">
-        /// This is normally an empty list but if additional property type aliases are passed in, any content types that have these aliases will be filtered out.
-        /// This is required because in the case of creating/modifying a content type because new property types being added to it are not yet persisted so cannot
-        /// be looked up via the db, they need to be passed in.
-        /// </param>
-        /// <returns></returns>
-        [HttpPost]
-        public HttpResponseMessage GetAvailableCompositeContentTypes(GetAvailableCompositionsFilter filter)
-        {
-<<<<<<< HEAD
-            var result = PerformGetAvailableCompositeContentTypes(contentTypeId, filterContentTypes, filterPropertyTypes)
-=======
-            var result = PerformGetAvailableCompositeContentTypes(filter.ContentTypeId, UmbracoObjectTypes.DocumentType, filter.FilterContentTypes, filter.FilterPropertyTypes)
->>>>>>> 54ddbc26
-                .Select(x => new
-                {
-                    contentType = x.Item1,
-                    allowed = x.Item2
-                });
-            return Request.CreateResponse(result);
-        }
-
-        [UmbracoTreeAuthorize(
-            Constants.Trees.DocumentTypes, Constants.Trees.Content, 
-            Constants.Trees.MediaTypes, Constants.Trees.Media,
-            Constants.Trees.MemberTypes, Constants.Trees.Members)]
-        public ContentPropertyDisplay GetPropertyTypeScaffold(int id)
-        {
-            var dataTypeDiff = Services.DataTypeService.GetDataTypeDefinitionById(id);
-
-            if (dataTypeDiff == null)
-            {
-                throw new HttpResponseException(HttpStatusCode.NotFound);
-            }
-
-            var preVals = UmbracoContext.Current.Application.Services.DataTypeService.GetPreValuesCollectionByDataTypeId(id);
-            var editor = PropertyEditorResolver.Current.GetByAlias(dataTypeDiff.PropertyEditorAlias);
-
-            return new ContentPropertyDisplay()
-            {
-                Editor = dataTypeDiff.PropertyEditorAlias,
-                Validation = new PropertyTypeValidation() { },
-                View = editor.ValueEditor.View,
-                Config = editor.PreValueEditor.ConvertDbToEditor(editor.DefaultPreValues, preVals)
-            };
-        }
-
-        /// <summary>
-        /// Deletes a document type container wth a given ID
-        /// </summary>
-        /// <param name="id"></param>
-        /// <returns></returns>
-        [HttpDelete]
-        [HttpPost]
-        public HttpResponseMessage DeleteContainer(int id)
-        {
-            Services.ContentTypeService.DeleteContainer(id, Security.CurrentUser.Id);
-
-            return Request.CreateResponse(HttpStatusCode.OK);
-        }
-        
-        public HttpResponseMessage PostCreateContainer(int parentId, string name)
-        {
-            var result = Services.ContentTypeService.CreateContainer(parentId, name, Security.CurrentUser.Id);
-
-            return result
-                ? Request.CreateResponse(HttpStatusCode.OK, result.Result) //return the id 
-                : Request.CreateNotificationValidationErrorResponse(result.Exception.Message);
-        }
-
-        public DocumentTypeDisplay PostSave(DocumentTypeSave contentTypeSave)
-        {
-            var savedCt = PerformPostSave<DocumentTypeDisplay, DocumentTypeSave, PropertyTypeBasic>(
-                contentTypeSave:    contentTypeSave,
-                getContentType:     i => Services.ContentTypeService.Get(i),
-                saveContentType:    type => Services.ContentTypeService.Save(type),
-                beforeCreateNew:    ctSave =>
-                {
-                    //create a default template if it doesnt exist -but only if default template is == to the content type
-                    if (ctSave.DefaultTemplate.IsNullOrWhiteSpace() == false && ctSave.DefaultTemplate == ctSave.Alias)
-                    {
-                        var template = Services.FileService.GetTemplate(ctSave.Alias);
-                        if (template == null)
-                        {
-                            var tryCreateTemplate = Services.FileService.CreateTemplateForContentType(ctSave.Alias, ctSave.Name);
-                            if (tryCreateTemplate == false)
-                            {
-                                Logger.Warn<ContentTypeController>(
-                                    "Could not create a template for the Content Type: {0}, status: {1}",
-                                    () => ctSave.Alias,
-                                    () => tryCreateTemplate.Result.StatusType);
-                            }
-                            template = tryCreateTemplate.Result.Entity;
-                        }
-
-                        //make sure the template alias is set on the default and allowed template so we can map it back
-                        ctSave.DefaultTemplate = template.Alias;
-                        
-                    }
-                });
-
-            var display = Mapper.Map<DocumentTypeDisplay>(savedCt);
-
-            display.AddSuccessNotification(
-                            Services.TextService.Localize("speechBubbles/contentTypeSavedHeader"),
-                            string.Empty);
-
-            return display;
-        }
-
-        /// <summary>
-        /// Returns an empty content type for use as a scaffold when creating a new type
-        /// </summary>
-        /// <param name="parentId"></param>
-        /// <returns></returns>
-        public DocumentTypeDisplay GetEmpty(int parentId)
-        {
-            IContentType ct;
-            if (parentId != Constants.System.Root)
-            {
-                var parent = Services.ContentTypeService.Get(parentId);
-                ct = parent != null ? new ContentType(parent, string.Empty) : new ContentType(parentId);
-            }
-            else
-                ct = new ContentType(parentId);
-            
-            ct.Icon = "icon-document";
-
-            var dto = Mapper.Map<IContentType, DocumentTypeDisplay>(ct);
-            return dto;
-        }
-
-
-        /// <summary>
-        /// Returns all content type objects
-        /// </summary>
-        public IEnumerable<ContentTypeBasic> GetAll()
-        {
-            var types = Services.ContentTypeService.GetAll();
-            var basics = types.Select(Mapper.Map<IContentType, ContentTypeBasic>);
-
-            return basics.Select(basic =>
-            {
-                basic.Name = TranslateItem(basic.Name);
-                basic.Description = TranslateItem(basic.Description);
-                return basic;
-            });
-        }
-
-        /// <summary>
-        /// Returns the allowed child content type objects for the content item id passed in
-        /// </summary>
-        /// <param name="contentId"></param>
-        [UmbracoTreeAuthorize(Constants.Trees.DocumentTypes, Constants.Trees.Content)]
-        public IEnumerable<ContentTypeBasic> GetAllowedChildren(int contentId)
-        {
-            if (contentId == Constants.System.RecycleBinContent)
-                return Enumerable.Empty<ContentTypeBasic>();
-
-            IEnumerable<IContentType> types;
-            if (contentId == Constants.System.Root)
-            {
-                types = Services.ContentTypeService.GetAll().ToList();
-
-                //if no allowed root types are set, just return everything
-                if (types.Any(x => x.AllowedAsRoot))
-                    types = types.Where(x => x.AllowedAsRoot);
-            }
-            else
-            {
-                var contentItem = Services.ContentService.GetById(contentId);
-                if (contentItem == null)
-                {
-                    return Enumerable.Empty<ContentTypeBasic>();
-                }
-
-                var ids = contentItem.ContentType.AllowedContentTypes.Select(x => x.Id.Value).ToArray();
-
-                if (ids.Any() == false) return Enumerable.Empty<ContentTypeBasic>();
-
-                types = Services.ContentTypeService.GetAll(ids).ToList();
-            }
-
-            var basics = types.Select(Mapper.Map<IContentType, ContentTypeBasic>).ToList();
-
-            var localizedTextService = Services.TextService;
-            foreach (var basic in basics)
-            {
-                basic.Name = localizedTextService.UmbracoDictionaryTranslate(basic.Name);
-                basic.Description = localizedTextService.UmbracoDictionaryTranslate(basic.Description);
-            }
-
-            return basics;
-        }
-
-        /// <summary>
-        /// Move the media type
-        /// </summary>
-        /// <param name="move"></param>
-        /// <returns></returns>
-        public HttpResponseMessage PostMove(MoveOrCopy move)
-        {
-            return PerformMove(
-                move,
-                getContentType: i => Services.ContentTypeService.Get(i),
-                doMove: (type, i) => Services.ContentTypeService.Move(type, i));
-        }
-    }
+﻿using System.Collections.Generic;
+using System.Configuration;
+using System.Linq;
+using System.Net;
+using System.Web.Http;
+using AutoMapper;
+using Umbraco.Core.Models;
+using Umbraco.Web.Models.ContentEditing;
+using Umbraco.Web.Mvc;
+using Constants = Umbraco.Core.Constants;
+using Umbraco.Core.Services;
+using Umbraco.Core.PropertyEditors;
+using System.Net.Http;
+using umbraco;
+using Umbraco.Core;
+using Umbraco.Core.IO;
+using Umbraco.Core.Strings;
+using Umbraco.Web.WebApi;
+using Umbraco.Web.WebApi.Filters;
+using Umbraco.Core.Logging;
+using Umbraco.Web.Models;
+
+namespace Umbraco.Web.Editors
+{
+    //TODO:  We'll need to be careful about the security on this controller, when we start implementing 
+    // methods to modify content types we'll need to enforce security on the individual methods, we
+    // cannot put security on the whole controller because things like 
+    //  GetAllowedChildren, GetPropertyTypeScaffold, GetAllPropertyTypeAliases are required for content editing.
+
+    /// <summary>
+    /// An API controller used for dealing with content types
+    /// </summary>
+    [PluginController("UmbracoApi")]
+    [UmbracoTreeAuthorize(Constants.Trees.DocumentTypes)]
+    [EnableOverrideAuthorization]
+    public class ContentTypeController : ContentTypeControllerBase<IContentType>
+    {
+        /// <summary>
+        /// Constructor
+        /// </summary>
+        public ContentTypeController()
+            : this(UmbracoContext.Current)
+        { }
+
+        /// <summary>
+        /// Constructor
+        /// </summary>
+        /// <param name="umbracoContext"></param>
+        public ContentTypeController(UmbracoContext umbracoContext)
+            : base(umbracoContext)
+        { }
+
+        public int GetCount()
+        {
+            return Services.ContentTypeService.Count();
+        }
+        public DocumentTypeDisplay GetById(int id)
+        {
+            var ct = Services.ContentTypeService.Get(id);
+            if (ct == null)
+            {
+                throw new HttpResponseException(HttpStatusCode.NotFound);
+            }
+
+            var dto = Mapper.Map<IContentType, DocumentTypeDisplay>(ct);
+            return dto;
+        }
+
+        /// <summary>
+        /// Deletes a document type wth a given ID
+        /// </summary>
+        /// <param name="id"></param>
+        /// <returns></returns>
+        [HttpDelete]
+        [HttpPost]
+        public HttpResponseMessage DeleteById(int id)
+        {
+            var foundType = Services.ContentTypeService.Get(id);
+            if (foundType == null)
+            {
+                throw new HttpResponseException(HttpStatusCode.NotFound);
+            }
+
+            Services.ContentTypeService.Delete(foundType, Security.CurrentUser.Id);
+            return Request.CreateResponse(HttpStatusCode.OK);
+        }
+
+        /// <summary>
+        /// Gets all user defined properties.
+        /// </summary>
+        /// <returns></returns>
+        [UmbracoTreeAuthorize(
+            Constants.Trees.DocumentTypes, Constants.Trees.Content,
+            Constants.Trees.MediaTypes, Constants.Trees.Media,
+            Constants.Trees.MemberTypes, Constants.Trees.Members)]
+        public IEnumerable<string> GetAllPropertyTypeAliases()
+        {
+            return ApplicationContext.Services.ContentTypeService.GetAllPropertyTypeAliases();
+        }
+
+        /// <summary>
+        /// Returns the avilable compositions for this content type
+        /// This has been wrapped in a dto instead of simple parameters to support having multiple parameters in post request body
+        /// </summary>
+        /// <param name="contentTypeId"></param>
+        /// <param name="filterContentTypes">
+        /// This is normally an empty list but if additional content type aliases are passed in, any content types containing those aliases will be filtered out
+        /// along with any content types that have matching property types that are included in the filtered content types
+        /// </param>
+        /// <param name="filterPropertyTypes">
+        /// This is normally an empty list but if additional property type aliases are passed in, any content types that have these aliases will be filtered out.
+        /// This is required because in the case of creating/modifying a content type because new property types being added to it are not yet persisted so cannot
+        /// be looked up via the db, they need to be passed in.
+        /// </param>
+        /// <returns></returns>
+        [HttpPost]
+        public HttpResponseMessage GetAvailableCompositeContentTypes(GetAvailableCompositionsFilter filter)
+        {
+            var result = PerformGetAvailableCompositeContentTypes(filter.ContentTypeId, filter.FilterContentTypes, filter.FilterPropertyTypes)
+                .Select(x => new
+                {
+                    contentType = x.Item1,
+                    allowed = x.Item2
+                });
+            return Request.CreateResponse(result);
+        }
+
+        [UmbracoTreeAuthorize(
+            Constants.Trees.DocumentTypes, Constants.Trees.Content, 
+            Constants.Trees.MediaTypes, Constants.Trees.Media,
+            Constants.Trees.MemberTypes, Constants.Trees.Members)]
+        public ContentPropertyDisplay GetPropertyTypeScaffold(int id)
+        {
+            var dataTypeDiff = Services.DataTypeService.GetDataTypeDefinitionById(id);
+
+            if (dataTypeDiff == null)
+            {
+                throw new HttpResponseException(HttpStatusCode.NotFound);
+            }
+
+            var preVals = UmbracoContext.Current.Application.Services.DataTypeService.GetPreValuesCollectionByDataTypeId(id);
+            var editor = PropertyEditorResolver.Current.GetByAlias(dataTypeDiff.PropertyEditorAlias);
+
+            return new ContentPropertyDisplay()
+            {
+                Editor = dataTypeDiff.PropertyEditorAlias,
+                Validation = new PropertyTypeValidation() { },
+                View = editor.ValueEditor.View,
+                Config = editor.PreValueEditor.ConvertDbToEditor(editor.DefaultPreValues, preVals)
+            };
+        }
+
+        /// <summary>
+        /// Deletes a document type container wth a given ID
+        /// </summary>
+        /// <param name="id"></param>
+        /// <returns></returns>
+        [HttpDelete]
+        [HttpPost]
+        public HttpResponseMessage DeleteContainer(int id)
+        {
+            Services.ContentTypeService.DeleteContainer(id, Security.CurrentUser.Id);
+
+            return Request.CreateResponse(HttpStatusCode.OK);
+        }
+        
+        public HttpResponseMessage PostCreateContainer(int parentId, string name)
+        {
+            var result = Services.ContentTypeService.CreateContainer(parentId, name, Security.CurrentUser.Id);
+
+            return result
+                ? Request.CreateResponse(HttpStatusCode.OK, result.Result) //return the id 
+                : Request.CreateNotificationValidationErrorResponse(result.Exception.Message);
+        }
+
+        public DocumentTypeDisplay PostSave(DocumentTypeSave contentTypeSave)
+        {
+            var savedCt = PerformPostSave<DocumentTypeDisplay, DocumentTypeSave, PropertyTypeBasic>(
+                contentTypeSave:    contentTypeSave,
+                getContentType:     i => Services.ContentTypeService.Get(i),
+                saveContentType:    type => Services.ContentTypeService.Save(type),
+                beforeCreateNew:    ctSave =>
+                {
+                    //create a default template if it doesnt exist -but only if default template is == to the content type
+                    if (ctSave.DefaultTemplate.IsNullOrWhiteSpace() == false && ctSave.DefaultTemplate == ctSave.Alias)
+                    {
+                        var template = Services.FileService.GetTemplate(ctSave.Alias);
+                        if (template == null)
+                        {
+                            var tryCreateTemplate = Services.FileService.CreateTemplateForContentType(ctSave.Alias, ctSave.Name);
+                            if (tryCreateTemplate == false)
+                            {
+                                Logger.Warn<ContentTypeController>(
+                                    "Could not create a template for the Content Type: {0}, status: {1}",
+                                    () => ctSave.Alias,
+                                    () => tryCreateTemplate.Result.StatusType);
+                            }
+                            template = tryCreateTemplate.Result.Entity;
+                        }
+
+                        //make sure the template alias is set on the default and allowed template so we can map it back
+                        ctSave.DefaultTemplate = template.Alias;
+                        
+                    }
+                });
+
+            var display = Mapper.Map<DocumentTypeDisplay>(savedCt);
+
+            display.AddSuccessNotification(
+                            Services.TextService.Localize("speechBubbles/contentTypeSavedHeader"),
+                            string.Empty);
+
+            return display;
+        }
+
+        /// <summary>
+        /// Returns an empty content type for use as a scaffold when creating a new type
+        /// </summary>
+        /// <param name="parentId"></param>
+        /// <returns></returns>
+        public DocumentTypeDisplay GetEmpty(int parentId)
+        {
+            IContentType ct;
+            if (parentId != Constants.System.Root)
+            {
+                var parent = Services.ContentTypeService.Get(parentId);
+                ct = parent != null ? new ContentType(parent, string.Empty) : new ContentType(parentId);
+            }
+            else
+                ct = new ContentType(parentId);
+            
+            ct.Icon = "icon-document";
+
+            var dto = Mapper.Map<IContentType, DocumentTypeDisplay>(ct);
+            return dto;
+        }
+
+
+        /// <summary>
+        /// Returns all content type objects
+        /// </summary>
+        public IEnumerable<ContentTypeBasic> GetAll()
+        {
+            var types = Services.ContentTypeService.GetAll();
+            var basics = types.Select(Mapper.Map<IContentType, ContentTypeBasic>);
+
+            return basics.Select(basic =>
+            {
+                basic.Name = TranslateItem(basic.Name);
+                basic.Description = TranslateItem(basic.Description);
+                return basic;
+            });
+        }
+
+        /// <summary>
+        /// Returns the allowed child content type objects for the content item id passed in
+        /// </summary>
+        /// <param name="contentId"></param>
+        [UmbracoTreeAuthorize(Constants.Trees.DocumentTypes, Constants.Trees.Content)]
+        public IEnumerable<ContentTypeBasic> GetAllowedChildren(int contentId)
+        {
+            if (contentId == Constants.System.RecycleBinContent)
+                return Enumerable.Empty<ContentTypeBasic>();
+
+            IEnumerable<IContentType> types;
+            if (contentId == Constants.System.Root)
+            {
+                types = Services.ContentTypeService.GetAll().ToList();
+
+                //if no allowed root types are set, just return everything
+                if (types.Any(x => x.AllowedAsRoot))
+                    types = types.Where(x => x.AllowedAsRoot);
+            }
+            else
+            {
+                var contentItem = Services.ContentService.GetById(contentId);
+                if (contentItem == null)
+                {
+                    return Enumerable.Empty<ContentTypeBasic>();
+                }
+
+                var ids = contentItem.ContentType.AllowedContentTypes.Select(x => x.Id.Value).ToArray();
+
+                if (ids.Any() == false) return Enumerable.Empty<ContentTypeBasic>();
+
+                types = Services.ContentTypeService.GetAll(ids).ToList();
+            }
+
+            var basics = types.Select(Mapper.Map<IContentType, ContentTypeBasic>).ToList();
+
+            var localizedTextService = Services.TextService;
+            foreach (var basic in basics)
+            {
+                basic.Name = localizedTextService.UmbracoDictionaryTranslate(basic.Name);
+                basic.Description = localizedTextService.UmbracoDictionaryTranslate(basic.Description);
+            }
+
+            return basics;
+        }
+
+        /// <summary>
+        /// Move the media type
+        /// </summary>
+        /// <param name="move"></param>
+        /// <returns></returns>
+        public HttpResponseMessage PostMove(MoveOrCopy move)
+        {
+            return PerformMove(
+                move,
+                getContentType: i => Services.ContentTypeService.Get(i),
+                doMove: (type, i) => Services.ContentTypeService.Move(type, i));
+        }
+    }
 }