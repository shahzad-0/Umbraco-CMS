--- conflicted
+++ resolved
@@ -1,193 +1,189 @@
-﻿using System;
-using System.Collections.Generic;
-using System.Linq;
-using Umbraco.Core.Configuration;
-using Umbraco.Core.Configuration.UmbracoSettings;
-using Umbraco.Web.PublishedCache;
-using Umbraco.Core;
-
-namespace Umbraco.Web.Routing
-{
-    /// <summary>
-    /// Provides urls.
-    /// </summary>
-    public class UrlProvider
-    {
-        #region Ctor and configuration
-
-        /// <summary>
-        /// Initializes a new instance of the <see cref="UrlProvider"/> class with an Umbraco context and a list of url providers.
-        /// </summary>
-        /// <param name="umbracoContext">The Umbraco context.</param>
-        /// <param name="routingSettings"></param>
-        /// <param name="urlProviders">The list of url providers.</param>
-<<<<<<< HEAD
-        internal UrlProvider(UmbracoContext umbracoContext, IWebRoutingSection routingSettings, IEnumerable<IUrlProvider> urlProviders)
-=======
-        public UrlProvider(UmbracoContext umbracoContext, IWebRoutingSection routingSettings, IEnumerable<IUrlProvider> urlProviders)
->>>>>>> 0ae1453f
-        {
-            if (umbracoContext == null) throw new ArgumentNullException("umbracoContext");
-
-            _umbracoContext = umbracoContext;
-            _urlProviders = urlProviders;
-
-            var provider = UrlProviderMode.Auto;
-            Mode = provider;
-
-            if (Enum<UrlProviderMode>.TryParse(routingSettings.UrlProviderMode, out provider))
-            {
-                Mode = provider;
-            }    
-        }
-
-        /// <summary>
-        /// Initializes a new instance of the <see cref="UrlProvider"/> class with an Umbraco context and a list of url providers.
-        /// </summary>
-        /// <param name="umbracoContext">The Umbraco context.</param>
-        /// <param name="urlProviders">The list of url providers.</param>
-        /// <param name="provider"></param>
-        public UrlProvider(UmbracoContext umbracoContext, IEnumerable<IUrlProvider> urlProviders, UrlProviderMode provider = UrlProviderMode.Auto)
-        {
-            if (umbracoContext == null) throw new ArgumentNullException("umbracoContext");
-
-            _umbracoContext = umbracoContext;
-            _urlProviders = urlProviders;
-
-            Mode = provider;
-        }
-
-        private readonly UmbracoContext _umbracoContext;
-        private readonly IEnumerable<IUrlProvider> _urlProviders;
-
-        /// <summary>
-        /// Gets or sets the provider url mode.
-        /// </summary>
-        public UrlProviderMode Mode { get; set; }
-
-        #endregion
-
-        #region GetUrl
-
-        /// <summary>
-        /// Gets the url of a published content.
-        /// </summary>
-        /// <param name="id">The published content identifier.</param>
-        /// <returns>The url for the published content.</returns>
-        /// <remarks>
-        /// <para>The url is absolute or relative depending on <c>Mode</c> and on the current url.</para>
-        /// <para>If the provider is unable to provide a url, it returns "#".</para>
-        /// </remarks>
-        public string GetUrl(int id)
-        {
-            return GetUrl(id, _umbracoContext.CleanedUmbracoUrl, Mode);
-        }
-
-        /// <summary>
-        /// Gets the nice url of a published content.
-        /// </summary>
-        /// <param name="id">The published content identifier.</param>
-        /// <param name="absolute">A value indicating whether the url should be absolute in any case.</param>
-        /// <returns>The url for the published content.</returns>
-        /// <remarks>
-        /// <para>The url is absolute or relative depending on <c>Mode</c> and on <c>current</c>, unless
-        /// <c>absolute</c> is true, in which case the url is always absolute.</para>
-        /// <para>If the provider is unable to provide a url, it returns "#".</para>
-        /// </remarks>
-        public string GetUrl(int id, bool absolute)
-        {
-            var mode = absolute ? UrlProviderMode.Absolute : Mode;
-            return GetUrl(id, _umbracoContext.CleanedUmbracoUrl, mode);
-        }
-
-        /// <summary>
-        /// Gets the nice url of a published content.
-        /// </summary>
-        /// <param name="id">The published content id.</param>
-        /// <param name="current">The current absolute url.</param>
-        /// <param name="absolute">A value indicating whether the url should be absolute in any case.</param>
-        /// <returns>The url for the published content.</returns>
-        /// <remarks>
-        /// <para>The url is absolute or relative depending on <c>Mode</c> and on <c>current</c>, unless
-        /// <c>absolute</c> is true, in which case the url is always absolute.</para>
-        /// <para>If the provider is unable to provide a url, it returns "#".</para>
-        /// </remarks>
-        public string GetUrl(int id, Uri current, bool absolute)
-        {
-            var mode = absolute ? UrlProviderMode.Absolute : Mode;
-            return GetUrl(id, current, mode);
-        }
-
-        /// <summary>
-        /// Gets the nice url of a published content.
-        /// </summary>
-        /// <param name="id">The published content identifier.</param>
-        /// <param name="mode">The url mode.</param>
-        /// <returns>The url for the published content.</returns>
-        /// <remarks>
-        /// <para>The url is absolute or relative depending on <c>mode</c> and on the current url.</para>
-        /// <para>If the provider is unable to provide a url, it returns "#".</para>
-        /// </remarks>
-        public string GetUrl(int id, UrlProviderMode mode)
-        {
-            return GetUrl(id, _umbracoContext.CleanedUmbracoUrl, mode);
-        }
-
-        /// <summary>
-        /// Gets the nice url of a published content.
-        /// </summary>
-        /// <param name="id">The published content id.</param>
-        /// <param name="current">The current absolute url.</param>
-        /// <param name="mode">The url mode.</param>
-        /// <returns>The url for the published content.</returns>
-        /// <remarks>
-        /// <para>The url is absolute or relative depending on <c>mode</c> and on <c>current</c>.</para>
-        /// <para>If the provider is unable to provide a url, it returns "#".</para>
-        /// </remarks>
-        public string GetUrl(int id, Uri current, UrlProviderMode mode)
-        {
-            var url = _urlProviders.Select(provider => provider.GetUrl(_umbracoContext, id, current, mode))
-                .FirstOrDefault(u => u != null);
-            return url ?? "#"; // legacy wants this
-        }
-
-        #endregion
-
-        #region GetOtherUrls
-
-        /// <summary>
-        /// Gets the other urls of a published content.
-        /// </summary>
-        /// <param name="id">The published content id.</param>
-        /// <returns>The other urls for the published content.</returns>
-        /// <remarks>
-        /// <para>Other urls are those that <c>GetUrl</c> would not return in the current context, but would be valid
-        /// urls for the node in other contexts (different domain for current request, umbracoUrlAlias...).</para>
-        /// <para>The results depend on the current url.</para>
-        /// </remarks>
-        public IEnumerable<string> GetOtherUrls(int id)
-        {
-            return GetOtherUrls(id, _umbracoContext.CleanedUmbracoUrl);
-        }
-
-        /// <summary>
-        /// Gets the other urls of a published content.
-        /// </summary>
-        /// <param name="id">The published content id.</param>
-        /// <param name="current">The current absolute url.</param>
-        /// <returns>The other urls for the published content.</returns>
-        /// <remarks>
-        /// <para>Other urls are those that <c>GetUrl</c> would not return in the current context, but would be valid
-        /// urls for the node in other contexts (different domain for current request, umbracoUrlAlias...).</para>
-        /// </remarks>
-        public IEnumerable<string> GetOtherUrls(int id, Uri current)
-        {
-            // providers can return null or an empty list or a non-empty list, be prepared
-            var urls = _urlProviders.SelectMany(provider => provider.GetOtherUrls(_umbracoContext, id, current) ?? Enumerable.Empty<string>());
-
-            return urls;
-        }
-
-        #endregion
-    }
-}
+﻿using System;
+using System.Collections.Generic;
+using System.Linq;
+using Umbraco.Core.Configuration;
+using Umbraco.Core.Configuration.UmbracoSettings;
+using Umbraco.Web.PublishedCache;
+using Umbraco.Core;
+
+namespace Umbraco.Web.Routing
+{
+    /// <summary>
+    /// Provides urls.
+    /// </summary>
+    public class UrlProvider
+    {
+        #region Ctor and configuration
+
+        /// <summary>
+        /// Initializes a new instance of the <see cref="UrlProvider"/> class with an Umbraco context and a list of url providers.
+        /// </summary>
+        /// <param name="umbracoContext">The Umbraco context.</param>
+        /// <param name="routingSettings"></param>
+        /// <param name="urlProviders">The list of url providers.</param>
+        public UrlProvider(UmbracoContext umbracoContext, IWebRoutingSection routingSettings, IEnumerable<IUrlProvider> urlProviders)
+        {
+            if (umbracoContext == null) throw new ArgumentNullException("umbracoContext");
+
+            _umbracoContext = umbracoContext;
+            _urlProviders = urlProviders;
+
+            var provider = UrlProviderMode.Auto;
+            Mode = provider;
+
+            if (Enum<UrlProviderMode>.TryParse(routingSettings.UrlProviderMode, out provider))
+            {
+                Mode = provider;
+            }    
+        }
+
+        /// <summary>
+        /// Initializes a new instance of the <see cref="UrlProvider"/> class with an Umbraco context and a list of url providers.
+        /// </summary>
+        /// <param name="umbracoContext">The Umbraco context.</param>
+        /// <param name="urlProviders">The list of url providers.</param>
+        /// <param name="provider"></param>
+        public UrlProvider(UmbracoContext umbracoContext, IEnumerable<IUrlProvider> urlProviders, UrlProviderMode provider = UrlProviderMode.Auto)
+        {
+            if (umbracoContext == null) throw new ArgumentNullException("umbracoContext");
+
+            _umbracoContext = umbracoContext;
+            _urlProviders = urlProviders;
+
+            Mode = provider;
+        }
+
+        private readonly UmbracoContext _umbracoContext;
+        private readonly IEnumerable<IUrlProvider> _urlProviders;
+
+        /// <summary>
+        /// Gets or sets the provider url mode.
+        /// </summary>
+        public UrlProviderMode Mode { get; set; }
+
+        #endregion
+
+        #region GetUrl
+
+        /// <summary>
+        /// Gets the url of a published content.
+        /// </summary>
+        /// <param name="id">The published content identifier.</param>
+        /// <returns>The url for the published content.</returns>
+        /// <remarks>
+        /// <para>The url is absolute or relative depending on <c>Mode</c> and on the current url.</para>
+        /// <para>If the provider is unable to provide a url, it returns "#".</para>
+        /// </remarks>
+        public string GetUrl(int id)
+        {
+            return GetUrl(id, _umbracoContext.CleanedUmbracoUrl, Mode);
+        }
+
+        /// <summary>
+        /// Gets the nice url of a published content.
+        /// </summary>
+        /// <param name="id">The published content identifier.</param>
+        /// <param name="absolute">A value indicating whether the url should be absolute in any case.</param>
+        /// <returns>The url for the published content.</returns>
+        /// <remarks>
+        /// <para>The url is absolute or relative depending on <c>Mode</c> and on <c>current</c>, unless
+        /// <c>absolute</c> is true, in which case the url is always absolute.</para>
+        /// <para>If the provider is unable to provide a url, it returns "#".</para>
+        /// </remarks>
+        public string GetUrl(int id, bool absolute)
+        {
+            var mode = absolute ? UrlProviderMode.Absolute : Mode;
+            return GetUrl(id, _umbracoContext.CleanedUmbracoUrl, mode);
+        }
+
+        /// <summary>
+        /// Gets the nice url of a published content.
+        /// </summary>
+        /// <param name="id">The published content id.</param>
+        /// <param name="current">The current absolute url.</param>
+        /// <param name="absolute">A value indicating whether the url should be absolute in any case.</param>
+        /// <returns>The url for the published content.</returns>
+        /// <remarks>
+        /// <para>The url is absolute or relative depending on <c>Mode</c> and on <c>current</c>, unless
+        /// <c>absolute</c> is true, in which case the url is always absolute.</para>
+        /// <para>If the provider is unable to provide a url, it returns "#".</para>
+        /// </remarks>
+        public string GetUrl(int id, Uri current, bool absolute)
+        {
+            var mode = absolute ? UrlProviderMode.Absolute : Mode;
+            return GetUrl(id, current, mode);
+        }
+
+        /// <summary>
+        /// Gets the nice url of a published content.
+        /// </summary>
+        /// <param name="id">The published content identifier.</param>
+        /// <param name="mode">The url mode.</param>
+        /// <returns>The url for the published content.</returns>
+        /// <remarks>
+        /// <para>The url is absolute or relative depending on <c>mode</c> and on the current url.</para>
+        /// <para>If the provider is unable to provide a url, it returns "#".</para>
+        /// </remarks>
+        public string GetUrl(int id, UrlProviderMode mode)
+        {
+            return GetUrl(id, _umbracoContext.CleanedUmbracoUrl, mode);
+        }
+
+        /// <summary>
+        /// Gets the nice url of a published content.
+        /// </summary>
+        /// <param name="id">The published content id.</param>
+        /// <param name="current">The current absolute url.</param>
+        /// <param name="mode">The url mode.</param>
+        /// <returns>The url for the published content.</returns>
+        /// <remarks>
+        /// <para>The url is absolute or relative depending on <c>mode</c> and on <c>current</c>.</para>
+        /// <para>If the provider is unable to provide a url, it returns "#".</para>
+        /// </remarks>
+        public string GetUrl(int id, Uri current, UrlProviderMode mode)
+        {
+            var url = _urlProviders.Select(provider => provider.GetUrl(_umbracoContext, id, current, mode))
+                .FirstOrDefault(u => u != null);
+            return url ?? "#"; // legacy wants this
+        }
+
+        #endregion
+
+        #region GetOtherUrls
+
+        /// <summary>
+        /// Gets the other urls of a published content.
+        /// </summary>
+        /// <param name="id">The published content id.</param>
+        /// <returns>The other urls for the published content.</returns>
+        /// <remarks>
+        /// <para>Other urls are those that <c>GetUrl</c> would not return in the current context, but would be valid
+        /// urls for the node in other contexts (different domain for current request, umbracoUrlAlias...).</para>
+        /// <para>The results depend on the current url.</para>
+        /// </remarks>
+        public IEnumerable<string> GetOtherUrls(int id)
+        {
+            return GetOtherUrls(id, _umbracoContext.CleanedUmbracoUrl);
+        }
+
+        /// <summary>
+        /// Gets the other urls of a published content.
+        /// </summary>
+        /// <param name="id">The published content id.</param>
+        /// <param name="current">The current absolute url.</param>
+        /// <returns>The other urls for the published content.</returns>
+        /// <remarks>
+        /// <para>Other urls are those that <c>GetUrl</c> would not return in the current context, but would be valid
+        /// urls for the node in other contexts (different domain for current request, umbracoUrlAlias...).</para>
+        /// </remarks>
+        public IEnumerable<string> GetOtherUrls(int id, Uri current)
+        {
+            // providers can return null or an empty list or a non-empty list, be prepared
+            var urls = _urlProviders.SelectMany(provider => provider.GetOtherUrls(_umbracoContext, id, current) ?? Enumerable.Empty<string>());
+
+            return urls;
+        }
+
+        #endregion
+    }
+}