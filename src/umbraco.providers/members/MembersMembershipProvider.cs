#region namespace
using System;
using System.Collections.Generic;
using System.Linq;
using System.Text;
using System.Web.Security;
using System.Configuration;
using Umbraco.Core;
using Umbraco.Core.Models;
using umbraco.BusinessLogic;
using System.Security.Cryptography;
using System.Web.Util;
using System.Collections.Specialized;
using System.Configuration.Provider;
using umbraco.cms.businesslogic;
using System.Security;
using System.Security.Permissions;
using System.Runtime.CompilerServices;
using Member = umbraco.cms.businesslogic.member.Member;
using MemberType = umbraco.cms.businesslogic.member.MemberType;
<<<<<<< HEAD
=======
using Umbraco.Core.Models.Membership;
using User = umbraco.BusinessLogic.User;
>>>>>>> 13dcfbbd

#endregion

namespace umbraco.providers.members
{
    /// <summary>
    /// Custom Membership Provider for Umbraco Members (User authentication for Frontend applications NOT umbraco CMS)  
    /// </summary>

    public class UmbracoMembershipProvider : MembershipProvider
    {
        #region Fields
        private string m_ApplicationName;
        private bool m_EnablePasswordReset;
        private bool m_EnablePasswordRetrieval;
        private int m_MaxInvalidPasswordAttempts;
        private int m_MinRequiredNonAlphanumericCharacters;
        private int m_MinRequiredPasswordLength;
        private int m_PasswordAttemptWindow;
        private MembershipPasswordFormat m_PasswordFormat;
        private string m_PasswordStrengthRegularExpression;
        private bool m_RequiresQuestionAndAnswer;
        private bool m_RequiresUniqueEmail;
        private string m_DefaultMemberTypeAlias;
        private string m_LockPropertyTypeAlias;
        private string m_FailedPasswordAttemptsPropertyTypeAlias;
        private string m_ApprovedPropertyTypeAlias;
        private string m_CommentPropertyTypeAlias;
        private string m_LastLoginPropertyTypeAlias;
        private string m_PasswordRetrievalQuestionPropertyTypeAlias;
        private string m_PasswordRetrievalAnswerPropertyTypeAlias;
        private string m_providerName = Member.UmbracoMemberProviderName;
        #endregion

        #region Properties
        /// <summary>
        /// The name of the application using the custom membership provider.
        /// </summary>
        /// <value></value>
        /// <returns>The name of the application using the custom membership provider.</returns>
        public override string ApplicationName
        {
            get
            {
                return m_ApplicationName;
            }
            set
            {
                if (string.IsNullOrEmpty(value))
                    throw new ProviderException("ApplicationName cannot be empty.");

                if (value.Length > 0x100)
                    throw new ProviderException("Provider application name too long.");

                m_ApplicationName = value;
            }
        }

        /// <summary>
        /// Indicates whether the membership provider is configured to allow users to reset their passwords.
        /// </summary>
        /// <value></value>
        /// <returns>true if the membership provider supports password reset; otherwise, false. The default is true.</returns>
        public override bool EnablePasswordReset
        {
            get { return m_EnablePasswordReset; }
        }

        /// <summary>
        /// Indicates whether the membership provider is configured to allow users to retrieve their passwords.
        /// </summary>
        /// <value></value>
        /// <returns>true if the membership provider is configured to support password retrieval; otherwise, false. The default is false.</returns>
        public override bool EnablePasswordRetrieval
        {
            get { return m_EnablePasswordRetrieval; }
        }

        /// <summary>
        /// Gets the number of invalid password or password-answer attempts allowed before the membership user is locked out.
        /// </summary>
        /// <value></value>
        /// <returns>The number of invalid password or password-answer attempts allowed before the membership user is locked out.</returns>
        public override int MaxInvalidPasswordAttempts
        {
            get { return m_MaxInvalidPasswordAttempts; }
        }

        /// <summary>
        /// Gets the minimum number of special characters that must be present in a valid password.
        /// </summary>
        /// <value></value>
        /// <returns>The minimum number of special characters that must be present in a valid password.</returns>
        public override int MinRequiredNonAlphanumericCharacters
        {
            get { return m_MinRequiredNonAlphanumericCharacters; }
        }

        /// <summary>
        /// Gets the minimum length required for a password.
        /// </summary>
        /// <value></value>
        /// <returns>The minimum length required for a password. </returns>
        public override int MinRequiredPasswordLength
        {
            get { return m_MinRequiredPasswordLength; }
        }

        /// <summary>
        /// Gets the number of minutes in which a maximum number of invalid password or password-answer attempts are allowed before the membership user is locked out.
        /// </summary>
        /// <value></value>
        /// <returns>The number of minutes in which a maximum number of invalid password or password-answer attempts are allowed before the membership user is locked out.</returns>
        public override int PasswordAttemptWindow
        {
            get { return m_PasswordAttemptWindow; }
        }

        /// <summary>
        /// Gets a value indicating the format for storing passwords in the membership data store.
        /// </summary>
        /// <value></value>
        /// <returns>One of the <see cref="T:System.Web.Security.MembershipPasswordFormat"></see> values indicating the format for storing passwords in the data store.</returns>
        public override MembershipPasswordFormat PasswordFormat
        {
            get { return m_PasswordFormat; }
        }

        /// <summary>
        /// Gets the regular expression used to evaluate a password.
        /// </summary>
        /// <value></value>
        /// <returns>A regular expression used to evaluate a password.</returns>
        public override string PasswordStrengthRegularExpression
        {
            get { return m_PasswordStrengthRegularExpression; }
        }

        /// <summary>
        /// Gets a value indicating whether the membership provider is configured to require the user to answer a password question for password reset and retrieval.
        /// </summary>
        /// <value></value>
        /// <returns>true if a password answer is required for password reset and retrieval; otherwise, false. The default is true.</returns>
        public override bool RequiresQuestionAndAnswer
        {
            get { return m_RequiresQuestionAndAnswer; }
        }

        /// <summary>
        /// Gets a value indicating whether the membership provider is configured to require a unique e-mail address for each user name.
        /// </summary>
        /// <value></value>
        /// <returns>true if the membership provider requires a unique e-mail address; otherwise, false. The default is true.</returns>
        public override bool RequiresUniqueEmail
        {
            get { return m_RequiresUniqueEmail; }
        }

        #endregion

        #region Initialization Method
        /// <summary>
        /// Initializes the provider.
        /// </summary>
        /// <param name="name">The friendly name of the provider.</param>
        /// <param name="config">A collection of the name/value pairs representing the provider-specific attributes specified in the configuration for this provider.</param>
        /// <exception cref="T:System.ArgumentNullException">The name of the provider is null.</exception>
        /// <exception cref="T:System.InvalidOperationException">An attempt is made to call 
        /// <see cref="M:System.Configuration.Provider.ProviderBase.Initialize(System.String,System.Collections.Specialized.NameValueCollection)"></see> on a provider after the provider 
        /// has already been initialized.</exception>
        /// <exception cref="T:System.ArgumentException">The name of the provider has a length of zero.</exception>
        public override void Initialize(string name, NameValueCollection config)
        {
            // Intialize values from web.config
            if (config == null) throw new ArgumentNullException("config");

            if (string.IsNullOrEmpty(name)) name = "UmbracoMembershipProvider";
            // Initialize base provider class
            base.Initialize(name, config);
            m_providerName = name;

            this.m_EnablePasswordRetrieval = SecUtility.GetBooleanValue(config, "enablePasswordRetrieval", false);
            this.m_EnablePasswordReset = SecUtility.GetBooleanValue(config, "enablePasswordReset", false);
            this.m_RequiresQuestionAndAnswer = SecUtility.GetBooleanValue(config, "requiresQuestionAndAnswer", false);
            this.m_RequiresUniqueEmail = SecUtility.GetBooleanValue(config, "requiresUniqueEmail", true);
            this.m_MaxInvalidPasswordAttempts = SecUtility.GetIntValue(config, "maxInvalidPasswordAttempts", 5, false, 0);
            this.m_PasswordAttemptWindow = SecUtility.GetIntValue(config, "passwordAttemptWindow", 10, false, 0);
            this.m_MinRequiredPasswordLength = SecUtility.GetIntValue(config, "minRequiredPasswordLength", 7, true, 0x80);
            this.m_MinRequiredNonAlphanumericCharacters = SecUtility.GetIntValue(config, "minRequiredNonalphanumericCharacters", 1, true, 0x80);
            this.m_PasswordStrengthRegularExpression = config["passwordStrengthRegularExpression"];

            this.m_ApplicationName = config["applicationName"];
            if (string.IsNullOrEmpty(this.m_ApplicationName))
                this.m_ApplicationName = SecUtility.GetDefaultAppName();

            // make sure password format is clear by default.
            string str = config["passwordFormat"];
            if (str == null) str = "Clear";

            switch (str.ToLower())
            {
                case "clear":
                    this.m_PasswordFormat = MembershipPasswordFormat.Clear;
                    break;

                case "encrypted":
                    this.m_PasswordFormat = MembershipPasswordFormat.Encrypted;
                    break;

                case "hashed":
                    this.m_PasswordFormat = MembershipPasswordFormat.Hashed;
                    break;

                default:
                    throw new ProviderException("Provider bad password format");
            }

            if ((this.PasswordFormat == MembershipPasswordFormat.Hashed) && this.EnablePasswordRetrieval)
                throw new ProviderException("Provider can not retrieve hashed password");

            // test for membertype (if not specified, choose the first member type available)
            if (config["defaultMemberTypeAlias"] != null)
                m_DefaultMemberTypeAlias = config["defaultMemberTypeAlias"];
            else if (MemberType.GetAll.Length == 1)
                m_DefaultMemberTypeAlias = MemberType.GetAll[0].Alias;
            else
                throw new ProviderException("No default MemberType alias is specified in the web.config string. Please add a 'defaultMemberTypeAlias' to the add element in the provider declaration in web.config");

            // test for approve status
            if (config["umbracoApprovePropertyTypeAlias"] != null)
            {
                m_ApprovedPropertyTypeAlias = config["umbracoApprovePropertyTypeAlias"];
            }
            // test for lock attempts
            if (config["umbracoLockPropertyTypeAlias"] != null)
            {
                m_LockPropertyTypeAlias = config["umbracoLockPropertyTypeAlias"];
            }
            if (config["umbracoFailedPasswordAttemptsPropertyTypeAlias"] != null)
            {
                m_FailedPasswordAttemptsPropertyTypeAlias = config["umbracoFailedPasswordAttemptsPropertyTypeAlias"];
            }
            // comment property
            if (config["umbracoCommentPropertyTypeAlias"] != null)
            {
                m_CommentPropertyTypeAlias = config["umbracoCommentPropertyTypeAlias"];
            }
            // last login date
            if (config["umbracoLastLoginPropertyTypeAlias"] != null)
            {
                m_LastLoginPropertyTypeAlias = config["umbracoLastLoginPropertyTypeAlias"];
            }
            // password retrieval
            if (config["umbracoPasswordRetrievalQuestionPropertyTypeAlias"] != null)
            {
                m_PasswordRetrievalQuestionPropertyTypeAlias = config["umbracoPasswordRetrievalQuestionPropertyTypeAlias"];
            }
            if (config["umbracoPasswordRetrievalAnswerPropertyTypeAlias"] != null)
            {
                m_PasswordRetrievalAnswerPropertyTypeAlias = config["umbracoPasswordRetrievalAnswerPropertyTypeAlias"];
            }

        }
        #endregion

        #region Methods

        /// <summary>
        /// Processes a request to update the password for a membership user.
        /// </summary>
        /// <param name="username">The user to update the password for.</param>
        /// <param name="oldPassword">The current password for the specified user.</param>
        /// <param name="newPassword">The new password for the specified user.</param>
        /// <returns>
        /// true if the password was updated successfully; otherwise, false.
        /// </returns>
        public override bool ChangePassword(string username, string oldPassword, string newPassword)
        {
            // in order to support updating passwords from the umbraco core, we can't validate the old password
            Member m = Member.GetMemberFromLoginNameAndPassword(username, oldPassword);
            if (m == null) return false;

            ValidatePasswordEventArgs args = new ValidatePasswordEventArgs(username, newPassword, false);
            OnValidatingPassword(args);

            if (args.Cancel)
            {
                if (args.FailureInformation != null)
                    throw args.FailureInformation;
                else
                    throw new MembershipPasswordException("Change password canceled due to new password validation failure.");
            }
            string encodedPassword = EncodePassword(newPassword);
            m.ChangePassword(encodedPassword);

            return (m.Password == encodedPassword) ? true : false;
        }



        /// <summary>
        /// Processes a request to update the password question and answer for a membership user.
        /// </summary>
        /// <param name="username">The user to change the password question and answer for.</param>
        /// <param name="password">The password for the specified user.</param>
        /// <param name="newPasswordQuestion">The new password question for the specified user.</param>
        /// <param name="newPasswordAnswer">The new password answer for the specified user.</param>
        /// <returns>
        /// true if the password question and answer are updated successfully; otherwise, false.
        /// </returns>
        public override bool ChangePasswordQuestionAndAnswer(string username, string password, string newPasswordQuestion, string newPasswordAnswer)
        {
            if (!String.IsNullOrEmpty(m_PasswordRetrievalQuestionPropertyTypeAlias) && !String.IsNullOrEmpty(m_PasswordRetrievalAnswerPropertyTypeAlias))
            {
                if (ValidateUser(username, password))
                {
                    Member m = Member.GetMemberFromLoginName(username);
                    if (m != null)
                    {
                        UpdateMemberProperty(m, m_PasswordRetrievalQuestionPropertyTypeAlias, newPasswordQuestion);
                        UpdateMemberProperty(m, m_PasswordRetrievalAnswerPropertyTypeAlias, newPasswordAnswer);
                        m.Save();
                        return true;
                    }
                    else
                    {
                        throw new MembershipPasswordException("The supplied user is not found!");
                    }
                }
                else {
                    throw new MembershipPasswordException("Invalid user/password combo");
                }

            }
            else
            {
                throw new NotSupportedException("Updating the password Question and Answer is not valid if the properties aren't set in the config file");
            }
        }

        /// <summary>
        /// Adds a new membership user to the data source.
        /// </summary>
        /// <param name="memberTypeAlias"></param>
        /// <param name="username">The user name for the new user.</param>
        /// <param name="password">The password for the new user.</param>
        /// <param name="email">The e-mail address for the new user.</param>
        /// <param name="passwordQuestion">The password question for the new user.</param>
        /// <param name="passwordAnswer">The password answer for the new user</param>
        /// <param name="isApproved">Whether or not the new user is approved to be validated.</param>
        /// <param name="providerUserKey">The unique identifier from the membership data source for the user.</param>
        /// <param name="status">A <see cref="T:System.Web.Security.MembershipCreateStatus"></see> enumeration value indicating whether the user was created successfully.</param>
        /// <returns>
        /// A <see cref="T:System.Web.Security.MembershipUser"></see> object populated with the information for the newly created user.
        /// </returns>
        public MembershipUser CreateUser(string memberTypeAlias, string username, string password, string email, string passwordQuestion,
                                                  string passwordAnswer, bool isApproved, object providerUserKey, out MembershipCreateStatus status)
        {
            if (Member.GetMemberFromLoginName(username) != null)
                status = MembershipCreateStatus.DuplicateUserName;
            else if (Member.GetMemberFromEmail(email) != null && RequiresUniqueEmail)
                status = MembershipCreateStatus.DuplicateEmail;
            else
            {
                var memberType = MemberType.GetByAlias(memberTypeAlias);
                if (memberType == null)
                {
                    throw new InvalidOperationException("Could not find a member type with alias " + memberTypeAlias + ". Ensure your membership provider configuration is up to date and that the default member type exists.");
                }

                Member m = Member.MakeNew(username, email, memberType, User.GetUser(0));
                m.Password = password;

                MembershipUser mUser =
                    ConvertToMembershipUser(m);

                // custom fields
                if (!String.IsNullOrEmpty(m_PasswordRetrievalQuestionPropertyTypeAlias))
                    UpdateMemberProperty(m, m_PasswordRetrievalQuestionPropertyTypeAlias, passwordQuestion);

                if (!String.IsNullOrEmpty(m_PasswordRetrievalAnswerPropertyTypeAlias))
                    UpdateMemberProperty(m, m_PasswordRetrievalAnswerPropertyTypeAlias, passwordAnswer);

                if (!String.IsNullOrEmpty(m_ApprovedPropertyTypeAlias))
                    UpdateMemberProperty(m, m_ApprovedPropertyTypeAlias, isApproved);

                if (!String.IsNullOrEmpty(m_LastLoginPropertyTypeAlias))
                {
                    mUser.LastActivityDate = DateTime.Now;
                    UpdateMemberProperty(m, m_LastLoginPropertyTypeAlias, mUser.LastActivityDate);
                }

                // save
                m.Save();

                status = MembershipCreateStatus.Success;

                return mUser;
            }
            return null;
        }

        /// <summary>
        /// Adds a new membership user to the data source.
        /// </summary>
        /// <param name="username">The user name for the new user.</param>
        /// <param name="password">The password for the new user.</param>
        /// <param name="email">The e-mail address for the new user.</param>
        /// <param name="passwordQuestion">The password question for the new user.</param>
        /// <param name="passwordAnswer">The password answer for the new user</param>
        /// <param name="isApproved">Whether or not the new user is approved to be validated.</param>
        /// <param name="providerUserKey">The unique identifier from the membership data source for the user.</param>
        /// <param name="status">A <see cref="T:System.Web.Security.MembershipCreateStatus"></see> enumeration value indicating whether the user was created successfully.</param>
        /// <returns>
        /// A <see cref="T:System.Web.Security.MembershipUser"></see> object populated with the information for the newly created user.
        /// </returns>
        public override MembershipUser CreateUser(string username, string password, string email, string passwordQuestion,
            string passwordAnswer, bool isApproved, object providerUserKey, out MembershipCreateStatus status)
        {
            return CreateUser(m_DefaultMemberTypeAlias, username, password, email, passwordQuestion, passwordAnswer, isApproved, providerUserKey, out status);
        }

        /// <summary>
        /// Removes a user from the membership data source.
        /// </summary>
        /// <param name="username">The name of the user to delete.</param>
        /// <param name="deleteAllRelatedData">true to delete data related to the user from the database; false to leave data related to the user in the database.</param>
        /// <returns>
        /// true if the user was successfully deleted; otherwise, false.
        /// </returns>
        public override bool DeleteUser(string username, bool deleteAllRelatedData)
        {
            Member m = Member.GetMemberFromLoginName(username);
            if (m == null) return false;
            else
            {
                m.delete();
                return true;
            }
        }

        /// <summary>
        /// Gets a collection of membership users where the e-mail address contains the specified e-mail address to match.
        /// </summary>
        /// <param name="emailToMatch">The e-mail address to search for.</param>
        /// <param name="pageIndex">The index of the page of results to return. pageIndex is zero-based.</param>
        /// <param name="pageSize">The size of the page of results to return.</param>
        /// <param name="totalRecords">The total number of matched users.</param>
        /// <returns>
        /// A <see cref="T:System.Web.Security.MembershipUserCollection"></see> collection that contains a page of pageSize<see cref="T:System.Web.Security.MembershipUser"></see> objects beginning at the page specified by pageIndex.
        /// </returns>
        public override MembershipUserCollection FindUsersByEmail(string emailToMatch, int pageIndex, int pageSize, out int totalRecords)
        {
            var byEmail = ApplicationContext.Current.Services.MemberService.FindMembersByEmail(emailToMatch).ToArray();
            totalRecords = byEmail.Length;
            var pagedResult = new PagedResult<IMember>(totalRecords, pageIndex, pageSize);

            var collection = new MembershipUserCollection();            
            foreach (var m in byEmail.Skip(pagedResult.SkipSize).Take(pageSize))
            {
<<<<<<< HEAD
                collection.Add(ConvertToMembershipUser(m));
=======
                collection.Add(m.AsConcreteMembershipUser());
>>>>>>> 13dcfbbd
            }
            return collection;
        }

        /// <summary>
        /// Gets a collection of membership users where the user name contains the specified user name to match.
        /// </summary>
        /// <param name="usernameToMatch">The user name to search for.</param>
        /// <param name="pageIndex">The index of the page of results to return. pageIndex is zero-based.</param>
        /// <param name="pageSize">The size of the page of results to return.</param>
        /// <param name="totalRecords">The total number of matched users.</param>
        /// <returns>
        /// A <see cref="T:System.Web.Security.MembershipUserCollection"></see> collection that contains a page of pageSize<see cref="T:System.Web.Security.MembershipUser"></see> objects beginning at the page specified by pageIndex.
        /// </returns>
        public override MembershipUserCollection FindUsersByName(string usernameToMatch, int pageIndex, int pageSize, out int totalRecords)
        {
            int counter = 0;
            int startIndex = pageSize * pageIndex;
            int endIndex = startIndex + pageSize - 1;
            MembershipUserCollection membersList = new MembershipUserCollection();
            Member[] memberArray = Member.GetMemberByName(usernameToMatch, false);
            totalRecords = memberArray.Length;

            foreach (Member m in memberArray)
            {
                if (counter >= startIndex)
                    membersList.Add(ConvertToMembershipUser(m));
                if (counter >= endIndex) break;
                counter++;
            }
            return membersList;
        }

        /// <summary>
        /// Gets a collection of all the users in the data source in pages of data.
        /// </summary>
        /// <param name="pageIndex">The index of the page of results to return. pageIndex is zero-based.</param>
        /// <param name="pageSize">The size of the page of results to return.</param>
        /// <param name="totalRecords">The total number of matched users.</param>
        /// <returns>
        /// A <see cref="T:System.Web.Security.MembershipUserCollection"></see> collection that contains a page of pageSize<see cref="T:System.Web.Security.MembershipUser"></see> objects beginning at the page specified by pageIndex.
        /// </returns>
        public override MembershipUserCollection GetAllUsers(int pageIndex, int pageSize, out int totalRecords)
        {
            int counter = 0;
            int startIndex = pageSize * pageIndex;
            int endIndex = startIndex + pageSize - 1;
            MembershipUserCollection membersList = new MembershipUserCollection();
            Member[] memberArray = Member.GetAll;
            totalRecords = memberArray.Length;

            foreach (Member m in memberArray)
            {
                if (counter >= startIndex)
                    membersList.Add(ConvertToMembershipUser(m));
                if (counter >= endIndex) break;
                counter++;
            }
            return membersList;

        }

        /// <summary>
        /// Gets the number of users currently accessing the application.
        /// </summary>
        /// <returns>
        /// The number of users currently accessing the application.
        /// </returns>
        public override int GetNumberOfUsersOnline()
        {
            return Member.CachedMembers().Count;
        }

        /// <summary>
        /// Gets the password for the specified user name from the data source.
        /// </summary>
        /// <param name="username">The user to retrieve the password for.</param>
        /// <param name="answer">The password answer for the user.</param>
        /// <returns>
        /// The password for the specified user name.
        /// </returns>
        public override string GetPassword(string username, string answer)
        {
            if (!EnablePasswordRetrieval)
                throw new ProviderException("Password Retrieval Not Enabled.");

            if (PasswordFormat == MembershipPasswordFormat.Hashed)
                throw new ProviderException("Cannot retrieve Hashed passwords.");

            Member m = Member.GetMemberFromLoginName(username);
            if (m != null)
            {
                if (RequiresQuestionAndAnswer)
                {
                    // check if password answer property alias is set
                    if (!String.IsNullOrEmpty(m_PasswordRetrievalAnswerPropertyTypeAlias))
                    {
                        // check if user is locked out
                        if (!String.IsNullOrEmpty(m_LockPropertyTypeAlias))
                        {
                            bool isLockedOut = false;
                            bool.TryParse(GetMemberProperty(m, m_LockPropertyTypeAlias, true), out isLockedOut);
                            if (isLockedOut)
                            {
                                throw new MembershipPasswordException("The supplied user is locked out");
                            }
                        }

                        // match password answer
                        if (GetMemberProperty(m, m_PasswordRetrievalAnswerPropertyTypeAlias, false) != answer)
                        {
                            throw new MembershipPasswordException("Incorrect password answer");
                        }
                    }
                    else
                    {
                        throw new ProviderException("Password retrieval answer property alias is not set! To automatically support password question/answers you'll need to add references to the membertype properties in the 'Member' element in web.config by adding their aliases to the 'umbracoPasswordRetrievalQuestionPropertyTypeAlias' and 'umbracoPasswordRetrievalAnswerPropertyTypeAlias' attributes");
                    }
                }
            }
            if (m == null)
            {
                throw new MembershipPasswordException("The supplied user is not found");
            }
            else
            {
                return m.Password;
            }
        }

        /// <summary>
        /// Gets information from the data source for a user. Provides an option to update the last-activity date/time stamp for the user.
        /// </summary>
        /// <param name="username">The name of the user to get information for.</param>
        /// <param name="userIsOnline">true to update the last-activity date/time stamp for the user; false to return user information without updating the last-activity date/time stamp for the user.</param>
        /// <returns>
        /// A <see cref="T:System.Web.Security.MembershipUser"></see> object populated with the specified user's information from the data source.
        /// </returns>
        public override MembershipUser GetUser(string username, bool userIsOnline)
        {
            if (String.IsNullOrEmpty(username))
                return null;
            Member m = Member.GetMemberFromLoginName(username);
            if (m == null) return null;
            else return ConvertToMembershipUser(m);
        }

        /// <summary>
        /// Gets information from the data source for a user based on the unique identifier for the membership user. Provides an option to update the last-activity date/time stamp for the user.
        /// </summary>
        /// <param name="providerUserKey">The unique identifier for the membership user to get information for.</param>
        /// <param name="userIsOnline">true to update the last-activity date/time stamp for the user; false to return user information without updating the last-activity date/time stamp for the user.</param>
        /// <returns>
        /// A <see cref="T:System.Web.Security.MembershipUser"></see> object populated with the specified user's information from the data source.
        /// </returns>
        public override MembershipUser GetUser(object providerUserKey, bool userIsOnline)
        {
            if (String.IsNullOrEmpty(providerUserKey.ToString()))
                return null;
            Member m = new Member(Convert.ToInt32(providerUserKey));
            if (m == null) return null;
            else return ConvertToMembershipUser(m);
        }


        /// <summary>
        /// Gets the user name associated with the specified e-mail address.
        /// </summary>
        /// <param name="email">The e-mail address to search for.</param>
        /// <returns>
        /// The user name associated with the specified e-mail address. If no match is found, return null.
        /// </returns>
        public override string GetUserNameByEmail(string email)
        {
            Member m = Member.GetMemberFromEmail(email);
            if (m == null) return null;
            else return m.LoginName;
        }

        /// <summary>
        /// Resets a user's password to a new, automatically generated password.
        /// </summary>
        /// <param name="username">The user to reset the password for.</param>
        /// <param name="answer">The password answer for the specified user (not used with Umbraco).</param>
        /// <returns>The new password for the specified user.</returns>
        public override string ResetPassword(string username, string answer)
        {

            if (!EnablePasswordReset)
            {
                throw new NotSupportedException("Password reset is not supported");
            }

            Member m = Member.GetMemberFromLoginName(username);
            if (m == null)
                throw new MembershipPasswordException("The supplied user is not found");
            else
            {
                if (RequiresQuestionAndAnswer)
                {
                    // check if password answer property alias is set
                    if (!String.IsNullOrEmpty(m_PasswordRetrievalAnswerPropertyTypeAlias))
                    {
                        // check if user is locked out
                        if (!String.IsNullOrEmpty(m_LockPropertyTypeAlias))
                        {
                            bool isLockedOut = false;
                            bool.TryParse(GetMemberProperty(m, m_LockPropertyTypeAlias, true), out isLockedOut);
                            if (isLockedOut)
                            {
                                throw new MembershipPasswordException("The supplied user is locked out");
                            }
                        }

                        // match password answer
                        if (GetMemberProperty(m, m_PasswordRetrievalAnswerPropertyTypeAlias, false) != answer)
                        {
                            throw new MembershipPasswordException("Incorrect password answer");
                        }
                    }
                    else
                    {
                        throw new ProviderException("Password retrieval answer property alias is not set! To automatically support password question/answers you'll need to add references to the membertype properties in the 'Member' element in web.config by adding their aliases to the 'umbracoPasswordRetrievalQuestionPropertyTypeAlias' and 'umbracoPasswordRetrievalAnswerPropertyTypeAlias' attributes");
                    }
                }
                string newPassword = Membership.GeneratePassword(MinRequiredPasswordLength, MinRequiredNonAlphanumericCharacters);
                m.Password = newPassword;
                return newPassword;
            }
        }

        /// <summary>
        /// Clears a lock so that the membership user can be validated.
        /// </summary>
        /// <param name="userName">The membership user to clear the lock status for.</param>
        /// <returns>
        /// true if the membership user was successfully unlocked; otherwise, false.
        /// </returns>
        public override bool UnlockUser(string userName)
        {
            if (!String.IsNullOrEmpty(m_LockPropertyTypeAlias))
            {
                Member m = Member.GetMemberFromLoginName(userName);
                if (m != null)
                {
                    UpdateMemberProperty(m, m_LockPropertyTypeAlias, false);
                    return true;
                }
                else
                {
                    throw new Exception(String.Format("No member with the username '{0}' found", userName));
                }
            }
            else
            {
                throw new ProviderException("To enable lock/unlocking, you need to add a 'bool' property on your membertype and add the alias of the property in the 'umbracoLockPropertyTypeAlias' attribute of the membership element in the web.config.");
            }
        }

        /// <summary>
        /// Updates e-mail and potentially approved status, lock status and comment on a user.
        /// Note: To automatically support lock, approve and comments you'll need to add references to the membertype properties in the 
        /// 'Member' element in web.config by adding their aliases to the 'umbracoApprovePropertyTypeAlias', 'umbracoLockPropertyTypeAlias' and 'umbracoCommentPropertyTypeAlias' attributes
        /// </summary>
        /// <param name="user">A <see cref="T:System.Web.Security.MembershipUser"></see> object that represents the user to update and the updated information for the user.</param>
        public override void UpdateUser(MembershipUser user)
        {
            Member m = Member.GetMemberFromLoginName(user.UserName);
            m.Email = user.Email;

            // if supported, update approve status
            UpdateMemberProperty(m, m_ApprovedPropertyTypeAlias, user.IsApproved);

            // if supported, update lock status
            UpdateMemberProperty(m, m_LockPropertyTypeAlias, user.IsLockedOut);

            // if supported, update comment
            UpdateMemberProperty(m, m_CommentPropertyTypeAlias, user.Comment);

            m.Save();
        }

        private static void UpdateMemberProperty(Member m, string propertyAlias, object propertyValue)
        {
            if (!String.IsNullOrEmpty(propertyAlias))
            {
                if (m.getProperty(propertyAlias) != null)
                {
                    m.getProperty(propertyAlias).Value =
                        propertyValue;
                }
            }
        }

        private static string GetMemberProperty(Member m, string propertyAlias, bool isBool)
        {
            if (!String.IsNullOrEmpty(propertyAlias))
            {
                if (m.getProperty(propertyAlias) != null &&
                    m.getProperty(propertyAlias).Value != null)
                {
                    if (isBool)
                    {
                        // Umbraco stored true as 1, which means it can be bool.tryParse'd
                        return m.getProperty(propertyAlias).Value.ToString().Replace("1", "true").Replace("0", "false");
                    }
                    else
                    return m.getProperty(propertyAlias).Value.ToString();
                }
            }

            return null;
        }
<<<<<<< HEAD

        private static string GetMemberProperty(IMember m, string propertyAlias, bool isBool)
        {
            if (!String.IsNullOrEmpty(propertyAlias))
            {
                if (m.Properties[propertyAlias] != null &&
                    m.Properties[propertyAlias].Value != null)
                {
                    if (isBool)
                    {
                        // Umbraco stored true as 1, which means it can be bool.tryParse'd
                        return m.Properties[propertyAlias].Value.ToString().Replace("1", "true").Replace("0", "false");
                    }
                    else
                        return m.Properties[propertyAlias].Value.ToString();
                }
            }

            return null;
        }

=======
        
>>>>>>> 13dcfbbd
        /// <summary>
        /// Verifies that the specified user name and password exist in the data source.
        /// </summary>
        /// <param name="username">The name of the user to validate.</param>
        /// <param name="password">The password for the specified user.</param>
        /// <returns>
        /// true if the specified username and password are valid; otherwise, false.
        /// </returns>
        public override bool ValidateUser(string username, string password)
        {
            Member m = Member.GetMemberFromLoginAndEncodedPassword(username, EncodePassword(password));
            if (m != null)
            {
                // check for lock status. If locked, then set the member property to null
                if (!String.IsNullOrEmpty(m_LockPropertyTypeAlias))
                {
                    string lockedStatus = GetMemberProperty(m, m_LockPropertyTypeAlias, true);
                    if (!String.IsNullOrEmpty(lockedStatus))
                    {
                        bool isLocked = false;
                        if (bool.TryParse(lockedStatus, out isLocked))
                        {
                            if (isLocked)
                            {
                                m = null;
                            }
                        }
                    }
                }

                // check for approve status. If not approved, then set the member property to null
                if (!CheckApproveStatus(m)) {
                    m = null;
                }

                // maybe update login date
                if (m != null && !String.IsNullOrEmpty(m_LastLoginPropertyTypeAlias))
                {
                    UpdateMemberProperty(m, m_LastLoginPropertyTypeAlias, DateTime.Now);
                }

                // maybe reset password attempts
                if (m != null && !String.IsNullOrEmpty(m_FailedPasswordAttemptsPropertyTypeAlias))
                {
                    UpdateMemberProperty(m, m_FailedPasswordAttemptsPropertyTypeAlias, 0);
                }

                // persist data
                if (m != null)
                    m.Save();
            }
            else if (!String.IsNullOrEmpty(m_LockPropertyTypeAlias)
                && !String.IsNullOrEmpty(m_FailedPasswordAttemptsPropertyTypeAlias))
            {
                Member updateMemberDataObject = Member.GetMemberFromLoginName(username);
                // update fail rate if it's approved
                if (updateMemberDataObject != null && CheckApproveStatus(updateMemberDataObject))
                {
                    int failedAttempts = 0;
                    int.TryParse(GetMemberProperty(updateMemberDataObject, m_FailedPasswordAttemptsPropertyTypeAlias, false), out failedAttempts);
                    failedAttempts = failedAttempts+1;
                    UpdateMemberProperty(updateMemberDataObject, m_FailedPasswordAttemptsPropertyTypeAlias, failedAttempts);

                    // lock user?
                    if (failedAttempts >= MaxInvalidPasswordAttempts)
                    {
                        UpdateMemberProperty(updateMemberDataObject, m_LockPropertyTypeAlias, true);
                    }
                    updateMemberDataObject.Save();
                }

            }
            return (m != null);
        }

        private bool CheckApproveStatus(Member m)
        {
            bool isApproved = false;
            if (!String.IsNullOrEmpty(m_ApprovedPropertyTypeAlias))
            {
                if (m != null)
                {
                    string approveStatus = GetMemberProperty(m, m_ApprovedPropertyTypeAlias, true);
                    if (!String.IsNullOrEmpty(approveStatus))
                    {
                        bool.TryParse(approveStatus, out isApproved);
                    }
                }
            }
            else {
                // if we don't use approve statuses
                isApproved = true;
            }
            return isApproved;
        }
        #endregion

        #region Helper Methods
        /// <summary>
        /// Checks the password.
        /// </summary>
        /// <param name="password">The password.</param>
        /// <param name="dbPassword">The dbPassword.</param>
        /// <returns></returns>
        internal bool CheckPassword(string password, string dbPassword)
        {
            string pass1 = password;
            string pass2 = dbPassword;

            switch (PasswordFormat)
            {
                case MembershipPasswordFormat.Encrypted:
                    pass2 = UnEncodePassword(dbPassword);
                    break;
                case MembershipPasswordFormat.Hashed:
                    pass1 = EncodePassword(password);
                    break;
                default:
                    break;
            }
            return (pass1 == pass2) ? true : false;
        }


        /// <summary>
        /// Encodes the password.
        /// </summary>
        /// <param name="password">The password.</param>
        /// <returns>The encoded password.</returns>
        public string EncodePassword(string password)
        {
            string encodedPassword = password;
            switch (PasswordFormat)
            {
                case MembershipPasswordFormat.Clear:
                    break;
                case MembershipPasswordFormat.Encrypted:
                    encodedPassword =
                      Convert.ToBase64String(EncryptPassword(Encoding.Unicode.GetBytes(password)));
                    break;
                case MembershipPasswordFormat.Hashed:
                    HMACSHA1 hash = new HMACSHA1();
                    hash.Key = Encoding.Unicode.GetBytes(password);
                    encodedPassword =
                      Convert.ToBase64String(hash.ComputeHash(Encoding.Unicode.GetBytes(password)));
                    break;
                default:
                    throw new ProviderException("Unsupported password format.");
            }
            return encodedPassword;
        }

        /// <summary>
        /// Unencode password.
        /// </summary>
        /// <param name="encodedPassword">The encoded password.</param>
        /// <returns>The unencoded password.</returns>
        public string UnEncodePassword(string encodedPassword)
        {
            string password = encodedPassword;
            switch (PasswordFormat)
            {
                case MembershipPasswordFormat.Clear:
                    break;
                case MembershipPasswordFormat.Encrypted:
                    password = Encoding.Unicode.GetString(DecryptPassword(Convert.FromBase64String(password)));
                    break;
                case MembershipPasswordFormat.Hashed:
                    throw new ProviderException("Cannot decrypt a hashed password.");
                default:
                    throw new ProviderException("Unsupported password format.");
            }
            return password;
        }

        /// <summary>
        /// Converts to membership user.
        /// </summary>
        /// <param name="m">The m.</param>
        /// <returns></returns>
        private MembershipUser ConvertToMembershipUser(Member m)
        {
            if (m == null) return null;
            else
            {
                DateTime lastLogin = DateTime.Now;
                bool isApproved = true;
                bool isLocked = false;
                string comment = "";
                string passwordQuestion = "";

                // last login
                if (!String.IsNullOrEmpty(m_LastLoginPropertyTypeAlias))
                {
                    DateTime.TryParse(GetMemberProperty(m, m_LastLoginPropertyTypeAlias, false), out lastLogin);
                }
                // approved
                if (!String.IsNullOrEmpty(m_ApprovedPropertyTypeAlias))
                {
                    bool.TryParse(GetMemberProperty(m, m_ApprovedPropertyTypeAlias, true), out isApproved);
                }
                // locked
                if (!String.IsNullOrEmpty(m_LockPropertyTypeAlias))
                {
                    bool.TryParse(GetMemberProperty(m, m_LockPropertyTypeAlias, true), out isLocked);
                }
                // comment
                if (!String.IsNullOrEmpty(m_CommentPropertyTypeAlias))
                {
                    comment = GetMemberProperty(m, m_CommentPropertyTypeAlias, false);
                }
                // password question
                if (!String.IsNullOrEmpty(m_PasswordRetrievalQuestionPropertyTypeAlias))
                {
                    passwordQuestion = GetMemberProperty(m, m_PasswordRetrievalQuestionPropertyTypeAlias, false);
                }

                return new MembershipUser(m_providerName, m.LoginName, m.Id, m.Email, passwordQuestion, comment, isApproved, isLocked, m.CreateDateTime, lastLogin,
                  DateTime.Now, DateTime.Now, DateTime.Now);
            }
        }

<<<<<<< HEAD
        /// <summary>
        /// Converts to membership user.
        /// </summary>
        /// <param name="m">The m.</param>
        /// <returns></returns>
        private MembershipUser ConvertToMembershipUser(IMember m)
        {
            if (m == null) return null;
            else
            {
                DateTime lastLogin = DateTime.Now;
                bool isApproved = true;
                bool isLocked = false;
                string comment = "";
                string passwordQuestion = "";

                // last login
                if (!String.IsNullOrEmpty(m_LastLoginPropertyTypeAlias))
                {
                    DateTime.TryParse(GetMemberProperty(m, m_LastLoginPropertyTypeAlias, false), out lastLogin);
                }
                // approved
                if (!String.IsNullOrEmpty(m_ApprovedPropertyTypeAlias))
                {
                    bool.TryParse(GetMemberProperty(m, m_ApprovedPropertyTypeAlias, true), out isApproved);
                }
                // locked
                if (!String.IsNullOrEmpty(m_LockPropertyTypeAlias))
                {
                    bool.TryParse(GetMemberProperty(m, m_LockPropertyTypeAlias, true), out isLocked);
                }
                // comment
                if (!String.IsNullOrEmpty(m_CommentPropertyTypeAlias))
                {
                    comment = GetMemberProperty(m, m_CommentPropertyTypeAlias, false);
                }
                // password question
                if (!String.IsNullOrEmpty(m_PasswordRetrievalQuestionPropertyTypeAlias))
                {
                    passwordQuestion = GetMemberProperty(m, m_PasswordRetrievalQuestionPropertyTypeAlias, false);
                }

                return new MembershipUser(m_providerName, m.Username, m.Id, m.Email, passwordQuestion, comment, isApproved, isLocked, m.CreateDate, lastLogin,
                  DateTime.Now, DateTime.Now, DateTime.Now);
            }
        }
=======
>>>>>>> 13dcfbbd
        #endregion
    }
}
<|MERGE_RESOLUTION|>--- conflicted
+++ resolved
@@ -1,1102 +1,1087 @@
-#region namespace
-using System;
-using System.Collections.Generic;
-using System.Linq;
-using System.Text;
-using System.Web.Security;
-using System.Configuration;
-using Umbraco.Core;
-using Umbraco.Core.Models;
-using umbraco.BusinessLogic;
-using System.Security.Cryptography;
-using System.Web.Util;
-using System.Collections.Specialized;
-using System.Configuration.Provider;
-using umbraco.cms.businesslogic;
-using System.Security;
-using System.Security.Permissions;
-using System.Runtime.CompilerServices;
-using Member = umbraco.cms.businesslogic.member.Member;
-using MemberType = umbraco.cms.businesslogic.member.MemberType;
-<<<<<<< HEAD
-=======
-using Umbraco.Core.Models.Membership;
-using User = umbraco.BusinessLogic.User;
->>>>>>> 13dcfbbd
-
-#endregion
-
-namespace umbraco.providers.members
-{
-    /// <summary>
-    /// Custom Membership Provider for Umbraco Members (User authentication for Frontend applications NOT umbraco CMS)  
-    /// </summary>
-
-    public class UmbracoMembershipProvider : MembershipProvider
-    {
-        #region Fields
-        private string m_ApplicationName;
-        private bool m_EnablePasswordReset;
-        private bool m_EnablePasswordRetrieval;
-        private int m_MaxInvalidPasswordAttempts;
-        private int m_MinRequiredNonAlphanumericCharacters;
-        private int m_MinRequiredPasswordLength;
-        private int m_PasswordAttemptWindow;
-        private MembershipPasswordFormat m_PasswordFormat;
-        private string m_PasswordStrengthRegularExpression;
-        private bool m_RequiresQuestionAndAnswer;
-        private bool m_RequiresUniqueEmail;
-        private string m_DefaultMemberTypeAlias;
-        private string m_LockPropertyTypeAlias;
-        private string m_FailedPasswordAttemptsPropertyTypeAlias;
-        private string m_ApprovedPropertyTypeAlias;
-        private string m_CommentPropertyTypeAlias;
-        private string m_LastLoginPropertyTypeAlias;
-        private string m_PasswordRetrievalQuestionPropertyTypeAlias;
-        private string m_PasswordRetrievalAnswerPropertyTypeAlias;
-        private string m_providerName = Member.UmbracoMemberProviderName;
-        #endregion
-
-        #region Properties
-        /// <summary>
-        /// The name of the application using the custom membership provider.
-        /// </summary>
-        /// <value></value>
-        /// <returns>The name of the application using the custom membership provider.</returns>
-        public override string ApplicationName
-        {
-            get
-            {
-                return m_ApplicationName;
-            }
-            set
-            {
-                if (string.IsNullOrEmpty(value))
-                    throw new ProviderException("ApplicationName cannot be empty.");
-
-                if (value.Length > 0x100)
-                    throw new ProviderException("Provider application name too long.");
-
-                m_ApplicationName = value;
-            }
-        }
-
-        /// <summary>
-        /// Indicates whether the membership provider is configured to allow users to reset their passwords.
-        /// </summary>
-        /// <value></value>
-        /// <returns>true if the membership provider supports password reset; otherwise, false. The default is true.</returns>
-        public override bool EnablePasswordReset
-        {
-            get { return m_EnablePasswordReset; }
-        }
-
-        /// <summary>
-        /// Indicates whether the membership provider is configured to allow users to retrieve their passwords.
-        /// </summary>
-        /// <value></value>
-        /// <returns>true if the membership provider is configured to support password retrieval; otherwise, false. The default is false.</returns>
-        public override bool EnablePasswordRetrieval
-        {
-            get { return m_EnablePasswordRetrieval; }
-        }
-
-        /// <summary>
-        /// Gets the number of invalid password or password-answer attempts allowed before the membership user is locked out.
-        /// </summary>
-        /// <value></value>
-        /// <returns>The number of invalid password or password-answer attempts allowed before the membership user is locked out.</returns>
-        public override int MaxInvalidPasswordAttempts
-        {
-            get { return m_MaxInvalidPasswordAttempts; }
-        }
-
-        /// <summary>
-        /// Gets the minimum number of special characters that must be present in a valid password.
-        /// </summary>
-        /// <value></value>
-        /// <returns>The minimum number of special characters that must be present in a valid password.</returns>
-        public override int MinRequiredNonAlphanumericCharacters
-        {
-            get { return m_MinRequiredNonAlphanumericCharacters; }
-        }
-
-        /// <summary>
-        /// Gets the minimum length required for a password.
-        /// </summary>
-        /// <value></value>
-        /// <returns>The minimum length required for a password. </returns>
-        public override int MinRequiredPasswordLength
-        {
-            get { return m_MinRequiredPasswordLength; }
-        }
-
-        /// <summary>
-        /// Gets the number of minutes in which a maximum number of invalid password or password-answer attempts are allowed before the membership user is locked out.
-        /// </summary>
-        /// <value></value>
-        /// <returns>The number of minutes in which a maximum number of invalid password or password-answer attempts are allowed before the membership user is locked out.</returns>
-        public override int PasswordAttemptWindow
-        {
-            get { return m_PasswordAttemptWindow; }
-        }
-
-        /// <summary>
-        /// Gets a value indicating the format for storing passwords in the membership data store.
-        /// </summary>
-        /// <value></value>
-        /// <returns>One of the <see cref="T:System.Web.Security.MembershipPasswordFormat"></see> values indicating the format for storing passwords in the data store.</returns>
-        public override MembershipPasswordFormat PasswordFormat
-        {
-            get { return m_PasswordFormat; }
-        }
-
-        /// <summary>
-        /// Gets the regular expression used to evaluate a password.
-        /// </summary>
-        /// <value></value>
-        /// <returns>A regular expression used to evaluate a password.</returns>
-        public override string PasswordStrengthRegularExpression
-        {
-            get { return m_PasswordStrengthRegularExpression; }
-        }
-
-        /// <summary>
-        /// Gets a value indicating whether the membership provider is configured to require the user to answer a password question for password reset and retrieval.
-        /// </summary>
-        /// <value></value>
-        /// <returns>true if a password answer is required for password reset and retrieval; otherwise, false. The default is true.</returns>
-        public override bool RequiresQuestionAndAnswer
-        {
-            get { return m_RequiresQuestionAndAnswer; }
-        }
-
-        /// <summary>
-        /// Gets a value indicating whether the membership provider is configured to require a unique e-mail address for each user name.
-        /// </summary>
-        /// <value></value>
-        /// <returns>true if the membership provider requires a unique e-mail address; otherwise, false. The default is true.</returns>
-        public override bool RequiresUniqueEmail
-        {
-            get { return m_RequiresUniqueEmail; }
-        }
-
-        #endregion
-
-        #region Initialization Method
-        /// <summary>
-        /// Initializes the provider.
-        /// </summary>
-        /// <param name="name">The friendly name of the provider.</param>
-        /// <param name="config">A collection of the name/value pairs representing the provider-specific attributes specified in the configuration for this provider.</param>
-        /// <exception cref="T:System.ArgumentNullException">The name of the provider is null.</exception>
-        /// <exception cref="T:System.InvalidOperationException">An attempt is made to call 
-        /// <see cref="M:System.Configuration.Provider.ProviderBase.Initialize(System.String,System.Collections.Specialized.NameValueCollection)"></see> on a provider after the provider 
-        /// has already been initialized.</exception>
-        /// <exception cref="T:System.ArgumentException">The name of the provider has a length of zero.</exception>
-        public override void Initialize(string name, NameValueCollection config)
-        {
-            // Intialize values from web.config
-            if (config == null) throw new ArgumentNullException("config");
-
-            if (string.IsNullOrEmpty(name)) name = "UmbracoMembershipProvider";
-            // Initialize base provider class
-            base.Initialize(name, config);
-            m_providerName = name;
-
-            this.m_EnablePasswordRetrieval = SecUtility.GetBooleanValue(config, "enablePasswordRetrieval", false);
-            this.m_EnablePasswordReset = SecUtility.GetBooleanValue(config, "enablePasswordReset", false);
-            this.m_RequiresQuestionAndAnswer = SecUtility.GetBooleanValue(config, "requiresQuestionAndAnswer", false);
-            this.m_RequiresUniqueEmail = SecUtility.GetBooleanValue(config, "requiresUniqueEmail", true);
-            this.m_MaxInvalidPasswordAttempts = SecUtility.GetIntValue(config, "maxInvalidPasswordAttempts", 5, false, 0);
-            this.m_PasswordAttemptWindow = SecUtility.GetIntValue(config, "passwordAttemptWindow", 10, false, 0);
-            this.m_MinRequiredPasswordLength = SecUtility.GetIntValue(config, "minRequiredPasswordLength", 7, true, 0x80);
-            this.m_MinRequiredNonAlphanumericCharacters = SecUtility.GetIntValue(config, "minRequiredNonalphanumericCharacters", 1, true, 0x80);
-            this.m_PasswordStrengthRegularExpression = config["passwordStrengthRegularExpression"];
-
-            this.m_ApplicationName = config["applicationName"];
-            if (string.IsNullOrEmpty(this.m_ApplicationName))
-                this.m_ApplicationName = SecUtility.GetDefaultAppName();
-
-            // make sure password format is clear by default.
-            string str = config["passwordFormat"];
-            if (str == null) str = "Clear";
-
-            switch (str.ToLower())
-            {
-                case "clear":
-                    this.m_PasswordFormat = MembershipPasswordFormat.Clear;
-                    break;
-
-                case "encrypted":
-                    this.m_PasswordFormat = MembershipPasswordFormat.Encrypted;
-                    break;
-
-                case "hashed":
-                    this.m_PasswordFormat = MembershipPasswordFormat.Hashed;
-                    break;
-
-                default:
-                    throw new ProviderException("Provider bad password format");
-            }
-
-            if ((this.PasswordFormat == MembershipPasswordFormat.Hashed) && this.EnablePasswordRetrieval)
-                throw new ProviderException("Provider can not retrieve hashed password");
-
-            // test for membertype (if not specified, choose the first member type available)
-            if (config["defaultMemberTypeAlias"] != null)
-                m_DefaultMemberTypeAlias = config["defaultMemberTypeAlias"];
-            else if (MemberType.GetAll.Length == 1)
-                m_DefaultMemberTypeAlias = MemberType.GetAll[0].Alias;
-            else
-                throw new ProviderException("No default MemberType alias is specified in the web.config string. Please add a 'defaultMemberTypeAlias' to the add element in the provider declaration in web.config");
-
-            // test for approve status
-            if (config["umbracoApprovePropertyTypeAlias"] != null)
-            {
-                m_ApprovedPropertyTypeAlias = config["umbracoApprovePropertyTypeAlias"];
-            }
-            // test for lock attempts
-            if (config["umbracoLockPropertyTypeAlias"] != null)
-            {
-                m_LockPropertyTypeAlias = config["umbracoLockPropertyTypeAlias"];
-            }
-            if (config["umbracoFailedPasswordAttemptsPropertyTypeAlias"] != null)
-            {
-                m_FailedPasswordAttemptsPropertyTypeAlias = config["umbracoFailedPasswordAttemptsPropertyTypeAlias"];
-            }
-            // comment property
-            if (config["umbracoCommentPropertyTypeAlias"] != null)
-            {
-                m_CommentPropertyTypeAlias = config["umbracoCommentPropertyTypeAlias"];
-            }
-            // last login date
-            if (config["umbracoLastLoginPropertyTypeAlias"] != null)
-            {
-                m_LastLoginPropertyTypeAlias = config["umbracoLastLoginPropertyTypeAlias"];
-            }
-            // password retrieval
-            if (config["umbracoPasswordRetrievalQuestionPropertyTypeAlias"] != null)
-            {
-                m_PasswordRetrievalQuestionPropertyTypeAlias = config["umbracoPasswordRetrievalQuestionPropertyTypeAlias"];
-            }
-            if (config["umbracoPasswordRetrievalAnswerPropertyTypeAlias"] != null)
-            {
-                m_PasswordRetrievalAnswerPropertyTypeAlias = config["umbracoPasswordRetrievalAnswerPropertyTypeAlias"];
-            }
-
-        }
-        #endregion
-
-        #region Methods
-
-        /// <summary>
-        /// Processes a request to update the password for a membership user.
-        /// </summary>
-        /// <param name="username">The user to update the password for.</param>
-        /// <param name="oldPassword">The current password for the specified user.</param>
-        /// <param name="newPassword">The new password for the specified user.</param>
-        /// <returns>
-        /// true if the password was updated successfully; otherwise, false.
-        /// </returns>
-        public override bool ChangePassword(string username, string oldPassword, string newPassword)
-        {
-            // in order to support updating passwords from the umbraco core, we can't validate the old password
-            Member m = Member.GetMemberFromLoginNameAndPassword(username, oldPassword);
-            if (m == null) return false;
-
-            ValidatePasswordEventArgs args = new ValidatePasswordEventArgs(username, newPassword, false);
-            OnValidatingPassword(args);
-
-            if (args.Cancel)
-            {
-                if (args.FailureInformation != null)
-                    throw args.FailureInformation;
-                else
-                    throw new MembershipPasswordException("Change password canceled due to new password validation failure.");
-            }
-            string encodedPassword = EncodePassword(newPassword);
-            m.ChangePassword(encodedPassword);
-
-            return (m.Password == encodedPassword) ? true : false;
-        }
-
-
-
-        /// <summary>
-        /// Processes a request to update the password question and answer for a membership user.
-        /// </summary>
-        /// <param name="username">The user to change the password question and answer for.</param>
-        /// <param name="password">The password for the specified user.</param>
-        /// <param name="newPasswordQuestion">The new password question for the specified user.</param>
-        /// <param name="newPasswordAnswer">The new password answer for the specified user.</param>
-        /// <returns>
-        /// true if the password question and answer are updated successfully; otherwise, false.
-        /// </returns>
-        public override bool ChangePasswordQuestionAndAnswer(string username, string password, string newPasswordQuestion, string newPasswordAnswer)
-        {
-            if (!String.IsNullOrEmpty(m_PasswordRetrievalQuestionPropertyTypeAlias) && !String.IsNullOrEmpty(m_PasswordRetrievalAnswerPropertyTypeAlias))
-            {
-                if (ValidateUser(username, password))
-                {
-                    Member m = Member.GetMemberFromLoginName(username);
-                    if (m != null)
-                    {
-                        UpdateMemberProperty(m, m_PasswordRetrievalQuestionPropertyTypeAlias, newPasswordQuestion);
-                        UpdateMemberProperty(m, m_PasswordRetrievalAnswerPropertyTypeAlias, newPasswordAnswer);
-                        m.Save();
-                        return true;
-                    }
-                    else
-                    {
-                        throw new MembershipPasswordException("The supplied user is not found!");
-                    }
-                }
-                else {
-                    throw new MembershipPasswordException("Invalid user/password combo");
-                }
-
-            }
-            else
-            {
-                throw new NotSupportedException("Updating the password Question and Answer is not valid if the properties aren't set in the config file");
-            }
-        }
-
-        /// <summary>
-        /// Adds a new membership user to the data source.
-        /// </summary>
-        /// <param name="memberTypeAlias"></param>
-        /// <param name="username">The user name for the new user.</param>
-        /// <param name="password">The password for the new user.</param>
-        /// <param name="email">The e-mail address for the new user.</param>
-        /// <param name="passwordQuestion">The password question for the new user.</param>
-        /// <param name="passwordAnswer">The password answer for the new user</param>
-        /// <param name="isApproved">Whether or not the new user is approved to be validated.</param>
-        /// <param name="providerUserKey">The unique identifier from the membership data source for the user.</param>
-        /// <param name="status">A <see cref="T:System.Web.Security.MembershipCreateStatus"></see> enumeration value indicating whether the user was created successfully.</param>
-        /// <returns>
-        /// A <see cref="T:System.Web.Security.MembershipUser"></see> object populated with the information for the newly created user.
-        /// </returns>
-        public MembershipUser CreateUser(string memberTypeAlias, string username, string password, string email, string passwordQuestion,
-                                                  string passwordAnswer, bool isApproved, object providerUserKey, out MembershipCreateStatus status)
-        {
-            if (Member.GetMemberFromLoginName(username) != null)
-                status = MembershipCreateStatus.DuplicateUserName;
-            else if (Member.GetMemberFromEmail(email) != null && RequiresUniqueEmail)
-                status = MembershipCreateStatus.DuplicateEmail;
-            else
-            {
-                var memberType = MemberType.GetByAlias(memberTypeAlias);
-                if (memberType == null)
-                {
-                    throw new InvalidOperationException("Could not find a member type with alias " + memberTypeAlias + ". Ensure your membership provider configuration is up to date and that the default member type exists.");
-                }
-
-                Member m = Member.MakeNew(username, email, memberType, User.GetUser(0));
-                m.Password = password;
-
-                MembershipUser mUser =
-                    ConvertToMembershipUser(m);
-
-                // custom fields
-                if (!String.IsNullOrEmpty(m_PasswordRetrievalQuestionPropertyTypeAlias))
-                    UpdateMemberProperty(m, m_PasswordRetrievalQuestionPropertyTypeAlias, passwordQuestion);
-
-                if (!String.IsNullOrEmpty(m_PasswordRetrievalAnswerPropertyTypeAlias))
-                    UpdateMemberProperty(m, m_PasswordRetrievalAnswerPropertyTypeAlias, passwordAnswer);
-
-                if (!String.IsNullOrEmpty(m_ApprovedPropertyTypeAlias))
-                    UpdateMemberProperty(m, m_ApprovedPropertyTypeAlias, isApproved);
-
-                if (!String.IsNullOrEmpty(m_LastLoginPropertyTypeAlias))
-                {
-                    mUser.LastActivityDate = DateTime.Now;
-                    UpdateMemberProperty(m, m_LastLoginPropertyTypeAlias, mUser.LastActivityDate);
-                }
-
-                // save
-                m.Save();
-
-                status = MembershipCreateStatus.Success;
-
-                return mUser;
-            }
-            return null;
-        }
-
-        /// <summary>
-        /// Adds a new membership user to the data source.
-        /// </summary>
-        /// <param name="username">The user name for the new user.</param>
-        /// <param name="password">The password for the new user.</param>
-        /// <param name="email">The e-mail address for the new user.</param>
-        /// <param name="passwordQuestion">The password question for the new user.</param>
-        /// <param name="passwordAnswer">The password answer for the new user</param>
-        /// <param name="isApproved">Whether or not the new user is approved to be validated.</param>
-        /// <param name="providerUserKey">The unique identifier from the membership data source for the user.</param>
-        /// <param name="status">A <see cref="T:System.Web.Security.MembershipCreateStatus"></see> enumeration value indicating whether the user was created successfully.</param>
-        /// <returns>
-        /// A <see cref="T:System.Web.Security.MembershipUser"></see> object populated with the information for the newly created user.
-        /// </returns>
-        public override MembershipUser CreateUser(string username, string password, string email, string passwordQuestion,
-            string passwordAnswer, bool isApproved, object providerUserKey, out MembershipCreateStatus status)
-        {
-            return CreateUser(m_DefaultMemberTypeAlias, username, password, email, passwordQuestion, passwordAnswer, isApproved, providerUserKey, out status);
-        }
-
-        /// <summary>
-        /// Removes a user from the membership data source.
-        /// </summary>
-        /// <param name="username">The name of the user to delete.</param>
-        /// <param name="deleteAllRelatedData">true to delete data related to the user from the database; false to leave data related to the user in the database.</param>
-        /// <returns>
-        /// true if the user was successfully deleted; otherwise, false.
-        /// </returns>
-        public override bool DeleteUser(string username, bool deleteAllRelatedData)
-        {
-            Member m = Member.GetMemberFromLoginName(username);
-            if (m == null) return false;
-            else
-            {
-                m.delete();
-                return true;
-            }
-        }
-
-        /// <summary>
-        /// Gets a collection of membership users where the e-mail address contains the specified e-mail address to match.
-        /// </summary>
-        /// <param name="emailToMatch">The e-mail address to search for.</param>
-        /// <param name="pageIndex">The index of the page of results to return. pageIndex is zero-based.</param>
-        /// <param name="pageSize">The size of the page of results to return.</param>
-        /// <param name="totalRecords">The total number of matched users.</param>
-        /// <returns>
-        /// A <see cref="T:System.Web.Security.MembershipUserCollection"></see> collection that contains a page of pageSize<see cref="T:System.Web.Security.MembershipUser"></see> objects beginning at the page specified by pageIndex.
-        /// </returns>
-        public override MembershipUserCollection FindUsersByEmail(string emailToMatch, int pageIndex, int pageSize, out int totalRecords)
-        {
-            var byEmail = ApplicationContext.Current.Services.MemberService.FindMembersByEmail(emailToMatch).ToArray();
-            totalRecords = byEmail.Length;
-            var pagedResult = new PagedResult<IMember>(totalRecords, pageIndex, pageSize);
-
-            var collection = new MembershipUserCollection();            
-            foreach (var m in byEmail.Skip(pagedResult.SkipSize).Take(pageSize))
-            {
-<<<<<<< HEAD
-                collection.Add(ConvertToMembershipUser(m));
-=======
-                collection.Add(m.AsConcreteMembershipUser());
->>>>>>> 13dcfbbd
-            }
-            return collection;
-        }
-
-        /// <summary>
-        /// Gets a collection of membership users where the user name contains the specified user name to match.
-        /// </summary>
-        /// <param name="usernameToMatch">The user name to search for.</param>
-        /// <param name="pageIndex">The index of the page of results to return. pageIndex is zero-based.</param>
-        /// <param name="pageSize">The size of the page of results to return.</param>
-        /// <param name="totalRecords">The total number of matched users.</param>
-        /// <returns>
-        /// A <see cref="T:System.Web.Security.MembershipUserCollection"></see> collection that contains a page of pageSize<see cref="T:System.Web.Security.MembershipUser"></see> objects beginning at the page specified by pageIndex.
-        /// </returns>
-        public override MembershipUserCollection FindUsersByName(string usernameToMatch, int pageIndex, int pageSize, out int totalRecords)
-        {
-            int counter = 0;
-            int startIndex = pageSize * pageIndex;
-            int endIndex = startIndex + pageSize - 1;
-            MembershipUserCollection membersList = new MembershipUserCollection();
-            Member[] memberArray = Member.GetMemberByName(usernameToMatch, false);
-            totalRecords = memberArray.Length;
-
-            foreach (Member m in memberArray)
-            {
-                if (counter >= startIndex)
-                    membersList.Add(ConvertToMembershipUser(m));
-                if (counter >= endIndex) break;
-                counter++;
-            }
-            return membersList;
-        }
-
-        /// <summary>
-        /// Gets a collection of all the users in the data source in pages of data.
-        /// </summary>
-        /// <param name="pageIndex">The index of the page of results to return. pageIndex is zero-based.</param>
-        /// <param name="pageSize">The size of the page of results to return.</param>
-        /// <param name="totalRecords">The total number of matched users.</param>
-        /// <returns>
-        /// A <see cref="T:System.Web.Security.MembershipUserCollection"></see> collection that contains a page of pageSize<see cref="T:System.Web.Security.MembershipUser"></see> objects beginning at the page specified by pageIndex.
-        /// </returns>
-        public override MembershipUserCollection GetAllUsers(int pageIndex, int pageSize, out int totalRecords)
-        {
-            int counter = 0;
-            int startIndex = pageSize * pageIndex;
-            int endIndex = startIndex + pageSize - 1;
-            MembershipUserCollection membersList = new MembershipUserCollection();
-            Member[] memberArray = Member.GetAll;
-            totalRecords = memberArray.Length;
-
-            foreach (Member m in memberArray)
-            {
-                if (counter >= startIndex)
-                    membersList.Add(ConvertToMembershipUser(m));
-                if (counter >= endIndex) break;
-                counter++;
-            }
-            return membersList;
-
-        }
-
-        /// <summary>
-        /// Gets the number of users currently accessing the application.
-        /// </summary>
-        /// <returns>
-        /// The number of users currently accessing the application.
-        /// </returns>
-        public override int GetNumberOfUsersOnline()
-        {
-            return Member.CachedMembers().Count;
-        }
-
-        /// <summary>
-        /// Gets the password for the specified user name from the data source.
-        /// </summary>
-        /// <param name="username">The user to retrieve the password for.</param>
-        /// <param name="answer">The password answer for the user.</param>
-        /// <returns>
-        /// The password for the specified user name.
-        /// </returns>
-        public override string GetPassword(string username, string answer)
-        {
-            if (!EnablePasswordRetrieval)
-                throw new ProviderException("Password Retrieval Not Enabled.");
-
-            if (PasswordFormat == MembershipPasswordFormat.Hashed)
-                throw new ProviderException("Cannot retrieve Hashed passwords.");
-
-            Member m = Member.GetMemberFromLoginName(username);
-            if (m != null)
-            {
-                if (RequiresQuestionAndAnswer)
-                {
-                    // check if password answer property alias is set
-                    if (!String.IsNullOrEmpty(m_PasswordRetrievalAnswerPropertyTypeAlias))
-                    {
-                        // check if user is locked out
-                        if (!String.IsNullOrEmpty(m_LockPropertyTypeAlias))
-                        {
-                            bool isLockedOut = false;
-                            bool.TryParse(GetMemberProperty(m, m_LockPropertyTypeAlias, true), out isLockedOut);
-                            if (isLockedOut)
-                            {
-                                throw new MembershipPasswordException("The supplied user is locked out");
-                            }
-                        }
-
-                        // match password answer
-                        if (GetMemberProperty(m, m_PasswordRetrievalAnswerPropertyTypeAlias, false) != answer)
-                        {
-                            throw new MembershipPasswordException("Incorrect password answer");
-                        }
-                    }
-                    else
-                    {
-                        throw new ProviderException("Password retrieval answer property alias is not set! To automatically support password question/answers you'll need to add references to the membertype properties in the 'Member' element in web.config by adding their aliases to the 'umbracoPasswordRetrievalQuestionPropertyTypeAlias' and 'umbracoPasswordRetrievalAnswerPropertyTypeAlias' attributes");
-                    }
-                }
-            }
-            if (m == null)
-            {
-                throw new MembershipPasswordException("The supplied user is not found");
-            }
-            else
-            {
-                return m.Password;
-            }
-        }
-
-        /// <summary>
-        /// Gets information from the data source for a user. Provides an option to update the last-activity date/time stamp for the user.
-        /// </summary>
-        /// <param name="username">The name of the user to get information for.</param>
-        /// <param name="userIsOnline">true to update the last-activity date/time stamp for the user; false to return user information without updating the last-activity date/time stamp for the user.</param>
-        /// <returns>
-        /// A <see cref="T:System.Web.Security.MembershipUser"></see> object populated with the specified user's information from the data source.
-        /// </returns>
-        public override MembershipUser GetUser(string username, bool userIsOnline)
-        {
-            if (String.IsNullOrEmpty(username))
-                return null;
-            Member m = Member.GetMemberFromLoginName(username);
-            if (m == null) return null;
-            else return ConvertToMembershipUser(m);
-        }
-
-        /// <summary>
-        /// Gets information from the data source for a user based on the unique identifier for the membership user. Provides an option to update the last-activity date/time stamp for the user.
-        /// </summary>
-        /// <param name="providerUserKey">The unique identifier for the membership user to get information for.</param>
-        /// <param name="userIsOnline">true to update the last-activity date/time stamp for the user; false to return user information without updating the last-activity date/time stamp for the user.</param>
-        /// <returns>
-        /// A <see cref="T:System.Web.Security.MembershipUser"></see> object populated with the specified user's information from the data source.
-        /// </returns>
-        public override MembershipUser GetUser(object providerUserKey, bool userIsOnline)
-        {
-            if (String.IsNullOrEmpty(providerUserKey.ToString()))
-                return null;
-            Member m = new Member(Convert.ToInt32(providerUserKey));
-            if (m == null) return null;
-            else return ConvertToMembershipUser(m);
-        }
-
-
-        /// <summary>
-        /// Gets the user name associated with the specified e-mail address.
-        /// </summary>
-        /// <param name="email">The e-mail address to search for.</param>
-        /// <returns>
-        /// The user name associated with the specified e-mail address. If no match is found, return null.
-        /// </returns>
-        public override string GetUserNameByEmail(string email)
-        {
-            Member m = Member.GetMemberFromEmail(email);
-            if (m == null) return null;
-            else return m.LoginName;
-        }
-
-        /// <summary>
-        /// Resets a user's password to a new, automatically generated password.
-        /// </summary>
-        /// <param name="username">The user to reset the password for.</param>
-        /// <param name="answer">The password answer for the specified user (not used with Umbraco).</param>
-        /// <returns>The new password for the specified user.</returns>
-        public override string ResetPassword(string username, string answer)
-        {
-
-            if (!EnablePasswordReset)
-            {
-                throw new NotSupportedException("Password reset is not supported");
-            }
-
-            Member m = Member.GetMemberFromLoginName(username);
-            if (m == null)
-                throw new MembershipPasswordException("The supplied user is not found");
-            else
-            {
-                if (RequiresQuestionAndAnswer)
-                {
-                    // check if password answer property alias is set
-                    if (!String.IsNullOrEmpty(m_PasswordRetrievalAnswerPropertyTypeAlias))
-                    {
-                        // check if user is locked out
-                        if (!String.IsNullOrEmpty(m_LockPropertyTypeAlias))
-                        {
-                            bool isLockedOut = false;
-                            bool.TryParse(GetMemberProperty(m, m_LockPropertyTypeAlias, true), out isLockedOut);
-                            if (isLockedOut)
-                            {
-                                throw new MembershipPasswordException("The supplied user is locked out");
-                            }
-                        }
-
-                        // match password answer
-                        if (GetMemberProperty(m, m_PasswordRetrievalAnswerPropertyTypeAlias, false) != answer)
-                        {
-                            throw new MembershipPasswordException("Incorrect password answer");
-                        }
-                    }
-                    else
-                    {
-                        throw new ProviderException("Password retrieval answer property alias is not set! To automatically support password question/answers you'll need to add references to the membertype properties in the 'Member' element in web.config by adding their aliases to the 'umbracoPasswordRetrievalQuestionPropertyTypeAlias' and 'umbracoPasswordRetrievalAnswerPropertyTypeAlias' attributes");
-                    }
-                }
-                string newPassword = Membership.GeneratePassword(MinRequiredPasswordLength, MinRequiredNonAlphanumericCharacters);
-                m.Password = newPassword;
-                return newPassword;
-            }
-        }
-
-        /// <summary>
-        /// Clears a lock so that the membership user can be validated.
-        /// </summary>
-        /// <param name="userName">The membership user to clear the lock status for.</param>
-        /// <returns>
-        /// true if the membership user was successfully unlocked; otherwise, false.
-        /// </returns>
-        public override bool UnlockUser(string userName)
-        {
-            if (!String.IsNullOrEmpty(m_LockPropertyTypeAlias))
-            {
-                Member m = Member.GetMemberFromLoginName(userName);
-                if (m != null)
-                {
-                    UpdateMemberProperty(m, m_LockPropertyTypeAlias, false);
-                    return true;
-                }
-                else
-                {
-                    throw new Exception(String.Format("No member with the username '{0}' found", userName));
-                }
-            }
-            else
-            {
-                throw new ProviderException("To enable lock/unlocking, you need to add a 'bool' property on your membertype and add the alias of the property in the 'umbracoLockPropertyTypeAlias' attribute of the membership element in the web.config.");
-            }
-        }
-
-        /// <summary>
-        /// Updates e-mail and potentially approved status, lock status and comment on a user.
-        /// Note: To automatically support lock, approve and comments you'll need to add references to the membertype properties in the 
-        /// 'Member' element in web.config by adding their aliases to the 'umbracoApprovePropertyTypeAlias', 'umbracoLockPropertyTypeAlias' and 'umbracoCommentPropertyTypeAlias' attributes
-        /// </summary>
-        /// <param name="user">A <see cref="T:System.Web.Security.MembershipUser"></see> object that represents the user to update and the updated information for the user.</param>
-        public override void UpdateUser(MembershipUser user)
-        {
-            Member m = Member.GetMemberFromLoginName(user.UserName);
-            m.Email = user.Email;
-
-            // if supported, update approve status
-            UpdateMemberProperty(m, m_ApprovedPropertyTypeAlias, user.IsApproved);
-
-            // if supported, update lock status
-            UpdateMemberProperty(m, m_LockPropertyTypeAlias, user.IsLockedOut);
-
-            // if supported, update comment
-            UpdateMemberProperty(m, m_CommentPropertyTypeAlias, user.Comment);
-
-            m.Save();
-        }
-
-        private static void UpdateMemberProperty(Member m, string propertyAlias, object propertyValue)
-        {
-            if (!String.IsNullOrEmpty(propertyAlias))
-            {
-                if (m.getProperty(propertyAlias) != null)
-                {
-                    m.getProperty(propertyAlias).Value =
-                        propertyValue;
-                }
-            }
-        }
-
-        private static string GetMemberProperty(Member m, string propertyAlias, bool isBool)
-        {
-            if (!String.IsNullOrEmpty(propertyAlias))
-            {
-                if (m.getProperty(propertyAlias) != null &&
-                    m.getProperty(propertyAlias).Value != null)
-                {
-                    if (isBool)
-                    {
-                        // Umbraco stored true as 1, which means it can be bool.tryParse'd
-                        return m.getProperty(propertyAlias).Value.ToString().Replace("1", "true").Replace("0", "false");
-                    }
-                    else
-                    return m.getProperty(propertyAlias).Value.ToString();
-                }
-            }
-
-            return null;
-        }
-<<<<<<< HEAD
-
-        private static string GetMemberProperty(IMember m, string propertyAlias, bool isBool)
-        {
-            if (!String.IsNullOrEmpty(propertyAlias))
-            {
-                if (m.Properties[propertyAlias] != null &&
-                    m.Properties[propertyAlias].Value != null)
-                {
-                    if (isBool)
-                    {
-                        // Umbraco stored true as 1, which means it can be bool.tryParse'd
-                        return m.Properties[propertyAlias].Value.ToString().Replace("1", "true").Replace("0", "false");
-                    }
-                    else
-                        return m.Properties[propertyAlias].Value.ToString();
-                }
-            }
-
-            return null;
-        }
-
-=======
-        
->>>>>>> 13dcfbbd
-        /// <summary>
-        /// Verifies that the specified user name and password exist in the data source.
-        /// </summary>
-        /// <param name="username">The name of the user to validate.</param>
-        /// <param name="password">The password for the specified user.</param>
-        /// <returns>
-        /// true if the specified username and password are valid; otherwise, false.
-        /// </returns>
-        public override bool ValidateUser(string username, string password)
-        {
-            Member m = Member.GetMemberFromLoginAndEncodedPassword(username, EncodePassword(password));
-            if (m != null)
-            {
-                // check for lock status. If locked, then set the member property to null
-                if (!String.IsNullOrEmpty(m_LockPropertyTypeAlias))
-                {
-                    string lockedStatus = GetMemberProperty(m, m_LockPropertyTypeAlias, true);
-                    if (!String.IsNullOrEmpty(lockedStatus))
-                    {
-                        bool isLocked = false;
-                        if (bool.TryParse(lockedStatus, out isLocked))
-                        {
-                            if (isLocked)
-                            {
-                                m = null;
-                            }
-                        }
-                    }
-                }
-
-                // check for approve status. If not approved, then set the member property to null
-                if (!CheckApproveStatus(m)) {
-                    m = null;
-                }
-
-                // maybe update login date
-                if (m != null && !String.IsNullOrEmpty(m_LastLoginPropertyTypeAlias))
-                {
-                    UpdateMemberProperty(m, m_LastLoginPropertyTypeAlias, DateTime.Now);
-                }
-
-                // maybe reset password attempts
-                if (m != null && !String.IsNullOrEmpty(m_FailedPasswordAttemptsPropertyTypeAlias))
-                {
-                    UpdateMemberProperty(m, m_FailedPasswordAttemptsPropertyTypeAlias, 0);
-                }
-
-                // persist data
-                if (m != null)
-                    m.Save();
-            }
-            else if (!String.IsNullOrEmpty(m_LockPropertyTypeAlias)
-                && !String.IsNullOrEmpty(m_FailedPasswordAttemptsPropertyTypeAlias))
-            {
-                Member updateMemberDataObject = Member.GetMemberFromLoginName(username);
-                // update fail rate if it's approved
-                if (updateMemberDataObject != null && CheckApproveStatus(updateMemberDataObject))
-                {
-                    int failedAttempts = 0;
-                    int.TryParse(GetMemberProperty(updateMemberDataObject, m_FailedPasswordAttemptsPropertyTypeAlias, false), out failedAttempts);
-                    failedAttempts = failedAttempts+1;
-                    UpdateMemberProperty(updateMemberDataObject, m_FailedPasswordAttemptsPropertyTypeAlias, failedAttempts);
-
-                    // lock user?
-                    if (failedAttempts >= MaxInvalidPasswordAttempts)
-                    {
-                        UpdateMemberProperty(updateMemberDataObject, m_LockPropertyTypeAlias, true);
-                    }
-                    updateMemberDataObject.Save();
-                }
-
-            }
-            return (m != null);
-        }
-
-        private bool CheckApproveStatus(Member m)
-        {
-            bool isApproved = false;
-            if (!String.IsNullOrEmpty(m_ApprovedPropertyTypeAlias))
-            {
-                if (m != null)
-                {
-                    string approveStatus = GetMemberProperty(m, m_ApprovedPropertyTypeAlias, true);
-                    if (!String.IsNullOrEmpty(approveStatus))
-                    {
-                        bool.TryParse(approveStatus, out isApproved);
-                    }
-                }
-            }
-            else {
-                // if we don't use approve statuses
-                isApproved = true;
-            }
-            return isApproved;
-        }
-        #endregion
-
-        #region Helper Methods
-        /// <summary>
-        /// Checks the password.
-        /// </summary>
-        /// <param name="password">The password.</param>
-        /// <param name="dbPassword">The dbPassword.</param>
-        /// <returns></returns>
-        internal bool CheckPassword(string password, string dbPassword)
-        {
-            string pass1 = password;
-            string pass2 = dbPassword;
-
-            switch (PasswordFormat)
-            {
-                case MembershipPasswordFormat.Encrypted:
-                    pass2 = UnEncodePassword(dbPassword);
-                    break;
-                case MembershipPasswordFormat.Hashed:
-                    pass1 = EncodePassword(password);
-                    break;
-                default:
-                    break;
-            }
-            return (pass1 == pass2) ? true : false;
-        }
-
-
-        /// <summary>
-        /// Encodes the password.
-        /// </summary>
-        /// <param name="password">The password.</param>
-        /// <returns>The encoded password.</returns>
-        public string EncodePassword(string password)
-        {
-            string encodedPassword = password;
-            switch (PasswordFormat)
-            {
-                case MembershipPasswordFormat.Clear:
-                    break;
-                case MembershipPasswordFormat.Encrypted:
-                    encodedPassword =
-                      Convert.ToBase64String(EncryptPassword(Encoding.Unicode.GetBytes(password)));
-                    break;
-                case MembershipPasswordFormat.Hashed:
-                    HMACSHA1 hash = new HMACSHA1();
-                    hash.Key = Encoding.Unicode.GetBytes(password);
-                    encodedPassword =
-                      Convert.ToBase64String(hash.ComputeHash(Encoding.Unicode.GetBytes(password)));
-                    break;
-                default:
-                    throw new ProviderException("Unsupported password format.");
-            }
-            return encodedPassword;
-        }
-
-        /// <summary>
-        /// Unencode password.
-        /// </summary>
-        /// <param name="encodedPassword">The encoded password.</param>
-        /// <returns>The unencoded password.</returns>
-        public string UnEncodePassword(string encodedPassword)
-        {
-            string password = encodedPassword;
-            switch (PasswordFormat)
-            {
-                case MembershipPasswordFormat.Clear:
-                    break;
-                case MembershipPasswordFormat.Encrypted:
-                    password = Encoding.Unicode.GetString(DecryptPassword(Convert.FromBase64String(password)));
-                    break;
-                case MembershipPasswordFormat.Hashed:
-                    throw new ProviderException("Cannot decrypt a hashed password.");
-                default:
-                    throw new ProviderException("Unsupported password format.");
-            }
-            return password;
-        }
-
-        /// <summary>
-        /// Converts to membership user.
-        /// </summary>
-        /// <param name="m">The m.</param>
-        /// <returns></returns>
-        private MembershipUser ConvertToMembershipUser(Member m)
-        {
-            if (m == null) return null;
-            else
-            {
-                DateTime lastLogin = DateTime.Now;
-                bool isApproved = true;
-                bool isLocked = false;
-                string comment = "";
-                string passwordQuestion = "";
-
-                // last login
-                if (!String.IsNullOrEmpty(m_LastLoginPropertyTypeAlias))
-                {
-                    DateTime.TryParse(GetMemberProperty(m, m_LastLoginPropertyTypeAlias, false), out lastLogin);
-                }
-                // approved
-                if (!String.IsNullOrEmpty(m_ApprovedPropertyTypeAlias))
-                {
-                    bool.TryParse(GetMemberProperty(m, m_ApprovedPropertyTypeAlias, true), out isApproved);
-                }
-                // locked
-                if (!String.IsNullOrEmpty(m_LockPropertyTypeAlias))
-                {
-                    bool.TryParse(GetMemberProperty(m, m_LockPropertyTypeAlias, true), out isLocked);
-                }
-                // comment
-                if (!String.IsNullOrEmpty(m_CommentPropertyTypeAlias))
-                {
-                    comment = GetMemberProperty(m, m_CommentPropertyTypeAlias, false);
-                }
-                // password question
-                if (!String.IsNullOrEmpty(m_PasswordRetrievalQuestionPropertyTypeAlias))
-                {
-                    passwordQuestion = GetMemberProperty(m, m_PasswordRetrievalQuestionPropertyTypeAlias, false);
-                }
-
-                return new MembershipUser(m_providerName, m.LoginName, m.Id, m.Email, passwordQuestion, comment, isApproved, isLocked, m.CreateDateTime, lastLogin,
-                  DateTime.Now, DateTime.Now, DateTime.Now);
-            }
-        }
-
-<<<<<<< HEAD
-        /// <summary>
-        /// Converts to membership user.
-        /// </summary>
-        /// <param name="m">The m.</param>
-        /// <returns></returns>
-        private MembershipUser ConvertToMembershipUser(IMember m)
-        {
-            if (m == null) return null;
-            else
-            {
-                DateTime lastLogin = DateTime.Now;
-                bool isApproved = true;
-                bool isLocked = false;
-                string comment = "";
-                string passwordQuestion = "";
-
-                // last login
-                if (!String.IsNullOrEmpty(m_LastLoginPropertyTypeAlias))
-                {
-                    DateTime.TryParse(GetMemberProperty(m, m_LastLoginPropertyTypeAlias, false), out lastLogin);
-                }
-                // approved
-                if (!String.IsNullOrEmpty(m_ApprovedPropertyTypeAlias))
-                {
-                    bool.TryParse(GetMemberProperty(m, m_ApprovedPropertyTypeAlias, true), out isApproved);
-                }
-                // locked
-                if (!String.IsNullOrEmpty(m_LockPropertyTypeAlias))
-                {
-                    bool.TryParse(GetMemberProperty(m, m_LockPropertyTypeAlias, true), out isLocked);
-                }
-                // comment
-                if (!String.IsNullOrEmpty(m_CommentPropertyTypeAlias))
-                {
-                    comment = GetMemberProperty(m, m_CommentPropertyTypeAlias, false);
-                }
-                // password question
-                if (!String.IsNullOrEmpty(m_PasswordRetrievalQuestionPropertyTypeAlias))
-                {
-                    passwordQuestion = GetMemberProperty(m, m_PasswordRetrievalQuestionPropertyTypeAlias, false);
-                }
-
-                return new MembershipUser(m_providerName, m.Username, m.Id, m.Email, passwordQuestion, comment, isApproved, isLocked, m.CreateDate, lastLogin,
-                  DateTime.Now, DateTime.Now, DateTime.Now);
-            }
-        }
-=======
->>>>>>> 13dcfbbd
-        #endregion
-    }
-}
+#region namespace
+using System;
+using System.Collections.Generic;
+using System.Linq;
+using System.Text;
+using System.Web.Security;
+using System.Configuration;
+using Umbraco.Core;
+using Umbraco.Core.Models;
+using umbraco.BusinessLogic;
+using System.Security.Cryptography;
+using System.Web.Util;
+using System.Collections.Specialized;
+using System.Configuration.Provider;
+using umbraco.cms.businesslogic;
+using System.Security;
+using System.Security.Permissions;
+using System.Runtime.CompilerServices;
+using Member = umbraco.cms.businesslogic.member.Member;
+using MemberType = umbraco.cms.businesslogic.member.MemberType;
+
+#endregion
+
+namespace umbraco.providers.members
+{
+    /// <summary>
+    /// Custom Membership Provider for Umbraco Members (User authentication for Frontend applications NOT umbraco CMS)  
+    /// </summary>
+
+    public class UmbracoMembershipProvider : MembershipProvider
+    {
+        #region Fields
+        private string m_ApplicationName;
+        private bool m_EnablePasswordReset;
+        private bool m_EnablePasswordRetrieval;
+        private int m_MaxInvalidPasswordAttempts;
+        private int m_MinRequiredNonAlphanumericCharacters;
+        private int m_MinRequiredPasswordLength;
+        private int m_PasswordAttemptWindow;
+        private MembershipPasswordFormat m_PasswordFormat;
+        private string m_PasswordStrengthRegularExpression;
+        private bool m_RequiresQuestionAndAnswer;
+        private bool m_RequiresUniqueEmail;
+        private string m_DefaultMemberTypeAlias;
+        private string m_LockPropertyTypeAlias;
+        private string m_FailedPasswordAttemptsPropertyTypeAlias;
+        private string m_ApprovedPropertyTypeAlias;
+        private string m_CommentPropertyTypeAlias;
+        private string m_LastLoginPropertyTypeAlias;
+        private string m_PasswordRetrievalQuestionPropertyTypeAlias;
+        private string m_PasswordRetrievalAnswerPropertyTypeAlias;
+        private string m_providerName = Member.UmbracoMemberProviderName;
+        #endregion
+
+        #region Properties
+        /// <summary>
+        /// The name of the application using the custom membership provider.
+        /// </summary>
+        /// <value></value>
+        /// <returns>The name of the application using the custom membership provider.</returns>
+        public override string ApplicationName
+        {
+            get
+            {
+                return m_ApplicationName;
+            }
+            set
+            {
+                if (string.IsNullOrEmpty(value))
+                    throw new ProviderException("ApplicationName cannot be empty.");
+
+                if (value.Length > 0x100)
+                    throw new ProviderException("Provider application name too long.");
+
+                m_ApplicationName = value;
+            }
+        }
+
+        /// <summary>
+        /// Indicates whether the membership provider is configured to allow users to reset their passwords.
+        /// </summary>
+        /// <value></value>
+        /// <returns>true if the membership provider supports password reset; otherwise, false. The default is true.</returns>
+        public override bool EnablePasswordReset
+        {
+            get { return m_EnablePasswordReset; }
+        }
+
+        /// <summary>
+        /// Indicates whether the membership provider is configured to allow users to retrieve their passwords.
+        /// </summary>
+        /// <value></value>
+        /// <returns>true if the membership provider is configured to support password retrieval; otherwise, false. The default is false.</returns>
+        public override bool EnablePasswordRetrieval
+        {
+            get { return m_EnablePasswordRetrieval; }
+        }
+
+        /// <summary>
+        /// Gets the number of invalid password or password-answer attempts allowed before the membership user is locked out.
+        /// </summary>
+        /// <value></value>
+        /// <returns>The number of invalid password or password-answer attempts allowed before the membership user is locked out.</returns>
+        public override int MaxInvalidPasswordAttempts
+        {
+            get { return m_MaxInvalidPasswordAttempts; }
+        }
+
+        /// <summary>
+        /// Gets the minimum number of special characters that must be present in a valid password.
+        /// </summary>
+        /// <value></value>
+        /// <returns>The minimum number of special characters that must be present in a valid password.</returns>
+        public override int MinRequiredNonAlphanumericCharacters
+        {
+            get { return m_MinRequiredNonAlphanumericCharacters; }
+        }
+
+        /// <summary>
+        /// Gets the minimum length required for a password.
+        /// </summary>
+        /// <value></value>
+        /// <returns>The minimum length required for a password. </returns>
+        public override int MinRequiredPasswordLength
+        {
+            get { return m_MinRequiredPasswordLength; }
+        }
+
+        /// <summary>
+        /// Gets the number of minutes in which a maximum number of invalid password or password-answer attempts are allowed before the membership user is locked out.
+        /// </summary>
+        /// <value></value>
+        /// <returns>The number of minutes in which a maximum number of invalid password or password-answer attempts are allowed before the membership user is locked out.</returns>
+        public override int PasswordAttemptWindow
+        {
+            get { return m_PasswordAttemptWindow; }
+        }
+
+        /// <summary>
+        /// Gets a value indicating the format for storing passwords in the membership data store.
+        /// </summary>
+        /// <value></value>
+        /// <returns>One of the <see cref="T:System.Web.Security.MembershipPasswordFormat"></see> values indicating the format for storing passwords in the data store.</returns>
+        public override MembershipPasswordFormat PasswordFormat
+        {
+            get { return m_PasswordFormat; }
+        }
+
+        /// <summary>
+        /// Gets the regular expression used to evaluate a password.
+        /// </summary>
+        /// <value></value>
+        /// <returns>A regular expression used to evaluate a password.</returns>
+        public override string PasswordStrengthRegularExpression
+        {
+            get { return m_PasswordStrengthRegularExpression; }
+        }
+
+        /// <summary>
+        /// Gets a value indicating whether the membership provider is configured to require the user to answer a password question for password reset and retrieval.
+        /// </summary>
+        /// <value></value>
+        /// <returns>true if a password answer is required for password reset and retrieval; otherwise, false. The default is true.</returns>
+        public override bool RequiresQuestionAndAnswer
+        {
+            get { return m_RequiresQuestionAndAnswer; }
+        }
+
+        /// <summary>
+        /// Gets a value indicating whether the membership provider is configured to require a unique e-mail address for each user name.
+        /// </summary>
+        /// <value></value>
+        /// <returns>true if the membership provider requires a unique e-mail address; otherwise, false. The default is true.</returns>
+        public override bool RequiresUniqueEmail
+        {
+            get { return m_RequiresUniqueEmail; }
+        }
+
+        #endregion
+
+        #region Initialization Method
+        /// <summary>
+        /// Initializes the provider.
+        /// </summary>
+        /// <param name="name">The friendly name of the provider.</param>
+        /// <param name="config">A collection of the name/value pairs representing the provider-specific attributes specified in the configuration for this provider.</param>
+        /// <exception cref="T:System.ArgumentNullException">The name of the provider is null.</exception>
+        /// <exception cref="T:System.InvalidOperationException">An attempt is made to call 
+        /// <see cref="M:System.Configuration.Provider.ProviderBase.Initialize(System.String,System.Collections.Specialized.NameValueCollection)"></see> on a provider after the provider 
+        /// has already been initialized.</exception>
+        /// <exception cref="T:System.ArgumentException">The name of the provider has a length of zero.</exception>
+        public override void Initialize(string name, NameValueCollection config)
+        {
+            // Intialize values from web.config
+            if (config == null) throw new ArgumentNullException("config");
+
+            if (string.IsNullOrEmpty(name)) name = "UmbracoMembershipProvider";
+            // Initialize base provider class
+            base.Initialize(name, config);
+            m_providerName = name;
+
+            this.m_EnablePasswordRetrieval = SecUtility.GetBooleanValue(config, "enablePasswordRetrieval", false);
+            this.m_EnablePasswordReset = SecUtility.GetBooleanValue(config, "enablePasswordReset", false);
+            this.m_RequiresQuestionAndAnswer = SecUtility.GetBooleanValue(config, "requiresQuestionAndAnswer", false);
+            this.m_RequiresUniqueEmail = SecUtility.GetBooleanValue(config, "requiresUniqueEmail", true);
+            this.m_MaxInvalidPasswordAttempts = SecUtility.GetIntValue(config, "maxInvalidPasswordAttempts", 5, false, 0);
+            this.m_PasswordAttemptWindow = SecUtility.GetIntValue(config, "passwordAttemptWindow", 10, false, 0);
+            this.m_MinRequiredPasswordLength = SecUtility.GetIntValue(config, "minRequiredPasswordLength", 7, true, 0x80);
+            this.m_MinRequiredNonAlphanumericCharacters = SecUtility.GetIntValue(config, "minRequiredNonalphanumericCharacters", 1, true, 0x80);
+            this.m_PasswordStrengthRegularExpression = config["passwordStrengthRegularExpression"];
+
+            this.m_ApplicationName = config["applicationName"];
+            if (string.IsNullOrEmpty(this.m_ApplicationName))
+                this.m_ApplicationName = SecUtility.GetDefaultAppName();
+
+            // make sure password format is clear by default.
+            string str = config["passwordFormat"];
+            if (str == null) str = "Clear";
+
+            switch (str.ToLower())
+            {
+                case "clear":
+                    this.m_PasswordFormat = MembershipPasswordFormat.Clear;
+                    break;
+
+                case "encrypted":
+                    this.m_PasswordFormat = MembershipPasswordFormat.Encrypted;
+                    break;
+
+                case "hashed":
+                    this.m_PasswordFormat = MembershipPasswordFormat.Hashed;
+                    break;
+
+                default:
+                    throw new ProviderException("Provider bad password format");
+            }
+
+            if ((this.PasswordFormat == MembershipPasswordFormat.Hashed) && this.EnablePasswordRetrieval)
+                throw new ProviderException("Provider can not retrieve hashed password");
+
+            // test for membertype (if not specified, choose the first member type available)
+            if (config["defaultMemberTypeAlias"] != null)
+                m_DefaultMemberTypeAlias = config["defaultMemberTypeAlias"];
+            else if (MemberType.GetAll.Length == 1)
+                m_DefaultMemberTypeAlias = MemberType.GetAll[0].Alias;
+            else
+                throw new ProviderException("No default MemberType alias is specified in the web.config string. Please add a 'defaultMemberTypeAlias' to the add element in the provider declaration in web.config");
+
+            // test for approve status
+            if (config["umbracoApprovePropertyTypeAlias"] != null)
+            {
+                m_ApprovedPropertyTypeAlias = config["umbracoApprovePropertyTypeAlias"];
+            }
+            // test for lock attempts
+            if (config["umbracoLockPropertyTypeAlias"] != null)
+            {
+                m_LockPropertyTypeAlias = config["umbracoLockPropertyTypeAlias"];
+            }
+            if (config["umbracoFailedPasswordAttemptsPropertyTypeAlias"] != null)
+            {
+                m_FailedPasswordAttemptsPropertyTypeAlias = config["umbracoFailedPasswordAttemptsPropertyTypeAlias"];
+            }
+            // comment property
+            if (config["umbracoCommentPropertyTypeAlias"] != null)
+            {
+                m_CommentPropertyTypeAlias = config["umbracoCommentPropertyTypeAlias"];
+            }
+            // last login date
+            if (config["umbracoLastLoginPropertyTypeAlias"] != null)
+            {
+                m_LastLoginPropertyTypeAlias = config["umbracoLastLoginPropertyTypeAlias"];
+            }
+            // password retrieval
+            if (config["umbracoPasswordRetrievalQuestionPropertyTypeAlias"] != null)
+            {
+                m_PasswordRetrievalQuestionPropertyTypeAlias = config["umbracoPasswordRetrievalQuestionPropertyTypeAlias"];
+            }
+            if (config["umbracoPasswordRetrievalAnswerPropertyTypeAlias"] != null)
+            {
+                m_PasswordRetrievalAnswerPropertyTypeAlias = config["umbracoPasswordRetrievalAnswerPropertyTypeAlias"];
+            }
+
+        }
+        #endregion
+
+        #region Methods
+
+        /// <summary>
+        /// Processes a request to update the password for a membership user.
+        /// </summary>
+        /// <param name="username">The user to update the password for.</param>
+        /// <param name="oldPassword">The current password for the specified user.</param>
+        /// <param name="newPassword">The new password for the specified user.</param>
+        /// <returns>
+        /// true if the password was updated successfully; otherwise, false.
+        /// </returns>
+        public override bool ChangePassword(string username, string oldPassword, string newPassword)
+        {
+            // in order to support updating passwords from the umbraco core, we can't validate the old password
+            Member m = Member.GetMemberFromLoginNameAndPassword(username, oldPassword);
+            if (m == null) return false;
+
+            ValidatePasswordEventArgs args = new ValidatePasswordEventArgs(username, newPassword, false);
+            OnValidatingPassword(args);
+
+            if (args.Cancel)
+            {
+                if (args.FailureInformation != null)
+                    throw args.FailureInformation;
+                else
+                    throw new MembershipPasswordException("Change password canceled due to new password validation failure.");
+            }
+            string encodedPassword = EncodePassword(newPassword);
+            m.ChangePassword(encodedPassword);
+
+            return (m.Password == encodedPassword) ? true : false;
+        }
+
+
+
+        /// <summary>
+        /// Processes a request to update the password question and answer for a membership user.
+        /// </summary>
+        /// <param name="username">The user to change the password question and answer for.</param>
+        /// <param name="password">The password for the specified user.</param>
+        /// <param name="newPasswordQuestion">The new password question for the specified user.</param>
+        /// <param name="newPasswordAnswer">The new password answer for the specified user.</param>
+        /// <returns>
+        /// true if the password question and answer are updated successfully; otherwise, false.
+        /// </returns>
+        public override bool ChangePasswordQuestionAndAnswer(string username, string password, string newPasswordQuestion, string newPasswordAnswer)
+        {
+            if (!String.IsNullOrEmpty(m_PasswordRetrievalQuestionPropertyTypeAlias) && !String.IsNullOrEmpty(m_PasswordRetrievalAnswerPropertyTypeAlias))
+            {
+                if (ValidateUser(username, password))
+                {
+                    Member m = Member.GetMemberFromLoginName(username);
+                    if (m != null)
+                    {
+                        UpdateMemberProperty(m, m_PasswordRetrievalQuestionPropertyTypeAlias, newPasswordQuestion);
+                        UpdateMemberProperty(m, m_PasswordRetrievalAnswerPropertyTypeAlias, newPasswordAnswer);
+                        m.Save();
+                        return true;
+                    }
+                    else
+                    {
+                        throw new MembershipPasswordException("The supplied user is not found!");
+                    }
+                }
+                else {
+                    throw new MembershipPasswordException("Invalid user/password combo");
+                }
+
+            }
+            else
+            {
+                throw new NotSupportedException("Updating the password Question and Answer is not valid if the properties aren't set in the config file");
+            }
+        }
+
+        /// <summary>
+        /// Adds a new membership user to the data source.
+        /// </summary>
+        /// <param name="memberTypeAlias"></param>
+        /// <param name="username">The user name for the new user.</param>
+        /// <param name="password">The password for the new user.</param>
+        /// <param name="email">The e-mail address for the new user.</param>
+        /// <param name="passwordQuestion">The password question for the new user.</param>
+        /// <param name="passwordAnswer">The password answer for the new user</param>
+        /// <param name="isApproved">Whether or not the new user is approved to be validated.</param>
+        /// <param name="providerUserKey">The unique identifier from the membership data source for the user.</param>
+        /// <param name="status">A <see cref="T:System.Web.Security.MembershipCreateStatus"></see> enumeration value indicating whether the user was created successfully.</param>
+        /// <returns>
+        /// A <see cref="T:System.Web.Security.MembershipUser"></see> object populated with the information for the newly created user.
+        /// </returns>
+        public MembershipUser CreateUser(string memberTypeAlias, string username, string password, string email, string passwordQuestion,
+                                                  string passwordAnswer, bool isApproved, object providerUserKey, out MembershipCreateStatus status)
+        {
+            if (Member.GetMemberFromLoginName(username) != null)
+                status = MembershipCreateStatus.DuplicateUserName;
+            else if (Member.GetMemberFromEmail(email) != null && RequiresUniqueEmail)
+                status = MembershipCreateStatus.DuplicateEmail;
+            else
+            {
+                var memberType = MemberType.GetByAlias(memberTypeAlias);
+                if (memberType == null)
+                {
+                    throw new InvalidOperationException("Could not find a member type with alias " + memberTypeAlias + ". Ensure your membership provider configuration is up to date and that the default member type exists.");
+                }
+
+                Member m = Member.MakeNew(username, email, memberType, User.GetUser(0));
+                m.Password = password;
+
+                MembershipUser mUser =
+                    ConvertToMembershipUser(m);
+
+                // custom fields
+                if (!String.IsNullOrEmpty(m_PasswordRetrievalQuestionPropertyTypeAlias))
+                    UpdateMemberProperty(m, m_PasswordRetrievalQuestionPropertyTypeAlias, passwordQuestion);
+
+                if (!String.IsNullOrEmpty(m_PasswordRetrievalAnswerPropertyTypeAlias))
+                    UpdateMemberProperty(m, m_PasswordRetrievalAnswerPropertyTypeAlias, passwordAnswer);
+
+                if (!String.IsNullOrEmpty(m_ApprovedPropertyTypeAlias))
+                    UpdateMemberProperty(m, m_ApprovedPropertyTypeAlias, isApproved);
+
+                if (!String.IsNullOrEmpty(m_LastLoginPropertyTypeAlias))
+                {
+                    mUser.LastActivityDate = DateTime.Now;
+                    UpdateMemberProperty(m, m_LastLoginPropertyTypeAlias, mUser.LastActivityDate);
+                }
+
+                // save
+                m.Save();
+
+                status = MembershipCreateStatus.Success;
+
+                return mUser;
+            }
+            return null;
+        }
+
+        /// <summary>
+        /// Adds a new membership user to the data source.
+        /// </summary>
+        /// <param name="username">The user name for the new user.</param>
+        /// <param name="password">The password for the new user.</param>
+        /// <param name="email">The e-mail address for the new user.</param>
+        /// <param name="passwordQuestion">The password question for the new user.</param>
+        /// <param name="passwordAnswer">The password answer for the new user</param>
+        /// <param name="isApproved">Whether or not the new user is approved to be validated.</param>
+        /// <param name="providerUserKey">The unique identifier from the membership data source for the user.</param>
+        /// <param name="status">A <see cref="T:System.Web.Security.MembershipCreateStatus"></see> enumeration value indicating whether the user was created successfully.</param>
+        /// <returns>
+        /// A <see cref="T:System.Web.Security.MembershipUser"></see> object populated with the information for the newly created user.
+        /// </returns>
+        public override MembershipUser CreateUser(string username, string password, string email, string passwordQuestion,
+            string passwordAnswer, bool isApproved, object providerUserKey, out MembershipCreateStatus status)
+        {
+            return CreateUser(m_DefaultMemberTypeAlias, username, password, email, passwordQuestion, passwordAnswer, isApproved, providerUserKey, out status);
+        }
+
+        /// <summary>
+        /// Removes a user from the membership data source.
+        /// </summary>
+        /// <param name="username">The name of the user to delete.</param>
+        /// <param name="deleteAllRelatedData">true to delete data related to the user from the database; false to leave data related to the user in the database.</param>
+        /// <returns>
+        /// true if the user was successfully deleted; otherwise, false.
+        /// </returns>
+        public override bool DeleteUser(string username, bool deleteAllRelatedData)
+        {
+            Member m = Member.GetMemberFromLoginName(username);
+            if (m == null) return false;
+            else
+            {
+                m.delete();
+                return true;
+            }
+        }
+
+        /// <summary>
+        /// Gets a collection of membership users where the e-mail address contains the specified e-mail address to match.
+        /// </summary>
+        /// <param name="emailToMatch">The e-mail address to search for.</param>
+        /// <param name="pageIndex">The index of the page of results to return. pageIndex is zero-based.</param>
+        /// <param name="pageSize">The size of the page of results to return.</param>
+        /// <param name="totalRecords">The total number of matched users.</param>
+        /// <returns>
+        /// A <see cref="T:System.Web.Security.MembershipUserCollection"></see> collection that contains a page of pageSize<see cref="T:System.Web.Security.MembershipUser"></see> objects beginning at the page specified by pageIndex.
+        /// </returns>
+        public override MembershipUserCollection FindUsersByEmail(string emailToMatch, int pageIndex, int pageSize, out int totalRecords)
+        {
+            var byEmail = ApplicationContext.Current.Services.MemberService.FindMembersByEmail(emailToMatch).ToArray();
+            totalRecords = byEmail.Length;
+            var pagedResult = new PagedResult<IMember>(totalRecords, pageIndex, pageSize);
+
+            var collection = new MembershipUserCollection();            
+            foreach (var m in byEmail.Skip(pagedResult.SkipSize).Take(pageSize))
+            {
+                collection.Add(ConvertToMembershipUser(m));
+            }
+            return collection;
+        }
+
+        /// <summary>
+        /// Gets a collection of membership users where the user name contains the specified user name to match.
+        /// </summary>
+        /// <param name="usernameToMatch">The user name to search for.</param>
+        /// <param name="pageIndex">The index of the page of results to return. pageIndex is zero-based.</param>
+        /// <param name="pageSize">The size of the page of results to return.</param>
+        /// <param name="totalRecords">The total number of matched users.</param>
+        /// <returns>
+        /// A <see cref="T:System.Web.Security.MembershipUserCollection"></see> collection that contains a page of pageSize<see cref="T:System.Web.Security.MembershipUser"></see> objects beginning at the page specified by pageIndex.
+        /// </returns>
+        public override MembershipUserCollection FindUsersByName(string usernameToMatch, int pageIndex, int pageSize, out int totalRecords)
+        {
+            int counter = 0;
+            int startIndex = pageSize * pageIndex;
+            int endIndex = startIndex + pageSize - 1;
+            MembershipUserCollection membersList = new MembershipUserCollection();
+            Member[] memberArray = Member.GetMemberByName(usernameToMatch, false);
+            totalRecords = memberArray.Length;
+
+            foreach (Member m in memberArray)
+            {
+                if (counter >= startIndex)
+                    membersList.Add(ConvertToMembershipUser(m));
+                if (counter >= endIndex) break;
+                counter++;
+            }
+            return membersList;
+        }
+
+        /// <summary>
+        /// Gets a collection of all the users in the data source in pages of data.
+        /// </summary>
+        /// <param name="pageIndex">The index of the page of results to return. pageIndex is zero-based.</param>
+        /// <param name="pageSize">The size of the page of results to return.</param>
+        /// <param name="totalRecords">The total number of matched users.</param>
+        /// <returns>
+        /// A <see cref="T:System.Web.Security.MembershipUserCollection"></see> collection that contains a page of pageSize<see cref="T:System.Web.Security.MembershipUser"></see> objects beginning at the page specified by pageIndex.
+        /// </returns>
+        public override MembershipUserCollection GetAllUsers(int pageIndex, int pageSize, out int totalRecords)
+        {
+            int counter = 0;
+            int startIndex = pageSize * pageIndex;
+            int endIndex = startIndex + pageSize - 1;
+            MembershipUserCollection membersList = new MembershipUserCollection();
+            Member[] memberArray = Member.GetAll;
+            totalRecords = memberArray.Length;
+
+            foreach (Member m in memberArray)
+            {
+                if (counter >= startIndex)
+                    membersList.Add(ConvertToMembershipUser(m));
+                if (counter >= endIndex) break;
+                counter++;
+            }
+            return membersList;
+
+        }
+
+        /// <summary>
+        /// Gets the number of users currently accessing the application.
+        /// </summary>
+        /// <returns>
+        /// The number of users currently accessing the application.
+        /// </returns>
+        public override int GetNumberOfUsersOnline()
+        {
+            return Member.CachedMembers().Count;
+        }
+
+        /// <summary>
+        /// Gets the password for the specified user name from the data source.
+        /// </summary>
+        /// <param name="username">The user to retrieve the password for.</param>
+        /// <param name="answer">The password answer for the user.</param>
+        /// <returns>
+        /// The password for the specified user name.
+        /// </returns>
+        public override string GetPassword(string username, string answer)
+        {
+            if (!EnablePasswordRetrieval)
+                throw new ProviderException("Password Retrieval Not Enabled.");
+
+            if (PasswordFormat == MembershipPasswordFormat.Hashed)
+                throw new ProviderException("Cannot retrieve Hashed passwords.");
+
+            Member m = Member.GetMemberFromLoginName(username);
+            if (m != null)
+            {
+                if (RequiresQuestionAndAnswer)
+                {
+                    // check if password answer property alias is set
+                    if (!String.IsNullOrEmpty(m_PasswordRetrievalAnswerPropertyTypeAlias))
+                    {
+                        // check if user is locked out
+                        if (!String.IsNullOrEmpty(m_LockPropertyTypeAlias))
+                        {
+                            bool isLockedOut = false;
+                            bool.TryParse(GetMemberProperty(m, m_LockPropertyTypeAlias, true), out isLockedOut);
+                            if (isLockedOut)
+                            {
+                                throw new MembershipPasswordException("The supplied user is locked out");
+                            }
+                        }
+
+                        // match password answer
+                        if (GetMemberProperty(m, m_PasswordRetrievalAnswerPropertyTypeAlias, false) != answer)
+                        {
+                            throw new MembershipPasswordException("Incorrect password answer");
+                        }
+                    }
+                    else
+                    {
+                        throw new ProviderException("Password retrieval answer property alias is not set! To automatically support password question/answers you'll need to add references to the membertype properties in the 'Member' element in web.config by adding their aliases to the 'umbracoPasswordRetrievalQuestionPropertyTypeAlias' and 'umbracoPasswordRetrievalAnswerPropertyTypeAlias' attributes");
+                    }
+                }
+            }
+            if (m == null)
+            {
+                throw new MembershipPasswordException("The supplied user is not found");
+            }
+            else
+            {
+                return m.Password;
+            }
+        }
+
+        /// <summary>
+        /// Gets information from the data source for a user. Provides an option to update the last-activity date/time stamp for the user.
+        /// </summary>
+        /// <param name="username">The name of the user to get information for.</param>
+        /// <param name="userIsOnline">true to update the last-activity date/time stamp for the user; false to return user information without updating the last-activity date/time stamp for the user.</param>
+        /// <returns>
+        /// A <see cref="T:System.Web.Security.MembershipUser"></see> object populated with the specified user's information from the data source.
+        /// </returns>
+        public override MembershipUser GetUser(string username, bool userIsOnline)
+        {
+            if (String.IsNullOrEmpty(username))
+                return null;
+            Member m = Member.GetMemberFromLoginName(username);
+            if (m == null) return null;
+            else return ConvertToMembershipUser(m);
+        }
+
+        /// <summary>
+        /// Gets information from the data source for a user based on the unique identifier for the membership user. Provides an option to update the last-activity date/time stamp for the user.
+        /// </summary>
+        /// <param name="providerUserKey">The unique identifier for the membership user to get information for.</param>
+        /// <param name="userIsOnline">true to update the last-activity date/time stamp for the user; false to return user information without updating the last-activity date/time stamp for the user.</param>
+        /// <returns>
+        /// A <see cref="T:System.Web.Security.MembershipUser"></see> object populated with the specified user's information from the data source.
+        /// </returns>
+        public override MembershipUser GetUser(object providerUserKey, bool userIsOnline)
+        {
+            if (String.IsNullOrEmpty(providerUserKey.ToString()))
+                return null;
+            Member m = new Member(Convert.ToInt32(providerUserKey));
+            if (m == null) return null;
+            else return ConvertToMembershipUser(m);
+        }
+
+
+        /// <summary>
+        /// Gets the user name associated with the specified e-mail address.
+        /// </summary>
+        /// <param name="email">The e-mail address to search for.</param>
+        /// <returns>
+        /// The user name associated with the specified e-mail address. If no match is found, return null.
+        /// </returns>
+        public override string GetUserNameByEmail(string email)
+        {
+            Member m = Member.GetMemberFromEmail(email);
+            if (m == null) return null;
+            else return m.LoginName;
+        }
+
+        /// <summary>
+        /// Resets a user's password to a new, automatically generated password.
+        /// </summary>
+        /// <param name="username">The user to reset the password for.</param>
+        /// <param name="answer">The password answer for the specified user (not used with Umbraco).</param>
+        /// <returns>The new password for the specified user.</returns>
+        public override string ResetPassword(string username, string answer)
+        {
+
+            if (!EnablePasswordReset)
+            {
+                throw new NotSupportedException("Password reset is not supported");
+            }
+
+            Member m = Member.GetMemberFromLoginName(username);
+            if (m == null)
+                throw new MembershipPasswordException("The supplied user is not found");
+            else
+            {
+                if (RequiresQuestionAndAnswer)
+                {
+                    // check if password answer property alias is set
+                    if (!String.IsNullOrEmpty(m_PasswordRetrievalAnswerPropertyTypeAlias))
+                    {
+                        // check if user is locked out
+                        if (!String.IsNullOrEmpty(m_LockPropertyTypeAlias))
+                        {
+                            bool isLockedOut = false;
+                            bool.TryParse(GetMemberProperty(m, m_LockPropertyTypeAlias, true), out isLockedOut);
+                            if (isLockedOut)
+                            {
+                                throw new MembershipPasswordException("The supplied user is locked out");
+                            }
+                        }
+
+                        // match password answer
+                        if (GetMemberProperty(m, m_PasswordRetrievalAnswerPropertyTypeAlias, false) != answer)
+                        {
+                            throw new MembershipPasswordException("Incorrect password answer");
+                        }
+                    }
+                    else
+                    {
+                        throw new ProviderException("Password retrieval answer property alias is not set! To automatically support password question/answers you'll need to add references to the membertype properties in the 'Member' element in web.config by adding their aliases to the 'umbracoPasswordRetrievalQuestionPropertyTypeAlias' and 'umbracoPasswordRetrievalAnswerPropertyTypeAlias' attributes");
+                    }
+                }
+                string newPassword = Membership.GeneratePassword(MinRequiredPasswordLength, MinRequiredNonAlphanumericCharacters);
+                m.Password = newPassword;
+                return newPassword;
+            }
+        }
+
+        /// <summary>
+        /// Clears a lock so that the membership user can be validated.
+        /// </summary>
+        /// <param name="userName">The membership user to clear the lock status for.</param>
+        /// <returns>
+        /// true if the membership user was successfully unlocked; otherwise, false.
+        /// </returns>
+        public override bool UnlockUser(string userName)
+        {
+            if (!String.IsNullOrEmpty(m_LockPropertyTypeAlias))
+            {
+                Member m = Member.GetMemberFromLoginName(userName);
+                if (m != null)
+                {
+                    UpdateMemberProperty(m, m_LockPropertyTypeAlias, false);
+                    return true;
+                }
+                else
+                {
+                    throw new Exception(String.Format("No member with the username '{0}' found", userName));
+                }
+            }
+            else
+            {
+                throw new ProviderException("To enable lock/unlocking, you need to add a 'bool' property on your membertype and add the alias of the property in the 'umbracoLockPropertyTypeAlias' attribute of the membership element in the web.config.");
+            }
+        }
+
+        /// <summary>
+        /// Updates e-mail and potentially approved status, lock status and comment on a user.
+        /// Note: To automatically support lock, approve and comments you'll need to add references to the membertype properties in the 
+        /// 'Member' element in web.config by adding their aliases to the 'umbracoApprovePropertyTypeAlias', 'umbracoLockPropertyTypeAlias' and 'umbracoCommentPropertyTypeAlias' attributes
+        /// </summary>
+        /// <param name="user">A <see cref="T:System.Web.Security.MembershipUser"></see> object that represents the user to update and the updated information for the user.</param>
+        public override void UpdateUser(MembershipUser user)
+        {
+            Member m = Member.GetMemberFromLoginName(user.UserName);
+            m.Email = user.Email;
+
+            // if supported, update approve status
+            UpdateMemberProperty(m, m_ApprovedPropertyTypeAlias, user.IsApproved);
+
+            // if supported, update lock status
+            UpdateMemberProperty(m, m_LockPropertyTypeAlias, user.IsLockedOut);
+
+            // if supported, update comment
+            UpdateMemberProperty(m, m_CommentPropertyTypeAlias, user.Comment);
+
+            m.Save();
+        }
+
+        private static void UpdateMemberProperty(Member m, string propertyAlias, object propertyValue)
+        {
+            if (!String.IsNullOrEmpty(propertyAlias))
+            {
+                if (m.getProperty(propertyAlias) != null)
+                {
+                    m.getProperty(propertyAlias).Value =
+                        propertyValue;
+                }
+            }
+        }
+
+        private static string GetMemberProperty(Member m, string propertyAlias, bool isBool)
+        {
+            if (!String.IsNullOrEmpty(propertyAlias))
+            {
+                if (m.getProperty(propertyAlias) != null &&
+                    m.getProperty(propertyAlias).Value != null)
+                {
+                    if (isBool)
+                    {
+                        // Umbraco stored true as 1, which means it can be bool.tryParse'd
+                        return m.getProperty(propertyAlias).Value.ToString().Replace("1", "true").Replace("0", "false");
+                    }
+                    else
+                    return m.getProperty(propertyAlias).Value.ToString();
+                }
+            }
+
+            return null;
+        }
+        
+        private static string GetMemberProperty(IMember m, string propertyAlias, bool isBool)
+        {
+            if (!String.IsNullOrEmpty(propertyAlias))
+            {
+                if (m.Properties[propertyAlias] != null &&
+                    m.Properties[propertyAlias].Value != null)
+                {
+                    if (isBool)
+                    {
+                        // Umbraco stored true as 1, which means it can be bool.tryParse'd
+                        return m.Properties[propertyAlias].Value.ToString().Replace("1", "true").Replace("0", "false");
+                    }
+                    else
+                        return m.Properties[propertyAlias].Value.ToString();
+                }
+            }
+
+            return null;
+        }
+
+        /// <summary>
+        /// Verifies that the specified user name and password exist in the data source.
+        /// </summary>
+        /// <param name="username">The name of the user to validate.</param>
+        /// <param name="password">The password for the specified user.</param>
+        /// <returns>
+        /// true if the specified username and password are valid; otherwise, false.
+        /// </returns>
+        public override bool ValidateUser(string username, string password)
+        {
+            Member m = Member.GetMemberFromLoginAndEncodedPassword(username, EncodePassword(password));
+            if (m != null)
+            {
+                // check for lock status. If locked, then set the member property to null
+                if (!String.IsNullOrEmpty(m_LockPropertyTypeAlias))
+                {
+                    string lockedStatus = GetMemberProperty(m, m_LockPropertyTypeAlias, true);
+                    if (!String.IsNullOrEmpty(lockedStatus))
+                    {
+                        bool isLocked = false;
+                        if (bool.TryParse(lockedStatus, out isLocked))
+                        {
+                            if (isLocked)
+                            {
+                                m = null;
+                            }
+                        }
+                    }
+                }
+
+                // check for approve status. If not approved, then set the member property to null
+                if (!CheckApproveStatus(m)) {
+                    m = null;
+                }
+
+                // maybe update login date
+                if (m != null && !String.IsNullOrEmpty(m_LastLoginPropertyTypeAlias))
+                {
+                    UpdateMemberProperty(m, m_LastLoginPropertyTypeAlias, DateTime.Now);
+                }
+
+                // maybe reset password attempts
+                if (m != null && !String.IsNullOrEmpty(m_FailedPasswordAttemptsPropertyTypeAlias))
+                {
+                    UpdateMemberProperty(m, m_FailedPasswordAttemptsPropertyTypeAlias, 0);
+                }
+
+                // persist data
+                if (m != null)
+                    m.Save();
+            }
+            else if (!String.IsNullOrEmpty(m_LockPropertyTypeAlias)
+                && !String.IsNullOrEmpty(m_FailedPasswordAttemptsPropertyTypeAlias))
+            {
+                Member updateMemberDataObject = Member.GetMemberFromLoginName(username);
+                // update fail rate if it's approved
+                if (updateMemberDataObject != null && CheckApproveStatus(updateMemberDataObject))
+                {
+                    int failedAttempts = 0;
+                    int.TryParse(GetMemberProperty(updateMemberDataObject, m_FailedPasswordAttemptsPropertyTypeAlias, false), out failedAttempts);
+                    failedAttempts = failedAttempts+1;
+                    UpdateMemberProperty(updateMemberDataObject, m_FailedPasswordAttemptsPropertyTypeAlias, failedAttempts);
+
+                    // lock user?
+                    if (failedAttempts >= MaxInvalidPasswordAttempts)
+                    {
+                        UpdateMemberProperty(updateMemberDataObject, m_LockPropertyTypeAlias, true);
+                    }
+                    updateMemberDataObject.Save();
+                }
+
+            }
+            return (m != null);
+        }
+
+        private bool CheckApproveStatus(Member m)
+        {
+            bool isApproved = false;
+            if (!String.IsNullOrEmpty(m_ApprovedPropertyTypeAlias))
+            {
+                if (m != null)
+                {
+                    string approveStatus = GetMemberProperty(m, m_ApprovedPropertyTypeAlias, true);
+                    if (!String.IsNullOrEmpty(approveStatus))
+                    {
+                        bool.TryParse(approveStatus, out isApproved);
+                    }
+                }
+            }
+            else {
+                // if we don't use approve statuses
+                isApproved = true;
+            }
+            return isApproved;
+        }
+        #endregion
+
+        #region Helper Methods
+        /// <summary>
+        /// Checks the password.
+        /// </summary>
+        /// <param name="password">The password.</param>
+        /// <param name="dbPassword">The dbPassword.</param>
+        /// <returns></returns>
+        internal bool CheckPassword(string password, string dbPassword)
+        {
+            string pass1 = password;
+            string pass2 = dbPassword;
+
+            switch (PasswordFormat)
+            {
+                case MembershipPasswordFormat.Encrypted:
+                    pass2 = UnEncodePassword(dbPassword);
+                    break;
+                case MembershipPasswordFormat.Hashed:
+                    pass1 = EncodePassword(password);
+                    break;
+                default:
+                    break;
+            }
+            return (pass1 == pass2) ? true : false;
+        }
+
+
+        /// <summary>
+        /// Encodes the password.
+        /// </summary>
+        /// <param name="password">The password.</param>
+        /// <returns>The encoded password.</returns>
+        public string EncodePassword(string password)
+        {
+            string encodedPassword = password;
+            switch (PasswordFormat)
+            {
+                case MembershipPasswordFormat.Clear:
+                    break;
+                case MembershipPasswordFormat.Encrypted:
+                    encodedPassword =
+                      Convert.ToBase64String(EncryptPassword(Encoding.Unicode.GetBytes(password)));
+                    break;
+                case MembershipPasswordFormat.Hashed:
+                    HMACSHA1 hash = new HMACSHA1();
+                    hash.Key = Encoding.Unicode.GetBytes(password);
+                    encodedPassword =
+                      Convert.ToBase64String(hash.ComputeHash(Encoding.Unicode.GetBytes(password)));
+                    break;
+                default:
+                    throw new ProviderException("Unsupported password format.");
+            }
+            return encodedPassword;
+        }
+
+        /// <summary>
+        /// Unencode password.
+        /// </summary>
+        /// <param name="encodedPassword">The encoded password.</param>
+        /// <returns>The unencoded password.</returns>
+        public string UnEncodePassword(string encodedPassword)
+        {
+            string password = encodedPassword;
+            switch (PasswordFormat)
+            {
+                case MembershipPasswordFormat.Clear:
+                    break;
+                case MembershipPasswordFormat.Encrypted:
+                    password = Encoding.Unicode.GetString(DecryptPassword(Convert.FromBase64String(password)));
+                    break;
+                case MembershipPasswordFormat.Hashed:
+                    throw new ProviderException("Cannot decrypt a hashed password.");
+                default:
+                    throw new ProviderException("Unsupported password format.");
+            }
+            return password;
+        }
+
+        /// <summary>
+        /// Converts to membership user.
+        /// </summary>
+        /// <param name="m">The m.</param>
+        /// <returns></returns>
+        private MembershipUser ConvertToMembershipUser(Member m)
+        {
+            if (m == null) return null;
+            else
+            {
+                DateTime lastLogin = DateTime.Now;
+                bool isApproved = true;
+                bool isLocked = false;
+                string comment = "";
+                string passwordQuestion = "";
+
+                // last login
+                if (!String.IsNullOrEmpty(m_LastLoginPropertyTypeAlias))
+                {
+                    DateTime.TryParse(GetMemberProperty(m, m_LastLoginPropertyTypeAlias, false), out lastLogin);
+                }
+                // approved
+                if (!String.IsNullOrEmpty(m_ApprovedPropertyTypeAlias))
+                {
+                    bool.TryParse(GetMemberProperty(m, m_ApprovedPropertyTypeAlias, true), out isApproved);
+                }
+                // locked
+                if (!String.IsNullOrEmpty(m_LockPropertyTypeAlias))
+                {
+                    bool.TryParse(GetMemberProperty(m, m_LockPropertyTypeAlias, true), out isLocked);
+                }
+                // comment
+                if (!String.IsNullOrEmpty(m_CommentPropertyTypeAlias))
+                {
+                    comment = GetMemberProperty(m, m_CommentPropertyTypeAlias, false);
+                }
+                // password question
+                if (!String.IsNullOrEmpty(m_PasswordRetrievalQuestionPropertyTypeAlias))
+                {
+                    passwordQuestion = GetMemberProperty(m, m_PasswordRetrievalQuestionPropertyTypeAlias, false);
+                }
+
+                return new MembershipUser(m_providerName, m.LoginName, m.Id, m.Email, passwordQuestion, comment, isApproved, isLocked, m.CreateDateTime, lastLogin,
+                  DateTime.Now, DateTime.Now, DateTime.Now);
+            }
+        }
+
+        /// <summary>
+        /// Converts to membership user.
+        /// </summary>
+        /// <param name="m">The m.</param>
+        /// <returns></returns>
+        private MembershipUser ConvertToMembershipUser(IMember m)
+        {
+            if (m == null) return null;
+            else
+            {
+                DateTime lastLogin = DateTime.Now;
+                bool isApproved = true;
+                bool isLocked = false;
+                string comment = "";
+                string passwordQuestion = "";
+
+                // last login
+                if (!String.IsNullOrEmpty(m_LastLoginPropertyTypeAlias))
+                {
+                    DateTime.TryParse(GetMemberProperty(m, m_LastLoginPropertyTypeAlias, false), out lastLogin);
+                }
+                // approved
+                if (!String.IsNullOrEmpty(m_ApprovedPropertyTypeAlias))
+                {
+                    bool.TryParse(GetMemberProperty(m, m_ApprovedPropertyTypeAlias, true), out isApproved);
+                }
+                // locked
+                if (!String.IsNullOrEmpty(m_LockPropertyTypeAlias))
+                {
+                    bool.TryParse(GetMemberProperty(m, m_LockPropertyTypeAlias, true), out isLocked);
+                }
+                // comment
+                if (!String.IsNullOrEmpty(m_CommentPropertyTypeAlias))
+                {
+                    comment = GetMemberProperty(m, m_CommentPropertyTypeAlias, false);
+                }
+                // password question
+                if (!String.IsNullOrEmpty(m_PasswordRetrievalQuestionPropertyTypeAlias))
+                {
+                    passwordQuestion = GetMemberProperty(m, m_PasswordRetrievalQuestionPropertyTypeAlias, false);
+                }
+
+                return new MembershipUser(m_providerName, m.Username, m.Id, m.Email, passwordQuestion, comment, isApproved, isLocked, m.CreateDate, lastLogin,
+                  DateTime.Now, DateTime.Now, DateTime.Now);
+            }
+        }
+
+        #endregion
+    }
+}