--- conflicted
+++ resolved
@@ -1,115 +1,89 @@
-﻿using System;
-using System.Collections.Generic;
-using System.Linq;
-using Moq;
-using NUnit.Framework;
-using Umbraco.Core;
-using Umbraco.Core.LightInject;
-using Umbraco.Core.Logging;
-using Umbraco.Core.ObjectResolution;
-using Umbraco.Core.Persistence;
-using Umbraco.Core.Persistence.Migrations;
-using Umbraco.Core.Persistence.SqlSyntax;
-using Umbraco.Core.Profiling;
-using Umbraco.Core.Services;
-using Umbraco.Tests.Migrations.Stubs;
-
-namespace Umbraco.Tests.Migrations
-{
-    [TestFixture]
-    public class FindingMigrationsTest
-    {
-
-        private MigrationResolver _migrationResolver;
-
-        [SetUp]
-        public void Initialize()
-        {
-<<<<<<< HEAD
-            var container = new ServiceContainer();
-            container.Register<ILogger>(factory => Mock.Of<ILogger>(), new PerContainerLifetime());
-            container.Register<ISqlSyntaxProvider>(factory => Mock.Of<ISqlSyntaxProvider>(), new PerContainerLifetime());
-
-            _migrationResolver = new MigrationResolver(
-                container, 
-=======
-            MigrationResolver.Current = new MigrationResolver(
->>>>>>> e2a821c2
-                Mock.Of<ILogger>(),
-                () => new List<Type>
-				{
-					typeof (AlterUserTableMigrationStub),
-					typeof(Dummy),
-					typeof (SixZeroMigration1),					
-					typeof (SixZeroMigration2),
-					typeof (FourElevenMigration),
-                    typeof (FiveZeroMigration)                   
-				});
-
-<<<<<<< HEAD
-=======
-            //This is needed because the Migration resolver is creating migratoni instances with their full ctors
-            ApplicationContext.EnsureContext(
-                new ApplicationContext(
-                    new DatabaseContext(Mock.Of<IDatabaseFactory>(), Mock.Of<ILogger>(), Mock.Of<ISqlSyntaxProvider>(), "test"),
-                    new ServiceContext(), 
-                    CacheHelper.CreateDisabledCacheHelper(),
-                    new ProfilingLogger(Mock.Of<ILogger>(), Mock.Of<IProfiler>())),  
-                true);
-
-            //This is needed because the Migration resolver is creating the migration instances with their full ctors
-            LoggerResolver.Current = new LoggerResolver(Mock.Of<ILogger>())
-            {
-                CanResolveBeforeFrozen = true
-            };
-            SqlSyntaxContext.SqlSyntaxProvider = new SqlCeSyntaxProvider();
-
-			Resolution.Freeze();
-
-            SqlSyntaxContext.SqlSyntaxProvider = new SqlCeSyntaxProvider();
->>>>>>> e2a821c2
-        }
-
-        [Test]
-        public void Can_Find_Migrations_With_Target_Version_Six()
-        {
-            var foundMigrations = _migrationResolver.Migrations;
-            var targetVersion = new Version("6.0.0");
-            var list = new List<IMigration>();
-
-            foreach (var migration in foundMigrations)
-            {
-                var migrationAttribute = migration.GetType().FirstAttribute<MigrationAttribute>();
-                if (migrationAttribute != null)
-                {
-                    if (migrationAttribute.TargetVersion == targetVersion)
-                    {
-                        list.Add(migration);
-                    }
-                }
-            }
-
-            Assert.That(list.Count, Is.EqualTo(3));
-
-            var context = new MigrationContext(
-                DatabaseProviders.SqlServerCE,
-                new Database("test", "System.Data.SqlClient"), 
-                Mock.Of<ILogger>(), 
-                new SqlCeSyntaxProvider());
-            foreach (var migration1 in list)
-            {
-                var migration = (MigrationBase) migration1;
-                migration.GetUpExpressions(context);
-            }
-
-            Assert.That(context.Expressions.Any(), Is.True);
-
-            //Console output
-            foreach (var expression in context.Expressions)
-            {
-                Console.WriteLine(expression.ToString());
-            }
-        }
-
-    }
+﻿using System;
+using System.Collections.Generic;
+using System.Linq;
+using Moq;
+using NUnit.Framework;
+using Umbraco.Core;
+using Umbraco.Core.LightInject;
+using Umbraco.Core.Logging;
+using Umbraco.Core.ObjectResolution;
+using Umbraco.Core.Persistence;
+using Umbraco.Core.Persistence.Migrations;
+using Umbraco.Core.Persistence.SqlSyntax;
+using Umbraco.Core.Profiling;
+using Umbraco.Core.Services;
+using Umbraco.Tests.Migrations.Stubs;
+
+namespace Umbraco.Tests.Migrations
+{
+    [TestFixture]
+    public class FindingMigrationsTest
+    {
+
+        private MigrationResolver _migrationResolver;
+
+        [SetUp]
+        public void Initialize()
+        {
+            var container = new ServiceContainer();
+            container.Register<ILogger>(factory => Mock.Of<ILogger>(), new PerContainerLifetime());
+            container.Register<ISqlSyntaxProvider>(factory => Mock.Of<ISqlSyntaxProvider>(), new PerContainerLifetime());
+
+            _migrationResolver = new MigrationResolver(
+                container, 
+                Mock.Of<ILogger>(),
+                () => new List<Type>
+				{
+					typeof (AlterUserTableMigrationStub),
+					typeof(Dummy),
+					typeof (SixZeroMigration1),					
+					typeof (SixZeroMigration2),
+					typeof (FourElevenMigration),
+                    typeof (FiveZeroMigration)                   
+				});
+
+        }
+
+        [Test]
+        public void Can_Find_Migrations_With_Target_Version_Six()
+        {
+            var foundMigrations = _migrationResolver.Migrations;
+            var targetVersion = new Version("6.0.0");
+            var list = new List<IMigration>();
+
+            foreach (var migration in foundMigrations)
+            {
+                var migrationAttribute = migration.GetType().FirstAttribute<MigrationAttribute>();
+                if (migrationAttribute != null)
+                {
+                    if (migrationAttribute.TargetVersion == targetVersion)
+                    {
+                        list.Add(migration);
+                    }
+                }
+            }
+
+            Assert.That(list.Count, Is.EqualTo(3));
+
+            var context = new MigrationContext(
+                DatabaseProviders.SqlServerCE,
+                new Database("test", "System.Data.SqlClient"), 
+                Mock.Of<ILogger>(), 
+                new SqlCeSyntaxProvider());
+            foreach (var migration1 in list)
+            {
+                var migration = (MigrationBase) migration1;
+                migration.GetUpExpressions(context);
+            }
+
+            Assert.That(context.Expressions.Any(), Is.True);
+
+            //Console output
+            foreach (var expression in context.Expressions)
+            {
+                Console.WriteLine(expression.ToString());
+            }
+        }
+
+    }
 }