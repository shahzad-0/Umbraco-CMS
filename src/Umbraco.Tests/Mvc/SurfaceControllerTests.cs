--- conflicted
+++ resolved
@@ -103,14 +103,6 @@
                 Enumerable.Empty<IUrlProvider>(),
                 true);
 
-<<<<<<< HEAD
-            var contentCachesFactory = new Mock<IPublishedCachesService>();
-            
-            //init content resolver
-            //TODO: This is not public so people cannot actually do this!
-            
-            PublishedCachesServiceResolver.Current = new PublishedCachesServiceResolver(contentCachesFactory.Object);
-=======
             var helper = new UmbracoHelper(
                 umbCtx,
                 Mock.Of<IPublishedContent>(),
@@ -127,7 +119,6 @@
 
             var ctrl = new TestSurfaceController(umbCtx, helper);
             var result = ctrl.GetContent(2) as PublishedContentResult;
->>>>>>> a7075422
 
             Assert.IsNotNull(result);
             Assert.AreEqual(2, result.Content.Id);
@@ -148,19 +139,6 @@
                 Enumerable.Empty<IUrlProvider>(),
                 true);
 
-<<<<<<< HEAD
-            //setup the mock
-
-            contentCachesFactory.Setup(factory => factory.CreatePublishedCaches(It.IsAny<string>()))
-                .Returns(Mock.Of<IPublishedCaches>(caches => caches.ContentCache
-                                                             == Mock.Of<IPublishedContentCache>(cache =>
-                                                                 cache.GetById(It.IsAny<int>()) ==
-                                                                 //return mock of IPublishedContent for any call to GetById
-                                                                 Mock.Of<IPublishedContent>(content => content.Id == 2))
-                    ));           
-            
-            using (var uTest = new DisposableUmbracoTest(appCtx))
-=======
             var content = Mock.Of<IPublishedContent>(publishedContent => publishedContent.Id == 12345);
 
             var contextBase = umbCtx.HttpContext;
@@ -173,7 +151,6 @@
             };
 
             var routeDefinition = new RouteDefinition
->>>>>>> a7075422
             {
                 PublishedContentRequest = pcr
             };
