﻿using System;
using System.Linq;
using Moq;
using NUnit.Framework;
using Umbraco.Core;
using Umbraco.Core.Configuration.UmbracoSettings;
using Umbraco.Core.IO;
using Umbraco.Core.Logging;
using Umbraco.Core.Models;
using Umbraco.Core.Models.Rdbms;
using Umbraco.Core.Persistence;

using Umbraco.Core.Persistence.Repositories;
using Umbraco.Core.Persistence.UnitOfWork;
using Umbraco.Tests.TestHelpers;
using Umbraco.Tests.TestHelpers.Entities;

namespace Umbraco.Tests.Persistence.Repositories
{
    [DatabaseTestBehavior(DatabaseBehavior.NewDbFileAndSchemaPerTest)]
    [TestFixture]
    public class TagRepositoryTest : BaseDatabaseFactoryTest
    {
        [SetUp]
        public override void Initialize()
        {
            base.Initialize();
        }

        [TearDown]
        public override void TearDown()
        {
            base.TearDown();
        }

        private TagRepository CreateRepository(IDatabaseUnitOfWork unitOfWork)
        {
            var tagRepository = new TagRepository(unitOfWork, DisabledCache, Logger, MappingResolver);
            return tagRepository;
        }

        [Test]
        public void Can_Perform_Add_On_Repository()
        {
            // Arrange
<<<<<<< HEAD
            var provider = CreateUowProvider();
            var unitOfWork = provider.GetUnitOfWork();
            using (var repository = CreateRepository(unitOfWork))
=======
            var provider = new NPocoUnitOfWorkProvider(Logger);
            using (var unitOfWork = provider.CreateUnitOfWork())
>>>>>>> 04ae4794
            {
                var repository = CreateRepository(unitOfWork);

                var tag = new Tag()
                    {
                        Group = "Test",
                        Text = "Test"
                    };

                // Act
                repository.AddOrUpdate(tag);
                unitOfWork.Flush();

                // Assert
                Assert.That(tag.HasIdentity, Is.True);
            }
        }

        [Test]
        public void Can_Perform_Multiple_Adds_On_Repository()
        {
            // Arrange
<<<<<<< HEAD
            var provider = CreateUowProvider();
            var unitOfWork = provider.GetUnitOfWork();
            using (var repository = CreateRepository(unitOfWork))
=======
            var provider = new NPocoUnitOfWorkProvider(Logger);
            using (var unitOfWork = provider.CreateUnitOfWork())
>>>>>>> 04ae4794
            {
                var repository = CreateRepository(unitOfWork);

                var tag = new Tag()
                    {
                        Group = "Test",
                        Text = "Test"
                    };

                // Act
                repository.AddOrUpdate(tag);
                unitOfWork.Flush();

                var tag2 = new Tag()
                    {
                        Group = "Test",
                        Text = "Test2"
                    };
                repository.AddOrUpdate(tag2);
                unitOfWork.Flush();

                // Assert
                Assert.That(tag.HasIdentity, Is.True);
                Assert.That(tag2.HasIdentity, Is.True);
                Assert.AreNotEqual(tag.Id, tag2.Id);
            }

        }

        [Test]
        public void Can_Create_Tag_Relations()
        {
<<<<<<< HEAD
            var provider = CreateUowProvider();
            var unitOfWork = provider.GetUnitOfWork();
            ContentTypeRepository contentTypeRepository;
            using (var contentRepository = CreateContentRepository(unitOfWork, out contentTypeRepository))
=======
            var provider = new NPocoUnitOfWorkProvider(Logger);
            using (var unitOfWork = provider.CreateUnitOfWork())
>>>>>>> 04ae4794
            {
                ContentTypeRepository contentTypeRepository;
                var contentRepository = CreateContentRepository(unitOfWork, out contentTypeRepository);

                //create data to relate to
                var contentType = MockedContentTypes.CreateSimpleContentType("test", "Test");
                contentTypeRepository.AddOrUpdate(contentType);
                unitOfWork.Flush();
                var content = MockedContent.CreateSimpleContent(contentType);
                contentRepository.AddOrUpdate(content);
                unitOfWork.Flush();

                var repository = CreateRepository(unitOfWork);
                repository.AssignTagsToProperty(
                    content.Id,
                    contentType.PropertyTypes.First().Id,
                    new[]
                        {
                            new Tag {Text = "tag1", Group = "test"},
                            new Tag {Text = "tag2", Group = "test"},
                        }, false);

                Assert.AreEqual(2, repository.GetTagsForEntity(content.Id).Count());
            }
        }

        [Test]
        public void Can_Append_Tag_Relations()
        {
<<<<<<< HEAD
            var provider = CreateUowProvider();
            var unitOfWork = provider.GetUnitOfWork();
            ContentTypeRepository contentTypeRepository;
            using (var contentRepository = CreateContentRepository(unitOfWork, out contentTypeRepository))
=======
            var provider = new NPocoUnitOfWorkProvider(Logger);
            using (var unitOfWork = provider.CreateUnitOfWork())
>>>>>>> 04ae4794
            {
                ContentTypeRepository contentTypeRepository;
                var contentRepository = CreateContentRepository(unitOfWork, out contentTypeRepository);

                //create data to relate to
                var contentType = MockedContentTypes.CreateSimpleContentType("test", "Test");
                contentTypeRepository.AddOrUpdate(contentType);
                unitOfWork.Flush();
                var content = MockedContent.CreateSimpleContent(contentType);
                contentRepository.AddOrUpdate(content);
                unitOfWork.Flush();

                var repository = CreateRepository(unitOfWork);
                repository.AssignTagsToProperty(
                    content.Id,
                    contentType.PropertyTypes.First().Id,
                    new[]
                        {
                            new Tag {Text = "tag1", Group = "test"},
                            new Tag {Text = "tag2", Group = "test"},
                        }, false);

                repository.AssignTagsToProperty(
                    content.Id,
                    contentType.PropertyTypes.First().Id,
                    new[]
                        {
                            new Tag {Text = "tag3", Group = "test"},
                            new Tag {Text = "tag4", Group = "test"},
                        }, false);

                Assert.AreEqual(4, repository.GetTagsForEntity(content.Id).Count());
            }
        }

        [Test]
        public void Can_Replace_Tag_Relations()
        {
<<<<<<< HEAD
            var provider = CreateUowProvider();
            var unitOfWork = provider.GetUnitOfWork();
            ContentTypeRepository contentTypeRepository;
            using (var contentRepository = CreateContentRepository(unitOfWork, out contentTypeRepository))
=======
            var provider = new NPocoUnitOfWorkProvider(Logger);
            using (var unitOfWork = provider.CreateUnitOfWork())
>>>>>>> 04ae4794
            {
                ContentTypeRepository contentTypeRepository;
                var contentRepository = CreateContentRepository(unitOfWork, out contentTypeRepository);

                //create data to relate to
                var contentType = MockedContentTypes.CreateSimpleContentType("test", "Test");
                contentTypeRepository.AddOrUpdate(contentType);
                unitOfWork.Flush();
                var content = MockedContent.CreateSimpleContent(contentType);
                contentRepository.AddOrUpdate(content);
                unitOfWork.Flush();

                var repository = CreateRepository(unitOfWork);
                repository.AssignTagsToProperty(
                    content.Id,
                    contentType.PropertyTypes.First().Id,
                    new[]
                        {
                            new Tag {Text = "tag1", Group = "test"},
                            new Tag {Text = "tag2", Group = "test"},
                        }, false);

                repository.AssignTagsToProperty(
                    content.Id,
                    contentType.PropertyTypes.First().Id,
                    new[]
                        {
                            new Tag {Text = "tag3", Group = "test"},
                            new Tag {Text = "tag4", Group = "test"},
                        }, true);

                var result = repository.GetTagsForEntity(content.Id);
                Assert.AreEqual(2, result.Count());
                Assert.AreEqual("tag3", result.ElementAt(0).Text);
                Assert.AreEqual("tag4", result.ElementAt(1).Text);
            }
        }

        [Test]
        public void Can_Merge_Tag_Relations()
        {
<<<<<<< HEAD
            var provider = CreateUowProvider();
            var unitOfWork = provider.GetUnitOfWork();
            ContentTypeRepository contentTypeRepository;
            using (var contentRepository = CreateContentRepository(unitOfWork, out contentTypeRepository))
=======
            var provider = new NPocoUnitOfWorkProvider(Logger);
            using (var unitOfWork = provider.CreateUnitOfWork())
>>>>>>> 04ae4794
            {
                ContentTypeRepository contentTypeRepository;
                var contentRepository = CreateContentRepository(unitOfWork, out contentTypeRepository);

                //create data to relate to
                var contentType = MockedContentTypes.CreateSimpleContentType("test", "Test");
                contentTypeRepository.AddOrUpdate(contentType);
                unitOfWork.Flush();
                var content = MockedContent.CreateSimpleContent(contentType);
                contentRepository.AddOrUpdate(content);
                unitOfWork.Flush();

                var repository = CreateRepository(unitOfWork);
                repository.AssignTagsToProperty(
                    content.Id,
                    contentType.PropertyTypes.First().Id,
                    new[]
                        {
                            new Tag {Text = "tag1", Group = "test"},
                            new Tag {Text = "tag2", Group = "test"},
                        }, false);

                repository.AssignTagsToProperty(
                    content.Id,
                    contentType.PropertyTypes.First().Id,
                    new[]
                        {
                            new Tag {Text = "tag2", Group = "test"},
                            new Tag {Text = "tag3", Group = "test"},
                        }, false);

                var result = repository.GetTagsForEntity(content.Id);
                Assert.AreEqual(3, result.Count());
            }
        }

        [Test]
        public void Can_Clear_Tag_Relations()
        {
<<<<<<< HEAD
            var provider = CreateUowProvider();
            var unitOfWork = provider.GetUnitOfWork();
            ContentTypeRepository contentTypeRepository;
            using (var contentRepository = CreateContentRepository(unitOfWork, out contentTypeRepository))
=======
            var provider = new NPocoUnitOfWorkProvider(Logger);
            using (var unitOfWork = provider.CreateUnitOfWork())
>>>>>>> 04ae4794
            {
                ContentTypeRepository contentTypeRepository;
                var contentRepository = CreateContentRepository(unitOfWork, out contentTypeRepository);

                //create data to relate to
                var contentType = MockedContentTypes.CreateSimpleContentType("test", "Test");
                contentTypeRepository.AddOrUpdate(contentType);
                unitOfWork.Flush();
                var content = MockedContent.CreateSimpleContent(contentType);
                contentRepository.AddOrUpdate(content);
                unitOfWork.Flush();

                var repository = CreateRepository(unitOfWork);
                repository.AssignTagsToProperty(
                    content.Id,
                    contentType.PropertyTypes.First().Id,
                    new[]
                        {
                            new Tag {Text = "tag1", Group = "test"},
                            new Tag {Text = "tag2", Group = "test"},
                        }, false);

                repository.AssignTagsToProperty(
                    content.Id,
                    contentType.PropertyTypes.First().Id,
                    Enumerable.Empty<ITag>(), true);

                var result = repository.GetTagsForEntity(content.Id);
                Assert.AreEqual(0, result.Count());
            }
        }

        [Test]
        public void Can_Remove_Specific_Tags_From_Property()
        {
<<<<<<< HEAD
            var provider = CreateUowProvider();
            var unitOfWork = provider.GetUnitOfWork();
            ContentTypeRepository contentTypeRepository;
            using (var contentRepository = CreateContentRepository(unitOfWork, out contentTypeRepository))
=======
            var provider = new NPocoUnitOfWorkProvider(Logger);
            using (var unitOfWork = provider.CreateUnitOfWork())
>>>>>>> 04ae4794
            {
                ContentTypeRepository contentTypeRepository;
                var contentRepository = CreateContentRepository(unitOfWork, out contentTypeRepository);

                //create data to relate to
                var contentType = MockedContentTypes.CreateSimpleContentType("test", "Test");
                contentTypeRepository.AddOrUpdate(contentType);
                unitOfWork.Flush();
                var content = MockedContent.CreateSimpleContent(contentType);
                contentRepository.AddOrUpdate(content);
                unitOfWork.Flush();

                var repository = CreateRepository(unitOfWork);
                repository.AssignTagsToProperty(
                    content.Id,
                    contentType.PropertyTypes.First().Id,
                    new[]
                        {
                            new Tag {Text = "tag1", Group = "test"},
                            new Tag {Text = "tag2", Group = "test"},
                            new Tag {Text = "tag3", Group = "test"},
                            new Tag {Text = "tag4", Group = "test"}
                        }, false);

                repository.RemoveTagsFromProperty(
                    content.Id,
                    contentType.PropertyTypes.First().Id,
                    new[]
                        {
                            new Tag {Text = "tag2", Group = "test"},
                            new Tag {Text = "tag3", Group = "test"}
                        });

                var result = repository.GetTagsForEntity(content.Id);
                Assert.AreEqual(2, result.Count());
                Assert.AreEqual("tag1", result.ElementAt(0).Text);
                Assert.AreEqual("tag4", result.ElementAt(1).Text);
            }
        }

        [Test]
        public void Can_Get_Tags_For_Content_By_Id()
        {
<<<<<<< HEAD
            var provider = CreateUowProvider();
            var unitOfWork = provider.GetUnitOfWork();
            ContentTypeRepository contentTypeRepository;
            using (var contentRepository = CreateContentRepository(unitOfWork, out contentTypeRepository))
=======
            var provider = new NPocoUnitOfWorkProvider(Logger);
            using (var unitOfWork = provider.CreateUnitOfWork())
>>>>>>> 04ae4794
            {
                ContentTypeRepository contentTypeRepository;
                var contentRepository = CreateContentRepository(unitOfWork, out contentTypeRepository);

                //create data to relate to
                var contentType = MockedContentTypes.CreateSimpleContentType("test", "Test");
                contentTypeRepository.AddOrUpdate(contentType);
                unitOfWork.Flush();
                var content1 = MockedContent.CreateSimpleContent(contentType);
                contentRepository.AddOrUpdate(content1);
                var content2 = MockedContent.CreateSimpleContent(contentType);
                contentRepository.AddOrUpdate(content2);
                unitOfWork.Flush();

                var repository = CreateRepository(unitOfWork);
                repository.AssignTagsToProperty(
                    content1.Id,
                    contentType.PropertyTypes.First().Id,
                    new[]
                        {
                            new Tag {Text = "tag1", Group = "test"},
                            new Tag {Text = "tag2", Group = "test"},
                            new Tag {Text = "tag3", Group = "test"},
                            new Tag {Text = "tag4", Group = "test"}
                        }, false);

                repository.AssignTagsToProperty(
                    content2.Id,
                    contentType.PropertyTypes.First().Id,
                    new[]
                        {
                            new Tag {Text = "tag1", Group = "test"},
                            new Tag {Text = "tag2", Group = "test"}
                        }, false);

                var result = repository.GetTagsForEntity(content2.Id);
                Assert.AreEqual(2, result.Count());
            }
        }

        [Test]
        public void Can_Get_Tags_For_Content_By_Key()
        {
<<<<<<< HEAD
            var provider = CreateUowProvider();
            var unitOfWork = provider.GetUnitOfWork();
            ContentTypeRepository contentTypeRepository;
            using (var contentRepository = CreateContentRepository(unitOfWork, out contentTypeRepository))
=======
            var provider = new NPocoUnitOfWorkProvider(Logger);
            using (var unitOfWork = provider.CreateUnitOfWork())
>>>>>>> 04ae4794
            {
                ContentTypeRepository contentTypeRepository;
                var contentRepository = CreateContentRepository(unitOfWork, out contentTypeRepository);

                //create data to relate to
                var contentType = MockedContentTypes.CreateSimpleContentType("test", "Test");
                contentTypeRepository.AddOrUpdate(contentType);
                unitOfWork.Flush();
                var content1 = MockedContent.CreateSimpleContent(contentType);
                contentRepository.AddOrUpdate(content1);
                var content2 = MockedContent.CreateSimpleContent(contentType);
                contentRepository.AddOrUpdate(content2);
                unitOfWork.Flush();

                var repository = CreateRepository(unitOfWork);
                repository.AssignTagsToProperty(
                    content1.Id,
                    contentType.PropertyTypes.First().Id,
                    new[]
                        {
                            new Tag {Text = "tag1", Group = "test"},
                            new Tag {Text = "tag2", Group = "test"},
                            new Tag {Text = "tag3", Group = "test"},
                            new Tag {Text = "tag4", Group = "test"}
                        }, false);

                repository.AssignTagsToProperty(
                    content2.Id,
                    contentType.PropertyTypes.First().Id,
                    new[]
                        {
                            new Tag {Text = "tag1", Group = "test"},
                            new Tag {Text = "tag2", Group = "test"}
                        }, false);

                //get by key
                var result = repository.GetTagsForEntity(content2.Key);
                Assert.AreEqual(2, result.Count());
            }
        }

        [Test]
        public void Can_Get_All()
        {
<<<<<<< HEAD
            var provider = CreateUowProvider();
            var unitOfWork = provider.GetUnitOfWork();
            ContentTypeRepository contentTypeRepository;
            using (var contentRepository = CreateContentRepository(unitOfWork, out contentTypeRepository))
=======
            var provider = new NPocoUnitOfWorkProvider(Logger);
            using (var unitOfWork = provider.CreateUnitOfWork())
>>>>>>> 04ae4794
            {
                ContentTypeRepository contentTypeRepository;
                var contentRepository = CreateContentRepository(unitOfWork, out contentTypeRepository);

                //create data to relate to
                var contentType = MockedContentTypes.CreateSimpleContentType("test", "Test");
                contentTypeRepository.AddOrUpdate(contentType);
                unitOfWork.Flush();
                var content1 = MockedContent.CreateSimpleContent(contentType);
                contentRepository.AddOrUpdate(content1);
                var content2 = MockedContent.CreateSimpleContent(contentType);
                contentRepository.AddOrUpdate(content2);
                unitOfWork.Flush();

                var repository = CreateRepository(unitOfWork);
                repository.AssignTagsToProperty(
                    content1.Id,
                    contentType.PropertyTypes.First().Id,
                    new[]
                        {
                            new Tag {Text = "tag1", Group = "test"},
                            new Tag {Text = "tag2", Group = "test"},
                            new Tag {Text = "tag3", Group = "test"},
                            new Tag {Text = "tag4", Group = "test"}
                        }, false);

                var result = repository.GetAll();
                Assert.AreEqual(4, result.Count());
            }
        }

        [Test]
        public void Can_Get_All_With_Ids()
        {
<<<<<<< HEAD
            var provider = CreateUowProvider();
            var unitOfWork = provider.GetUnitOfWork();
            ContentTypeRepository contentTypeRepository;
            using (var contentRepository = CreateContentRepository(unitOfWork, out contentTypeRepository))
=======
            var provider = new NPocoUnitOfWorkProvider(Logger);
            using (var unitOfWork = provider.CreateUnitOfWork())
>>>>>>> 04ae4794
            {
                ContentTypeRepository contentTypeRepository;
                var contentRepository = CreateContentRepository(unitOfWork, out contentTypeRepository);

                //create data to relate to
                var contentType = MockedContentTypes.CreateSimpleContentType("test", "Test");
                contentTypeRepository.AddOrUpdate(contentType);
                unitOfWork.Flush();
                var content1 = MockedContent.CreateSimpleContent(contentType);
                contentRepository.AddOrUpdate(content1);
                var content2 = MockedContent.CreateSimpleContent(contentType);
                contentRepository.AddOrUpdate(content2);
                unitOfWork.Flush();

                var repository = CreateRepository(unitOfWork);
                var tags = new[]
                {
                    new Tag {Text = "tag1", Group = "test"},
                    new Tag {Text = "tag2", Group = "test"},
                    new Tag {Text = "tag3", Group = "test"},
                    new Tag {Text = "tag4", Group = "test"}
                };
                repository.AssignTagsToProperty(
                    content1.Id,
                    contentType.PropertyTypes.First().Id,
                    tags, false);

                //TODO: This would be nice to be able to map the ids back but unfortunately we are not doing this
                //var result = repository.GetAll(new[] {tags[0].Id, tags[1].Id, tags[2].Id});
                var all = repository.GetAll().ToArray();

                var result = repository.GetAll(new[] { all[0].Id, all[1].Id, all[2].Id });
                Assert.AreEqual(3, result.Count());
            }
        }

        [Test]
        public void Can_Get_Tags_For_Content_For_Group()
        {
<<<<<<< HEAD
            var provider = CreateUowProvider();
            var unitOfWork = provider.GetUnitOfWork();
            ContentTypeRepository contentTypeRepository;
            using (var contentRepository = CreateContentRepository(unitOfWork, out contentTypeRepository))
=======
            var provider = new NPocoUnitOfWorkProvider(Logger);
            using (var unitOfWork = provider.CreateUnitOfWork())
>>>>>>> 04ae4794
            {
                ContentTypeRepository contentTypeRepository;
                var contentRepository = CreateContentRepository(unitOfWork, out contentTypeRepository);

                //create data to relate to
                var contentType = MockedContentTypes.CreateSimpleContentType("test", "Test");
                contentTypeRepository.AddOrUpdate(contentType);
                unitOfWork.Flush();
                var content1 = MockedContent.CreateSimpleContent(contentType);
                contentRepository.AddOrUpdate(content1);
                var content2 = MockedContent.CreateSimpleContent(contentType);
                contentRepository.AddOrUpdate(content2);
                unitOfWork.Flush();

                var repository = CreateRepository(unitOfWork);
                repository.AssignTagsToProperty(
                    content1.Id,
                    contentType.PropertyTypes.First().Id,
                    new[]
                        {
                            new Tag {Text = "tag1", Group = "test"},
                            new Tag {Text = "tag2", Group = "test1"},
                            new Tag {Text = "tag3", Group = "test"},
                            new Tag {Text = "tag4", Group = "test1"}
                        }, false);

                repository.AssignTagsToProperty(
                    content2.Id,
                    contentType.PropertyTypes.First().Id,
                    new[]
                        {
                            new Tag {Text = "tag1", Group = "test"},
                            new Tag {Text = "tag2", Group = "test"}
                        }, false);

                var result = repository.GetTagsForEntity(content1.Id, "test1");
                Assert.AreEqual(2, result.Count());
            }
        }

        [Test]
        public void Can_Get_Tags_For_Property_By_Id()
        {
<<<<<<< HEAD
            var provider = CreateUowProvider();
            var unitOfWork = provider.GetUnitOfWork();
            ContentTypeRepository contentTypeRepository;
            using (var contentRepository = CreateContentRepository(unitOfWork, out contentTypeRepository))
=======
            var provider = new NPocoUnitOfWorkProvider(Logger);
            using (var unitOfWork = provider.CreateUnitOfWork())
>>>>>>> 04ae4794
            {
                ContentTypeRepository contentTypeRepository;
                var contentRepository = CreateContentRepository(unitOfWork, out contentTypeRepository);

                //create data to relate to
                var contentType = MockedContentTypes.CreateSimpleContentType("test", "Test");
                contentTypeRepository.AddOrUpdate(contentType);
                unitOfWork.Flush();
                var content1 = MockedContent.CreateSimpleContent(contentType);
                contentRepository.AddOrUpdate(content1);
                unitOfWork.Flush();

                var repository = CreateRepository(unitOfWork);
                repository.AssignTagsToProperty(
                    content1.Id,
                    contentType.PropertyTypes.First().Id,
                    new[]
                        {
                            new Tag {Text = "tag1", Group = "test"},
                            new Tag {Text = "tag2", Group = "test"},
                            new Tag {Text = "tag3", Group = "test"},
                            new Tag {Text = "tag4", Group = "test"}
                        }, false);

                repository.AssignTagsToProperty(
                    content1.Id,
                    contentType.PropertyTypes.Last().Id,
                    new[]
                        {
                            new Tag {Text = "tag1", Group = "test"},
                            new Tag {Text = "tag2", Group = "test"}
                        }, false);

                var result1 = repository.GetTagsForProperty(content1.Id, contentType.PropertyTypes.First().Alias).ToArray();
                var result2 = repository.GetTagsForProperty(content1.Id, contentType.PropertyTypes.Last().Alias).ToArray();
                Assert.AreEqual(4, result1.Count());
                Assert.AreEqual(2, result2.Count());
            }

        }

        [Test]
        public void Can_Get_Tags_For_Property_By_Key()
        {
<<<<<<< HEAD
            var provider = CreateUowProvider();
            var unitOfWork = provider.GetUnitOfWork();
            ContentTypeRepository contentTypeRepository;
            using (var contentRepository = CreateContentRepository(unitOfWork, out contentTypeRepository))
=======
            var provider = new NPocoUnitOfWorkProvider(Logger);
            using (var unitOfWork = provider.CreateUnitOfWork())
>>>>>>> 04ae4794
            {
                ContentTypeRepository contentTypeRepository;
                var contentRepository = CreateContentRepository(unitOfWork, out contentTypeRepository);

                //create data to relate to
                var contentType = MockedContentTypes.CreateSimpleContentType("test", "Test");
                contentTypeRepository.AddOrUpdate(contentType);
                unitOfWork.Flush();
                var content1 = MockedContent.CreateSimpleContent(contentType);
                contentRepository.AddOrUpdate(content1);
                unitOfWork.Flush();

                var repository = CreateRepository(unitOfWork);
                repository.AssignTagsToProperty(
                    content1.Id,
                    contentType.PropertyTypes.First().Id,
                    new[]
                        {
                            new Tag {Text = "tag1", Group = "test"},
                            new Tag {Text = "tag2", Group = "test"},
                            new Tag {Text = "tag3", Group = "test"},
                            new Tag {Text = "tag4", Group = "test"}
                        }, false);

                repository.AssignTagsToProperty(
                    content1.Id,
                    contentType.PropertyTypes.Last().Id,
                    new[]
                        {
                            new Tag {Text = "tag1", Group = "test"},
                            new Tag {Text = "tag2", Group = "test"}
                        }, false);

                var result1 = repository.GetTagsForProperty(content1.Key, contentType.PropertyTypes.First().Alias).ToArray();
                var result2 = repository.GetTagsForProperty(content1.Key, contentType.PropertyTypes.Last().Alias).ToArray();
                Assert.AreEqual(4, result1.Count());
                Assert.AreEqual(2, result2.Count());
            }
        }

        [Test]
        public void Can_Get_Tags_For_Property_For_Group()
        {
<<<<<<< HEAD
            var provider = CreateUowProvider();
            var unitOfWork = provider.GetUnitOfWork();
            ContentTypeRepository contentTypeRepository;
            using (var contentRepository = CreateContentRepository(unitOfWork, out contentTypeRepository))
=======
            var provider = new NPocoUnitOfWorkProvider(Logger);
            using (var unitOfWork = provider.CreateUnitOfWork())
>>>>>>> 04ae4794
            {
                ContentTypeRepository contentTypeRepository;
                var contentRepository = CreateContentRepository(unitOfWork, out contentTypeRepository);

                //create data to relate to
                var contentType = MockedContentTypes.CreateSimpleContentType("test", "Test");
                contentTypeRepository.AddOrUpdate(contentType);
                unitOfWork.Flush();
                var content1 = MockedContent.CreateSimpleContent(contentType);
                contentRepository.AddOrUpdate(content1);
                unitOfWork.Flush();

                var repository = CreateRepository(unitOfWork);
                repository.AssignTagsToProperty(
                    content1.Id,
                    contentType.PropertyTypes.First().Id,
                    new[]
                        {
                            new Tag {Text = "tag1", Group = "test"},
                            new Tag {Text = "tag2", Group = "test1"},
                            new Tag {Text = "tag3", Group = "test"},
                            new Tag {Text = "tag4", Group = "test1"}
                        }, false);

                repository.AssignTagsToProperty(
                    content1.Id,
                    contentType.PropertyTypes.Last().Id,
                    new[]
                        {
                            new Tag {Text = "tag1", Group = "test"},
                            new Tag {Text = "tag2", Group = "test1"}
                        }, false);

                var result1 = repository.GetTagsForProperty(content1.Id, contentType.PropertyTypes.First().Alias, "test1").ToArray();
                var result2 = repository.GetTagsForProperty(content1.Id, contentType.PropertyTypes.Last().Alias, "test1").ToArray();

                Assert.AreEqual(2, result1.Count());
                Assert.AreEqual(1, result2.Count());
            }
        }

        [Test]
        public void Can_Get_Tags_For_Entity_Type()
        {
<<<<<<< HEAD
            var provider = CreateUowProvider();
            var unitOfWork = provider.GetUnitOfWork();
            MediaTypeRepository mediaTypeRepository;
            ContentTypeRepository contentTypeRepository;
            using (var contentRepository = CreateContentRepository(unitOfWork, out contentTypeRepository))
            using (var mediaRepository = CreateMediaRepository(unitOfWork, out mediaTypeRepository))
=======
            var provider = new NPocoUnitOfWorkProvider(Logger);
            using (var unitOfWork = provider.CreateUnitOfWork())
>>>>>>> 04ae4794
            {
                MediaTypeRepository mediaTypeRepository;
                ContentTypeRepository contentTypeRepository;
                var contentRepository = CreateContentRepository(unitOfWork, out contentTypeRepository);
                var mediaRepository = CreateMediaRepository(unitOfWork, out mediaTypeRepository);

                //create data to relate to
                var contentType = MockedContentTypes.CreateSimpleContentType("test", "Test");
                contentTypeRepository.AddOrUpdate(contentType);
                unitOfWork.Flush();
                var content1 = MockedContent.CreateSimpleContent(contentType);
                contentRepository.AddOrUpdate(content1);
                unitOfWork.Flush();
                var mediaType = MockedContentTypes.CreateImageMediaType("image2");
                mediaTypeRepository.AddOrUpdate(mediaType);
                unitOfWork.Flush();
                var media1 = MockedMedia.CreateMediaImage(mediaType, -1);
                mediaRepository.AddOrUpdate(media1);
                unitOfWork.Flush();

                var repository = CreateRepository(unitOfWork);
                repository.AssignTagsToProperty(
                    content1.Id,
                    contentType.PropertyTypes.First().Id,
                    new[]
                        {
                            new Tag {Text = "tag1", Group = "test"},
                            new Tag {Text = "tag2", Group = "test1"},
                            new Tag {Text = "tag3", Group = "test"}
                        }, false);

                repository.AssignTagsToProperty(
                    media1.Id,
                    mediaType.PropertyTypes.Last().Id,
                    new[]
                        {
                            new Tag {Text = "tag1", Group = "test"},
                            new Tag {Text = "tag4", Group = "test1"}
                        }, false);

                var result1 = repository.GetTagsForEntityType(TaggableObjectTypes.Content).ToArray();
                var result2 = repository.GetTagsForEntityType(TaggableObjectTypes.Media).ToArray();
                var result3 = repository.GetTagsForEntityType(TaggableObjectTypes.All).ToArray();

                Assert.AreEqual(3, result1.Count());
                Assert.AreEqual(2, result2.Count());
                Assert.AreEqual(4, result3.Count());

                Assert.AreEqual(1, result1.Single(x => x.Text == "tag1").NodeCount);
                Assert.AreEqual(2, result3.Single(x => x.Text == "tag1").NodeCount);
                Assert.AreEqual(1, result3.Single(x => x.Text == "tag4").NodeCount);
            }
        }

        [Test]
        public void Can_Get_Tags_For_Entity_Type_For_Group()
        {
<<<<<<< HEAD
            var provider = CreateUowProvider();
            var unitOfWork = provider.GetUnitOfWork();
            MediaTypeRepository mediaTypeRepository;
            ContentTypeRepository contentTypeRepository;
            using (var contentRepository = CreateContentRepository(unitOfWork, out contentTypeRepository))
            using (var mediaRepository = CreateMediaRepository(unitOfWork, out mediaTypeRepository))
=======
            var provider = new NPocoUnitOfWorkProvider(Logger);
            using (var unitOfWork = provider.CreateUnitOfWork())
>>>>>>> 04ae4794
            {
                MediaTypeRepository mediaTypeRepository;
                ContentTypeRepository contentTypeRepository;
                var contentRepository = CreateContentRepository(unitOfWork, out contentTypeRepository);
                var mediaRepository = CreateMediaRepository(unitOfWork, out mediaTypeRepository);

                //create data to relate to
                var contentType = MockedContentTypes.CreateSimpleContentType("test", "Test");
                contentTypeRepository.AddOrUpdate(contentType);
                unitOfWork.Flush();
                var content1 = MockedContent.CreateSimpleContent(contentType);
                contentRepository.AddOrUpdate(content1);
                unitOfWork.Flush();
                var mediaType = MockedContentTypes.CreateImageMediaType("image2");
                mediaTypeRepository.AddOrUpdate(mediaType);
                unitOfWork.Flush();
                var media1 = MockedMedia.CreateMediaImage(mediaType, -1);
                mediaRepository.AddOrUpdate(media1);
                unitOfWork.Flush();

                var repository = CreateRepository(unitOfWork);
                repository.AssignTagsToProperty(
                    content1.Id,
                    contentType.PropertyTypes.First().Id,
                    new[]
                        {
                            new Tag {Text = "tag1", Group = "test"},
                            new Tag {Text = "tag2", Group = "test1"},
                            new Tag {Text = "tag3", Group = "test"},
                            new Tag {Text = "tag4", Group = "test1"}
                        }, false);

                repository.AssignTagsToProperty(
                    media1.Id,
                    mediaType.PropertyTypes.Last().Id,
                    new[]
                        {
                            new Tag {Text = "tag1", Group = "test"},
                            new Tag {Text = "tag2", Group = "test1"}
                        }, false);

                var result1 = repository.GetTagsForEntityType(TaggableObjectTypes.Content,  "test1").ToArray();
                var result2 = repository.GetTagsForEntityType(TaggableObjectTypes.Media, "test1").ToArray();

                Assert.AreEqual(2, result1.Count());
                Assert.AreEqual(1, result2.Count());
            }
        }

        [Test]
        public void Cascade_Deletes_Tag_Relations()
        {
<<<<<<< HEAD
            var provider = CreateUowProvider();
            var unitOfWork = provider.GetUnitOfWork();
            ContentTypeRepository contentTypeRepository;
            using (var contentRepository = CreateContentRepository(unitOfWork, out contentTypeRepository))
=======
            var provider = new NPocoUnitOfWorkProvider(Logger);
            using (var unitOfWork = provider.CreateUnitOfWork())
>>>>>>> 04ae4794
            {
                ContentTypeRepository contentTypeRepository;
                var contentRepository = CreateContentRepository(unitOfWork, out contentTypeRepository);

                //create data to relate to
                var contentType = MockedContentTypes.CreateSimpleContentType("test", "Test");
                contentTypeRepository.AddOrUpdate(contentType);
                unitOfWork.Flush();
                var content1 = MockedContent.CreateSimpleContent(contentType);
                contentRepository.AddOrUpdate(content1);
                unitOfWork.Flush();

                var repository = CreateRepository(unitOfWork);
                repository.AssignTagsToProperty(
                    content1.Id,
                    contentType.PropertyTypes.First().Id,
                    new[]
                        {
                            new Tag {Text = "tag1", Group = "test"},
                            new Tag {Text = "tag2", Group = "test"},
                            new Tag {Text = "tag3", Group = "test"},
                            new Tag {Text = "tag4", Group = "test"}
                        }, false);

                contentRepository.Delete(content1);

                unitOfWork.Flush();

                Assert.AreEqual(0, DatabaseContext.Database.ExecuteScalar<int>(
                    "SELECT COUNT(*) FROM cmsTagRelationship WHERE nodeId=@nodeId AND propertyTypeId=@propTypeId",
                    new { nodeId = content1.Id, propTypeId = contentType.PropertyTypes.First().Id }));
            }
        }

        [Test]
        public void Can_Get_Tagged_Entities_For_Tag_Group()
        {
<<<<<<< HEAD
            var provider = CreateUowProvider();
            var unitOfWork = provider.GetUnitOfWork();
            MediaTypeRepository mediaTypeRepository;
            ContentTypeRepository contentTypeRepository;
            using (var contentRepository = CreateContentRepository(unitOfWork, out contentTypeRepository))
            using (var mediaRepository = CreateMediaRepository(unitOfWork, out mediaTypeRepository))
=======
            var provider = new NPocoUnitOfWorkProvider(Logger);
            using (var unitOfWork = provider.CreateUnitOfWork())
>>>>>>> 04ae4794
            {
                MediaTypeRepository mediaTypeRepository;
                ContentTypeRepository contentTypeRepository;
                var contentRepository = CreateContentRepository(unitOfWork, out contentTypeRepository);
                var mediaRepository = CreateMediaRepository(unitOfWork, out mediaTypeRepository);

                //create data to relate to
                var contentType = MockedContentTypes.CreateSimpleContentType("test", "Test");
                contentTypeRepository.AddOrUpdate(contentType);
                unitOfWork.Flush();

                var content1 = MockedContent.CreateSimpleContent(contentType);
                contentRepository.AddOrUpdate(content1);
                unitOfWork.Flush();

                var content2 = MockedContent.CreateSimpleContent(contentType);
                contentRepository.AddOrUpdate(content2);
                unitOfWork.Flush();

                var mediaType = MockedContentTypes.CreateImageMediaType("image2");
                mediaTypeRepository.AddOrUpdate(mediaType);
                unitOfWork.Flush();
                var media1 = MockedMedia.CreateMediaImage(mediaType, -1);
                mediaRepository.AddOrUpdate(media1);
                unitOfWork.Flush();

                var repository = CreateRepository(unitOfWork);
                repository.AssignTagsToProperty(
                    content1.Id,
                    contentType.PropertyTypes.First().Id,
                    new[]
                        {
                            new Tag {Text = "tag1", Group = "test"},
                            new Tag {Text = "tag2", Group = "test1"},
                            new Tag {Text = "tag3", Group = "test"}
                        }, false);

                repository.AssignTagsToProperty(
                    content2.Id,
                    contentType.PropertyTypes.Last().Id,
                    new[]
                        {
                            new Tag {Text = "tag1", Group = "test"},
                            new Tag {Text = "tag2", Group = "test1"},
                            new Tag {Text = "tag3", Group = "test"}
                        }, false);

                repository.AssignTagsToProperty(
                    media1.Id,
                    mediaType.PropertyTypes.Last().Id,
                    new[]
                        {
                            new Tag {Text = "tag1", Group = "test"},
                            new Tag {Text = "tag2", Group = "test1"}
                        }, false);

                var contentTestIds = repository.GetTaggedEntitiesByTagGroup(TaggableObjectTypes.Content, "test").ToArray();
                //there are two content items tagged against the 'test' group
                Assert.AreEqual(2, contentTestIds.Count());
                //there are a total of two property types tagged against the 'test' group
                Assert.AreEqual(2, contentTestIds.SelectMany(x => x.TaggedProperties).Count());
                //there are a total of 2 tags tagged against the 'test' group
                Assert.AreEqual(2, contentTestIds.SelectMany(x => x.TaggedProperties).SelectMany(x => x.Tags).Select(x => x.Id).Distinct().Count());

                var contentTest1Ids = repository.GetTaggedEntitiesByTagGroup(TaggableObjectTypes.Content, "test1").ToArray();
                //there are two content items tagged against the 'test1' group
                Assert.AreEqual(2, contentTest1Ids.Count());
                //there are a total of two property types tagged against the 'test1' group
                Assert.AreEqual(2, contentTest1Ids.SelectMany(x => x.TaggedProperties).Count());
                //there are a total of 1 tags tagged against the 'test1' group
                Assert.AreEqual(1, contentTest1Ids.SelectMany(x => x.TaggedProperties).SelectMany(x => x.Tags).Select(x => x.Id).Distinct().Count());

                var mediaTestIds = repository.GetTaggedEntitiesByTagGroup(TaggableObjectTypes.Media, "test");
                Assert.AreEqual(1, mediaTestIds.Count());

                var mediaTest1Ids = repository.GetTaggedEntitiesByTagGroup(TaggableObjectTypes.Media, "test1");
                Assert.AreEqual(1, mediaTest1Ids.Count());
            }
        }

        [Test]
        public void Can_Get_Tagged_Entities_For_Tag()
        {
<<<<<<< HEAD
            var provider = CreateUowProvider();
            var unitOfWork = provider.GetUnitOfWork();
            MediaTypeRepository mediaTypeRepository;
            ContentTypeRepository contentTypeRepository;
            using (var contentRepository = CreateContentRepository(unitOfWork, out contentTypeRepository))
            using (var mediaRepository = CreateMediaRepository(unitOfWork, out mediaTypeRepository))
=======
            var provider = new NPocoUnitOfWorkProvider(Logger);
            using (var unitOfWork = provider.CreateUnitOfWork())
>>>>>>> 04ae4794
            {
                MediaTypeRepository mediaTypeRepository;
                ContentTypeRepository contentTypeRepository;
                var contentRepository = CreateContentRepository(unitOfWork, out contentTypeRepository);
                var mediaRepository = CreateMediaRepository(unitOfWork, out mediaTypeRepository);

                //create data to relate to
                var contentType = MockedContentTypes.CreateSimpleContentType("test", "Test");
                contentTypeRepository.AddOrUpdate(contentType);
                unitOfWork.Flush();

                var content1 = MockedContent.CreateSimpleContent(contentType);
                contentRepository.AddOrUpdate(content1);
                unitOfWork.Flush();

                var content2 = MockedContent.CreateSimpleContent(contentType);
                contentRepository.AddOrUpdate(content2);
                unitOfWork.Flush();

                var mediaType = MockedContentTypes.CreateImageMediaType("image2");
                mediaTypeRepository.AddOrUpdate(mediaType);
                unitOfWork.Flush();
                var media1 = MockedMedia.CreateMediaImage(mediaType, -1);
                mediaRepository.AddOrUpdate(media1);
                unitOfWork.Flush();

                var repository = CreateRepository(unitOfWork);
                repository.AssignTagsToProperty(
                    content1.Id,
                    contentType.PropertyTypes.First().Id,
                    new[]
                        {
                            new Tag {Text = "tag1", Group = "test"},
                            new Tag {Text = "tag2", Group = "test1"},
                            new Tag {Text = "tag3", Group = "test"}
                        }, false);

                repository.AssignTagsToProperty(
                    content2.Id,
                    contentType.PropertyTypes.Last().Id,
                    new[]
                        {
                            new Tag {Text = "tag1", Group = "test"},
                            new Tag {Text = "tag2", Group = "test1"},
                        }, false);

                repository.AssignTagsToProperty(
                    media1.Id,
                    mediaType.PropertyTypes.Last().Id,
                    new[]
                        {
                            new Tag {Text = "tag1", Group = "test"},
                            new Tag {Text = "tag2", Group = "test1"}
                        }, false);

                var contentTestIds = repository.GetTaggedEntitiesByTag(TaggableObjectTypes.Content, "tag1").ToArray();
                //there are two content items tagged against the 'tag1' tag
                Assert.AreEqual(2, contentTestIds.Count());
                //there are a total of two property types tagged against the 'tag1' tag
                Assert.AreEqual(2, contentTestIds.SelectMany(x => x.TaggedProperties).Count());
                //there are a total of 1 tags since we're only looking against one tag
                Assert.AreEqual(1, contentTestIds.SelectMany(x => x.TaggedProperties).SelectMany(x => x.Tags).Select(x => x.Id).Distinct().Count());

                var contentTest1Ids = repository.GetTaggedEntitiesByTag(TaggableObjectTypes.Content, "tag3").ToArray();
                //there are 1 content items tagged against the 'tag3' tag
                Assert.AreEqual(1, contentTest1Ids.Count());
                //there are a total of two property types tagged against the 'tag3' tag
                Assert.AreEqual(1, contentTest1Ids.SelectMany(x => x.TaggedProperties).Count());
                //there are a total of 1 tags since we're only looking against one tag
                Assert.AreEqual(1, contentTest1Ids.SelectMany(x => x.TaggedProperties).SelectMany(x => x.Tags).Select(x => x.Id).Distinct().Count());

                var mediaTestIds = repository.GetTaggedEntitiesByTag(TaggableObjectTypes.Media, "tag1");
                Assert.AreEqual(1, mediaTestIds.Count());
            }
        }

        private ContentRepository CreateContentRepository(IDatabaseUnitOfWork unitOfWork, out ContentTypeRepository contentTypeRepository)
        {
            var templateRepository = new TemplateRepository(unitOfWork, DisabledCache, Logger, Mock.Of<IFileSystem>(), Mock.Of<IFileSystem>(), Mock.Of<ITemplatesSection>(), MappingResolver);
            var tagRepository = new TagRepository(unitOfWork, DisabledCache, Logger, MappingResolver);
            contentTypeRepository = new ContentTypeRepository(unitOfWork, DisabledCache, Logger, templateRepository, MappingResolver);
            var repository = new ContentRepository(unitOfWork, DisabledCache, Logger, contentTypeRepository, templateRepository, tagRepository, Mock.Of<IContentSection>(), MappingResolver);
            return repository;
        }

        private MediaRepository CreateMediaRepository(IDatabaseUnitOfWork unitOfWork, out MediaTypeRepository mediaTypeRepository)
        {
            var tagRepository = new TagRepository(unitOfWork, DisabledCache, Logger, MappingResolver);
            mediaTypeRepository = new MediaTypeRepository(unitOfWork, DisabledCache, Logger, MappingResolver);
            var repository = new MediaRepository(unitOfWork, DisabledCache, Logger, mediaTypeRepository, tagRepository, Mock.Of<IContentSection>(), MappingResolver);
            return repository;
        }
    }
}<|MERGE_RESOLUTION|>--- conflicted
+++ resolved
@@ -1,1176 +1,1023 @@
-﻿using System;
-using System.Linq;
-using Moq;
-using NUnit.Framework;
-using Umbraco.Core;
-using Umbraco.Core.Configuration.UmbracoSettings;
-using Umbraco.Core.IO;
-using Umbraco.Core.Logging;
-using Umbraco.Core.Models;
-using Umbraco.Core.Models.Rdbms;
-using Umbraco.Core.Persistence;
-
-using Umbraco.Core.Persistence.Repositories;
-using Umbraco.Core.Persistence.UnitOfWork;
-using Umbraco.Tests.TestHelpers;
-using Umbraco.Tests.TestHelpers.Entities;
-
-namespace Umbraco.Tests.Persistence.Repositories
-{
-    [DatabaseTestBehavior(DatabaseBehavior.NewDbFileAndSchemaPerTest)]
-    [TestFixture]
-    public class TagRepositoryTest : BaseDatabaseFactoryTest
-    {
-        [SetUp]
-        public override void Initialize()
-        {
-            base.Initialize();
-        }
-
-        [TearDown]
-        public override void TearDown()
-        {
-            base.TearDown();
-        }
-
-        private TagRepository CreateRepository(IDatabaseUnitOfWork unitOfWork)
-        {
-            var tagRepository = new TagRepository(unitOfWork, DisabledCache, Logger, MappingResolver);
-            return tagRepository;
-        }
-
-        [Test]
-        public void Can_Perform_Add_On_Repository()
-        {
-            // Arrange
-<<<<<<< HEAD
-            var provider = CreateUowProvider();
-            var unitOfWork = provider.GetUnitOfWork();
-            using (var repository = CreateRepository(unitOfWork))
-=======
-            var provider = new NPocoUnitOfWorkProvider(Logger);
-            using (var unitOfWork = provider.CreateUnitOfWork())
->>>>>>> 04ae4794
-            {
-                var repository = CreateRepository(unitOfWork);
-
-                var tag = new Tag()
-                    {
-                        Group = "Test",
-                        Text = "Test"
-                    };
-
-                // Act
-                repository.AddOrUpdate(tag);
-                unitOfWork.Flush();
-
-                // Assert
-                Assert.That(tag.HasIdentity, Is.True);
-            }
-        }
-
-        [Test]
-        public void Can_Perform_Multiple_Adds_On_Repository()
-        {
-            // Arrange
-<<<<<<< HEAD
-            var provider = CreateUowProvider();
-            var unitOfWork = provider.GetUnitOfWork();
-            using (var repository = CreateRepository(unitOfWork))
-=======
-            var provider = new NPocoUnitOfWorkProvider(Logger);
-            using (var unitOfWork = provider.CreateUnitOfWork())
->>>>>>> 04ae4794
-            {
-                var repository = CreateRepository(unitOfWork);
-
-                var tag = new Tag()
-                    {
-                        Group = "Test",
-                        Text = "Test"
-                    };
-
-                // Act
-                repository.AddOrUpdate(tag);
-                unitOfWork.Flush();
-
-                var tag2 = new Tag()
-                    {
-                        Group = "Test",
-                        Text = "Test2"
-                    };
-                repository.AddOrUpdate(tag2);
-                unitOfWork.Flush();
-
-                // Assert
-                Assert.That(tag.HasIdentity, Is.True);
-                Assert.That(tag2.HasIdentity, Is.True);
-                Assert.AreNotEqual(tag.Id, tag2.Id);
-            }
-
-        }
-
-        [Test]
-        public void Can_Create_Tag_Relations()
-        {
-<<<<<<< HEAD
-            var provider = CreateUowProvider();
-            var unitOfWork = provider.GetUnitOfWork();
-            ContentTypeRepository contentTypeRepository;
-            using (var contentRepository = CreateContentRepository(unitOfWork, out contentTypeRepository))
-=======
-            var provider = new NPocoUnitOfWorkProvider(Logger);
-            using (var unitOfWork = provider.CreateUnitOfWork())
->>>>>>> 04ae4794
-            {
-                ContentTypeRepository contentTypeRepository;
-                var contentRepository = CreateContentRepository(unitOfWork, out contentTypeRepository);
-
-                //create data to relate to
-                var contentType = MockedContentTypes.CreateSimpleContentType("test", "Test");
-                contentTypeRepository.AddOrUpdate(contentType);
-                unitOfWork.Flush();
-                var content = MockedContent.CreateSimpleContent(contentType);
-                contentRepository.AddOrUpdate(content);
-                unitOfWork.Flush();
-
-                var repository = CreateRepository(unitOfWork);
-                repository.AssignTagsToProperty(
-                    content.Id,
-                    contentType.PropertyTypes.First().Id,
-                    new[]
-                        {
-                            new Tag {Text = "tag1", Group = "test"},
-                            new Tag {Text = "tag2", Group = "test"},
-                        }, false);
-
-                Assert.AreEqual(2, repository.GetTagsForEntity(content.Id).Count());
-            }
-        }
-
-        [Test]
-        public void Can_Append_Tag_Relations()
-        {
-<<<<<<< HEAD
-            var provider = CreateUowProvider();
-            var unitOfWork = provider.GetUnitOfWork();
-            ContentTypeRepository contentTypeRepository;
-            using (var contentRepository = CreateContentRepository(unitOfWork, out contentTypeRepository))
-=======
-            var provider = new NPocoUnitOfWorkProvider(Logger);
-            using (var unitOfWork = provider.CreateUnitOfWork())
->>>>>>> 04ae4794
-            {
-                ContentTypeRepository contentTypeRepository;
-                var contentRepository = CreateContentRepository(unitOfWork, out contentTypeRepository);
-
-                //create data to relate to
-                var contentType = MockedContentTypes.CreateSimpleContentType("test", "Test");
-                contentTypeRepository.AddOrUpdate(contentType);
-                unitOfWork.Flush();
-                var content = MockedContent.CreateSimpleContent(contentType);
-                contentRepository.AddOrUpdate(content);
-                unitOfWork.Flush();
-
-                var repository = CreateRepository(unitOfWork);
-                repository.AssignTagsToProperty(
-                    content.Id,
-                    contentType.PropertyTypes.First().Id,
-                    new[]
-                        {
-                            new Tag {Text = "tag1", Group = "test"},
-                            new Tag {Text = "tag2", Group = "test"},
-                        }, false);
-
-                repository.AssignTagsToProperty(
-                    content.Id,
-                    contentType.PropertyTypes.First().Id,
-                    new[]
-                        {
-                            new Tag {Text = "tag3", Group = "test"},
-                            new Tag {Text = "tag4", Group = "test"},
-                        }, false);
-
-                Assert.AreEqual(4, repository.GetTagsForEntity(content.Id).Count());
-            }
-        }
-
-        [Test]
-        public void Can_Replace_Tag_Relations()
-        {
-<<<<<<< HEAD
-            var provider = CreateUowProvider();
-            var unitOfWork = provider.GetUnitOfWork();
-            ContentTypeRepository contentTypeRepository;
-            using (var contentRepository = CreateContentRepository(unitOfWork, out contentTypeRepository))
-=======
-            var provider = new NPocoUnitOfWorkProvider(Logger);
-            using (var unitOfWork = provider.CreateUnitOfWork())
->>>>>>> 04ae4794
-            {
-                ContentTypeRepository contentTypeRepository;
-                var contentRepository = CreateContentRepository(unitOfWork, out contentTypeRepository);
-
-                //create data to relate to
-                var contentType = MockedContentTypes.CreateSimpleContentType("test", "Test");
-                contentTypeRepository.AddOrUpdate(contentType);
-                unitOfWork.Flush();
-                var content = MockedContent.CreateSimpleContent(contentType);
-                contentRepository.AddOrUpdate(content);
-                unitOfWork.Flush();
-
-                var repository = CreateRepository(unitOfWork);
-                repository.AssignTagsToProperty(
-                    content.Id,
-                    contentType.PropertyTypes.First().Id,
-                    new[]
-                        {
-                            new Tag {Text = "tag1", Group = "test"},
-                            new Tag {Text = "tag2", Group = "test"},
-                        }, false);
-
-                repository.AssignTagsToProperty(
-                    content.Id,
-                    contentType.PropertyTypes.First().Id,
-                    new[]
-                        {
-                            new Tag {Text = "tag3", Group = "test"},
-                            new Tag {Text = "tag4", Group = "test"},
-                        }, true);
-
-                var result = repository.GetTagsForEntity(content.Id);
-                Assert.AreEqual(2, result.Count());
-                Assert.AreEqual("tag3", result.ElementAt(0).Text);
-                Assert.AreEqual("tag4", result.ElementAt(1).Text);
-            }
-        }
-
-        [Test]
-        public void Can_Merge_Tag_Relations()
-        {
-<<<<<<< HEAD
-            var provider = CreateUowProvider();
-            var unitOfWork = provider.GetUnitOfWork();
-            ContentTypeRepository contentTypeRepository;
-            using (var contentRepository = CreateContentRepository(unitOfWork, out contentTypeRepository))
-=======
-            var provider = new NPocoUnitOfWorkProvider(Logger);
-            using (var unitOfWork = provider.CreateUnitOfWork())
->>>>>>> 04ae4794
-            {
-                ContentTypeRepository contentTypeRepository;
-                var contentRepository = CreateContentRepository(unitOfWork, out contentTypeRepository);
-
-                //create data to relate to
-                var contentType = MockedContentTypes.CreateSimpleContentType("test", "Test");
-                contentTypeRepository.AddOrUpdate(contentType);
-                unitOfWork.Flush();
-                var content = MockedContent.CreateSimpleContent(contentType);
-                contentRepository.AddOrUpdate(content);
-                unitOfWork.Flush();
-
-                var repository = CreateRepository(unitOfWork);
-                repository.AssignTagsToProperty(
-                    content.Id,
-                    contentType.PropertyTypes.First().Id,
-                    new[]
-                        {
-                            new Tag {Text = "tag1", Group = "test"},
-                            new Tag {Text = "tag2", Group = "test"},
-                        }, false);
-
-                repository.AssignTagsToProperty(
-                    content.Id,
-                    contentType.PropertyTypes.First().Id,
-                    new[]
-                        {
-                            new Tag {Text = "tag2", Group = "test"},
-                            new Tag {Text = "tag3", Group = "test"},
-                        }, false);
-
-                var result = repository.GetTagsForEntity(content.Id);
-                Assert.AreEqual(3, result.Count());
-            }
-        }
-
-        [Test]
-        public void Can_Clear_Tag_Relations()
-        {
-<<<<<<< HEAD
-            var provider = CreateUowProvider();
-            var unitOfWork = provider.GetUnitOfWork();
-            ContentTypeRepository contentTypeRepository;
-            using (var contentRepository = CreateContentRepository(unitOfWork, out contentTypeRepository))
-=======
-            var provider = new NPocoUnitOfWorkProvider(Logger);
-            using (var unitOfWork = provider.CreateUnitOfWork())
->>>>>>> 04ae4794
-            {
-                ContentTypeRepository contentTypeRepository;
-                var contentRepository = CreateContentRepository(unitOfWork, out contentTypeRepository);
-
-                //create data to relate to
-                var contentType = MockedContentTypes.CreateSimpleContentType("test", "Test");
-                contentTypeRepository.AddOrUpdate(contentType);
-                unitOfWork.Flush();
-                var content = MockedContent.CreateSimpleContent(contentType);
-                contentRepository.AddOrUpdate(content);
-                unitOfWork.Flush();
-
-                var repository = CreateRepository(unitOfWork);
-                repository.AssignTagsToProperty(
-                    content.Id,
-                    contentType.PropertyTypes.First().Id,
-                    new[]
-                        {
-                            new Tag {Text = "tag1", Group = "test"},
-                            new Tag {Text = "tag2", Group = "test"},
-                        }, false);
-
-                repository.AssignTagsToProperty(
-                    content.Id,
-                    contentType.PropertyTypes.First().Id,
-                    Enumerable.Empty<ITag>(), true);
-
-                var result = repository.GetTagsForEntity(content.Id);
-                Assert.AreEqual(0, result.Count());
-            }
-        }
-
-        [Test]
-        public void Can_Remove_Specific_Tags_From_Property()
-        {
-<<<<<<< HEAD
-            var provider = CreateUowProvider();
-            var unitOfWork = provider.GetUnitOfWork();
-            ContentTypeRepository contentTypeRepository;
-            using (var contentRepository = CreateContentRepository(unitOfWork, out contentTypeRepository))
-=======
-            var provider = new NPocoUnitOfWorkProvider(Logger);
-            using (var unitOfWork = provider.CreateUnitOfWork())
->>>>>>> 04ae4794
-            {
-                ContentTypeRepository contentTypeRepository;
-                var contentRepository = CreateContentRepository(unitOfWork, out contentTypeRepository);
-
-                //create data to relate to
-                var contentType = MockedContentTypes.CreateSimpleContentType("test", "Test");
-                contentTypeRepository.AddOrUpdate(contentType);
-                unitOfWork.Flush();
-                var content = MockedContent.CreateSimpleContent(contentType);
-                contentRepository.AddOrUpdate(content);
-                unitOfWork.Flush();
-
-                var repository = CreateRepository(unitOfWork);
-                repository.AssignTagsToProperty(
-                    content.Id,
-                    contentType.PropertyTypes.First().Id,
-                    new[]
-                        {
-                            new Tag {Text = "tag1", Group = "test"},
-                            new Tag {Text = "tag2", Group = "test"},
-                            new Tag {Text = "tag3", Group = "test"},
-                            new Tag {Text = "tag4", Group = "test"}
-                        }, false);
-
-                repository.RemoveTagsFromProperty(
-                    content.Id,
-                    contentType.PropertyTypes.First().Id,
-                    new[]
-                        {
-                            new Tag {Text = "tag2", Group = "test"},
-                            new Tag {Text = "tag3", Group = "test"}
-                        });
-
-                var result = repository.GetTagsForEntity(content.Id);
-                Assert.AreEqual(2, result.Count());
-                Assert.AreEqual("tag1", result.ElementAt(0).Text);
-                Assert.AreEqual("tag4", result.ElementAt(1).Text);
-            }
-        }
-
-        [Test]
-        public void Can_Get_Tags_For_Content_By_Id()
-        {
-<<<<<<< HEAD
-            var provider = CreateUowProvider();
-            var unitOfWork = provider.GetUnitOfWork();
-            ContentTypeRepository contentTypeRepository;
-            using (var contentRepository = CreateContentRepository(unitOfWork, out contentTypeRepository))
-=======
-            var provider = new NPocoUnitOfWorkProvider(Logger);
-            using (var unitOfWork = provider.CreateUnitOfWork())
->>>>>>> 04ae4794
-            {
-                ContentTypeRepository contentTypeRepository;
-                var contentRepository = CreateContentRepository(unitOfWork, out contentTypeRepository);
-
-                //create data to relate to
-                var contentType = MockedContentTypes.CreateSimpleContentType("test", "Test");
-                contentTypeRepository.AddOrUpdate(contentType);
-                unitOfWork.Flush();
-                var content1 = MockedContent.CreateSimpleContent(contentType);
-                contentRepository.AddOrUpdate(content1);
-                var content2 = MockedContent.CreateSimpleContent(contentType);
-                contentRepository.AddOrUpdate(content2);
-                unitOfWork.Flush();
-
-                var repository = CreateRepository(unitOfWork);
-                repository.AssignTagsToProperty(
-                    content1.Id,
-                    contentType.PropertyTypes.First().Id,
-                    new[]
-                        {
-                            new Tag {Text = "tag1", Group = "test"},
-                            new Tag {Text = "tag2", Group = "test"},
-                            new Tag {Text = "tag3", Group = "test"},
-                            new Tag {Text = "tag4", Group = "test"}
-                        }, false);
-
-                repository.AssignTagsToProperty(
-                    content2.Id,
-                    contentType.PropertyTypes.First().Id,
-                    new[]
-                        {
-                            new Tag {Text = "tag1", Group = "test"},
-                            new Tag {Text = "tag2", Group = "test"}
-                        }, false);
-
-                var result = repository.GetTagsForEntity(content2.Id);
-                Assert.AreEqual(2, result.Count());
-            }
-        }
-
-        [Test]
-        public void Can_Get_Tags_For_Content_By_Key()
-        {
-<<<<<<< HEAD
-            var provider = CreateUowProvider();
-            var unitOfWork = provider.GetUnitOfWork();
-            ContentTypeRepository contentTypeRepository;
-            using (var contentRepository = CreateContentRepository(unitOfWork, out contentTypeRepository))
-=======
-            var provider = new NPocoUnitOfWorkProvider(Logger);
-            using (var unitOfWork = provider.CreateUnitOfWork())
->>>>>>> 04ae4794
-            {
-                ContentTypeRepository contentTypeRepository;
-                var contentRepository = CreateContentRepository(unitOfWork, out contentTypeRepository);
-
-                //create data to relate to
-                var contentType = MockedContentTypes.CreateSimpleContentType("test", "Test");
-                contentTypeRepository.AddOrUpdate(contentType);
-                unitOfWork.Flush();
-                var content1 = MockedContent.CreateSimpleContent(contentType);
-                contentRepository.AddOrUpdate(content1);
-                var content2 = MockedContent.CreateSimpleContent(contentType);
-                contentRepository.AddOrUpdate(content2);
-                unitOfWork.Flush();
-
-                var repository = CreateRepository(unitOfWork);
-                repository.AssignTagsToProperty(
-                    content1.Id,
-                    contentType.PropertyTypes.First().Id,
-                    new[]
-                        {
-                            new Tag {Text = "tag1", Group = "test"},
-                            new Tag {Text = "tag2", Group = "test"},
-                            new Tag {Text = "tag3", Group = "test"},
-                            new Tag {Text = "tag4", Group = "test"}
-                        }, false);
-
-                repository.AssignTagsToProperty(
-                    content2.Id,
-                    contentType.PropertyTypes.First().Id,
-                    new[]
-                        {
-                            new Tag {Text = "tag1", Group = "test"},
-                            new Tag {Text = "tag2", Group = "test"}
-                        }, false);
-
-                //get by key
-                var result = repository.GetTagsForEntity(content2.Key);
-                Assert.AreEqual(2, result.Count());
-            }
-        }
-
-        [Test]
-        public void Can_Get_All()
-        {
-<<<<<<< HEAD
-            var provider = CreateUowProvider();
-            var unitOfWork = provider.GetUnitOfWork();
-            ContentTypeRepository contentTypeRepository;
-            using (var contentRepository = CreateContentRepository(unitOfWork, out contentTypeRepository))
-=======
-            var provider = new NPocoUnitOfWorkProvider(Logger);
-            using (var unitOfWork = provider.CreateUnitOfWork())
->>>>>>> 04ae4794
-            {
-                ContentTypeRepository contentTypeRepository;
-                var contentRepository = CreateContentRepository(unitOfWork, out contentTypeRepository);
-
-                //create data to relate to
-                var contentType = MockedContentTypes.CreateSimpleContentType("test", "Test");
-                contentTypeRepository.AddOrUpdate(contentType);
-                unitOfWork.Flush();
-                var content1 = MockedContent.CreateSimpleContent(contentType);
-                contentRepository.AddOrUpdate(content1);
-                var content2 = MockedContent.CreateSimpleContent(contentType);
-                contentRepository.AddOrUpdate(content2);
-                unitOfWork.Flush();
-
-                var repository = CreateRepository(unitOfWork);
-                repository.AssignTagsToProperty(
-                    content1.Id,
-                    contentType.PropertyTypes.First().Id,
-                    new[]
-                        {
-                            new Tag {Text = "tag1", Group = "test"},
-                            new Tag {Text = "tag2", Group = "test"},
-                            new Tag {Text = "tag3", Group = "test"},
-                            new Tag {Text = "tag4", Group = "test"}
-                        }, false);
-
-                var result = repository.GetAll();
-                Assert.AreEqual(4, result.Count());
-            }
-        }
-
-        [Test]
-        public void Can_Get_All_With_Ids()
-        {
-<<<<<<< HEAD
-            var provider = CreateUowProvider();
-            var unitOfWork = provider.GetUnitOfWork();
-            ContentTypeRepository contentTypeRepository;
-            using (var contentRepository = CreateContentRepository(unitOfWork, out contentTypeRepository))
-=======
-            var provider = new NPocoUnitOfWorkProvider(Logger);
-            using (var unitOfWork = provider.CreateUnitOfWork())
->>>>>>> 04ae4794
-            {
-                ContentTypeRepository contentTypeRepository;
-                var contentRepository = CreateContentRepository(unitOfWork, out contentTypeRepository);
-
-                //create data to relate to
-                var contentType = MockedContentTypes.CreateSimpleContentType("test", "Test");
-                contentTypeRepository.AddOrUpdate(contentType);
-                unitOfWork.Flush();
-                var content1 = MockedContent.CreateSimpleContent(contentType);
-                contentRepository.AddOrUpdate(content1);
-                var content2 = MockedContent.CreateSimpleContent(contentType);
-                contentRepository.AddOrUpdate(content2);
-                unitOfWork.Flush();
-
-                var repository = CreateRepository(unitOfWork);
-                var tags = new[]
-                {
-                    new Tag {Text = "tag1", Group = "test"},
-                    new Tag {Text = "tag2", Group = "test"},
-                    new Tag {Text = "tag3", Group = "test"},
-                    new Tag {Text = "tag4", Group = "test"}
-                };
-                repository.AssignTagsToProperty(
-                    content1.Id,
-                    contentType.PropertyTypes.First().Id,
-                    tags, false);
-
-                //TODO: This would be nice to be able to map the ids back but unfortunately we are not doing this
-                //var result = repository.GetAll(new[] {tags[0].Id, tags[1].Id, tags[2].Id});
-                var all = repository.GetAll().ToArray();
-
-                var result = repository.GetAll(new[] { all[0].Id, all[1].Id, all[2].Id });
-                Assert.AreEqual(3, result.Count());
-            }
-        }
-
-        [Test]
-        public void Can_Get_Tags_For_Content_For_Group()
-        {
-<<<<<<< HEAD
-            var provider = CreateUowProvider();
-            var unitOfWork = provider.GetUnitOfWork();
-            ContentTypeRepository contentTypeRepository;
-            using (var contentRepository = CreateContentRepository(unitOfWork, out contentTypeRepository))
-=======
-            var provider = new NPocoUnitOfWorkProvider(Logger);
-            using (var unitOfWork = provider.CreateUnitOfWork())
->>>>>>> 04ae4794
-            {
-                ContentTypeRepository contentTypeRepository;
-                var contentRepository = CreateContentRepository(unitOfWork, out contentTypeRepository);
-
-                //create data to relate to
-                var contentType = MockedContentTypes.CreateSimpleContentType("test", "Test");
-                contentTypeRepository.AddOrUpdate(contentType);
-                unitOfWork.Flush();
-                var content1 = MockedContent.CreateSimpleContent(contentType);
-                contentRepository.AddOrUpdate(content1);
-                var content2 = MockedContent.CreateSimpleContent(contentType);
-                contentRepository.AddOrUpdate(content2);
-                unitOfWork.Flush();
-
-                var repository = CreateRepository(unitOfWork);
-                repository.AssignTagsToProperty(
-                    content1.Id,
-                    contentType.PropertyTypes.First().Id,
-                    new[]
-                        {
-                            new Tag {Text = "tag1", Group = "test"},
-                            new Tag {Text = "tag2", Group = "test1"},
-                            new Tag {Text = "tag3", Group = "test"},
-                            new Tag {Text = "tag4", Group = "test1"}
-                        }, false);
-
-                repository.AssignTagsToProperty(
-                    content2.Id,
-                    contentType.PropertyTypes.First().Id,
-                    new[]
-                        {
-                            new Tag {Text = "tag1", Group = "test"},
-                            new Tag {Text = "tag2", Group = "test"}
-                        }, false);
-
-                var result = repository.GetTagsForEntity(content1.Id, "test1");
-                Assert.AreEqual(2, result.Count());
-            }
-        }
-
-        [Test]
-        public void Can_Get_Tags_For_Property_By_Id()
-        {
-<<<<<<< HEAD
-            var provider = CreateUowProvider();
-            var unitOfWork = provider.GetUnitOfWork();
-            ContentTypeRepository contentTypeRepository;
-            using (var contentRepository = CreateContentRepository(unitOfWork, out contentTypeRepository))
-=======
-            var provider = new NPocoUnitOfWorkProvider(Logger);
-            using (var unitOfWork = provider.CreateUnitOfWork())
->>>>>>> 04ae4794
-            {
-                ContentTypeRepository contentTypeRepository;
-                var contentRepository = CreateContentRepository(unitOfWork, out contentTypeRepository);
-
-                //create data to relate to
-                var contentType = MockedContentTypes.CreateSimpleContentType("test", "Test");
-                contentTypeRepository.AddOrUpdate(contentType);
-                unitOfWork.Flush();
-                var content1 = MockedContent.CreateSimpleContent(contentType);
-                contentRepository.AddOrUpdate(content1);
-                unitOfWork.Flush();
-
-                var repository = CreateRepository(unitOfWork);
-                repository.AssignTagsToProperty(
-                    content1.Id,
-                    contentType.PropertyTypes.First().Id,
-                    new[]
-                        {
-                            new Tag {Text = "tag1", Group = "test"},
-                            new Tag {Text = "tag2", Group = "test"},
-                            new Tag {Text = "tag3", Group = "test"},
-                            new Tag {Text = "tag4", Group = "test"}
-                        }, false);
-
-                repository.AssignTagsToProperty(
-                    content1.Id,
-                    contentType.PropertyTypes.Last().Id,
-                    new[]
-                        {
-                            new Tag {Text = "tag1", Group = "test"},
-                            new Tag {Text = "tag2", Group = "test"}
-                        }, false);
-
-                var result1 = repository.GetTagsForProperty(content1.Id, contentType.PropertyTypes.First().Alias).ToArray();
-                var result2 = repository.GetTagsForProperty(content1.Id, contentType.PropertyTypes.Last().Alias).ToArray();
-                Assert.AreEqual(4, result1.Count());
-                Assert.AreEqual(2, result2.Count());
-            }
-
-        }
-
-        [Test]
-        public void Can_Get_Tags_For_Property_By_Key()
-        {
-<<<<<<< HEAD
-            var provider = CreateUowProvider();
-            var unitOfWork = provider.GetUnitOfWork();
-            ContentTypeRepository contentTypeRepository;
-            using (var contentRepository = CreateContentRepository(unitOfWork, out contentTypeRepository))
-=======
-            var provider = new NPocoUnitOfWorkProvider(Logger);
-            using (var unitOfWork = provider.CreateUnitOfWork())
->>>>>>> 04ae4794
-            {
-                ContentTypeRepository contentTypeRepository;
-                var contentRepository = CreateContentRepository(unitOfWork, out contentTypeRepository);
-
-                //create data to relate to
-                var contentType = MockedContentTypes.CreateSimpleContentType("test", "Test");
-                contentTypeRepository.AddOrUpdate(contentType);
-                unitOfWork.Flush();
-                var content1 = MockedContent.CreateSimpleContent(contentType);
-                contentRepository.AddOrUpdate(content1);
-                unitOfWork.Flush();
-
-                var repository = CreateRepository(unitOfWork);
-                repository.AssignTagsToProperty(
-                    content1.Id,
-                    contentType.PropertyTypes.First().Id,
-                    new[]
-                        {
-                            new Tag {Text = "tag1", Group = "test"},
-                            new Tag {Text = "tag2", Group = "test"},
-                            new Tag {Text = "tag3", Group = "test"},
-                            new Tag {Text = "tag4", Group = "test"}
-                        }, false);
-
-                repository.AssignTagsToProperty(
-                    content1.Id,
-                    contentType.PropertyTypes.Last().Id,
-                    new[]
-                        {
-                            new Tag {Text = "tag1", Group = "test"},
-                            new Tag {Text = "tag2", Group = "test"}
-                        }, false);
-
-                var result1 = repository.GetTagsForProperty(content1.Key, contentType.PropertyTypes.First().Alias).ToArray();
-                var result2 = repository.GetTagsForProperty(content1.Key, contentType.PropertyTypes.Last().Alias).ToArray();
-                Assert.AreEqual(4, result1.Count());
-                Assert.AreEqual(2, result2.Count());
-            }
-        }
-
-        [Test]
-        public void Can_Get_Tags_For_Property_For_Group()
-        {
-<<<<<<< HEAD
-            var provider = CreateUowProvider();
-            var unitOfWork = provider.GetUnitOfWork();
-            ContentTypeRepository contentTypeRepository;
-            using (var contentRepository = CreateContentRepository(unitOfWork, out contentTypeRepository))
-=======
-            var provider = new NPocoUnitOfWorkProvider(Logger);
-            using (var unitOfWork = provider.CreateUnitOfWork())
->>>>>>> 04ae4794
-            {
-                ContentTypeRepository contentTypeRepository;
-                var contentRepository = CreateContentRepository(unitOfWork, out contentTypeRepository);
-
-                //create data to relate to
-                var contentType = MockedContentTypes.CreateSimpleContentType("test", "Test");
-                contentTypeRepository.AddOrUpdate(contentType);
-                unitOfWork.Flush();
-                var content1 = MockedContent.CreateSimpleContent(contentType);
-                contentRepository.AddOrUpdate(content1);
-                unitOfWork.Flush();
-
-                var repository = CreateRepository(unitOfWork);
-                repository.AssignTagsToProperty(
-                    content1.Id,
-                    contentType.PropertyTypes.First().Id,
-                    new[]
-                        {
-                            new Tag {Text = "tag1", Group = "test"},
-                            new Tag {Text = "tag2", Group = "test1"},
-                            new Tag {Text = "tag3", Group = "test"},
-                            new Tag {Text = "tag4", Group = "test1"}
-                        }, false);
-
-                repository.AssignTagsToProperty(
-                    content1.Id,
-                    contentType.PropertyTypes.Last().Id,
-                    new[]
-                        {
-                            new Tag {Text = "tag1", Group = "test"},
-                            new Tag {Text = "tag2", Group = "test1"}
-                        }, false);
-
-                var result1 = repository.GetTagsForProperty(content1.Id, contentType.PropertyTypes.First().Alias, "test1").ToArray();
-                var result2 = repository.GetTagsForProperty(content1.Id, contentType.PropertyTypes.Last().Alias, "test1").ToArray();
-
-                Assert.AreEqual(2, result1.Count());
-                Assert.AreEqual(1, result2.Count());
-            }
-        }
-
-        [Test]
-        public void Can_Get_Tags_For_Entity_Type()
-        {
-<<<<<<< HEAD
-            var provider = CreateUowProvider();
-            var unitOfWork = provider.GetUnitOfWork();
-            MediaTypeRepository mediaTypeRepository;
-            ContentTypeRepository contentTypeRepository;
-            using (var contentRepository = CreateContentRepository(unitOfWork, out contentTypeRepository))
-            using (var mediaRepository = CreateMediaRepository(unitOfWork, out mediaTypeRepository))
-=======
-            var provider = new NPocoUnitOfWorkProvider(Logger);
-            using (var unitOfWork = provider.CreateUnitOfWork())
->>>>>>> 04ae4794
-            {
-                MediaTypeRepository mediaTypeRepository;
-                ContentTypeRepository contentTypeRepository;
-                var contentRepository = CreateContentRepository(unitOfWork, out contentTypeRepository);
-                var mediaRepository = CreateMediaRepository(unitOfWork, out mediaTypeRepository);
-
-                //create data to relate to
-                var contentType = MockedContentTypes.CreateSimpleContentType("test", "Test");
-                contentTypeRepository.AddOrUpdate(contentType);
-                unitOfWork.Flush();
-                var content1 = MockedContent.CreateSimpleContent(contentType);
-                contentRepository.AddOrUpdate(content1);
-                unitOfWork.Flush();
-                var mediaType = MockedContentTypes.CreateImageMediaType("image2");
-                mediaTypeRepository.AddOrUpdate(mediaType);
-                unitOfWork.Flush();
-                var media1 = MockedMedia.CreateMediaImage(mediaType, -1);
-                mediaRepository.AddOrUpdate(media1);
-                unitOfWork.Flush();
-
-                var repository = CreateRepository(unitOfWork);
-                repository.AssignTagsToProperty(
-                    content1.Id,
-                    contentType.PropertyTypes.First().Id,
-                    new[]
-                        {
-                            new Tag {Text = "tag1", Group = "test"},
-                            new Tag {Text = "tag2", Group = "test1"},
-                            new Tag {Text = "tag3", Group = "test"}
-                        }, false);
-
-                repository.AssignTagsToProperty(
-                    media1.Id,
-                    mediaType.PropertyTypes.Last().Id,
-                    new[]
-                        {
-                            new Tag {Text = "tag1", Group = "test"},
-                            new Tag {Text = "tag4", Group = "test1"}
-                        }, false);
-
-                var result1 = repository.GetTagsForEntityType(TaggableObjectTypes.Content).ToArray();
-                var result2 = repository.GetTagsForEntityType(TaggableObjectTypes.Media).ToArray();
-                var result3 = repository.GetTagsForEntityType(TaggableObjectTypes.All).ToArray();
-
-                Assert.AreEqual(3, result1.Count());
-                Assert.AreEqual(2, result2.Count());
-                Assert.AreEqual(4, result3.Count());
-
-                Assert.AreEqual(1, result1.Single(x => x.Text == "tag1").NodeCount);
-                Assert.AreEqual(2, result3.Single(x => x.Text == "tag1").NodeCount);
-                Assert.AreEqual(1, result3.Single(x => x.Text == "tag4").NodeCount);
-            }
-        }
-
-        [Test]
-        public void Can_Get_Tags_For_Entity_Type_For_Group()
-        {
-<<<<<<< HEAD
-            var provider = CreateUowProvider();
-            var unitOfWork = provider.GetUnitOfWork();
-            MediaTypeRepository mediaTypeRepository;
-            ContentTypeRepository contentTypeRepository;
-            using (var contentRepository = CreateContentRepository(unitOfWork, out contentTypeRepository))
-            using (var mediaRepository = CreateMediaRepository(unitOfWork, out mediaTypeRepository))
-=======
-            var provider = new NPocoUnitOfWorkProvider(Logger);
-            using (var unitOfWork = provider.CreateUnitOfWork())
->>>>>>> 04ae4794
-            {
-                MediaTypeRepository mediaTypeRepository;
-                ContentTypeRepository contentTypeRepository;
-                var contentRepository = CreateContentRepository(unitOfWork, out contentTypeRepository);
-                var mediaRepository = CreateMediaRepository(unitOfWork, out mediaTypeRepository);
-
-                //create data to relate to
-                var contentType = MockedContentTypes.CreateSimpleContentType("test", "Test");
-                contentTypeRepository.AddOrUpdate(contentType);
-                unitOfWork.Flush();
-                var content1 = MockedContent.CreateSimpleContent(contentType);
-                contentRepository.AddOrUpdate(content1);
-                unitOfWork.Flush();
-                var mediaType = MockedContentTypes.CreateImageMediaType("image2");
-                mediaTypeRepository.AddOrUpdate(mediaType);
-                unitOfWork.Flush();
-                var media1 = MockedMedia.CreateMediaImage(mediaType, -1);
-                mediaRepository.AddOrUpdate(media1);
-                unitOfWork.Flush();
-
-                var repository = CreateRepository(unitOfWork);
-                repository.AssignTagsToProperty(
-                    content1.Id,
-                    contentType.PropertyTypes.First().Id,
-                    new[]
-                        {
-                            new Tag {Text = "tag1", Group = "test"},
-                            new Tag {Text = "tag2", Group = "test1"},
-                            new Tag {Text = "tag3", Group = "test"},
-                            new Tag {Text = "tag4", Group = "test1"}
-                        }, false);
-
-                repository.AssignTagsToProperty(
-                    media1.Id,
-                    mediaType.PropertyTypes.Last().Id,
-                    new[]
-                        {
-                            new Tag {Text = "tag1", Group = "test"},
-                            new Tag {Text = "tag2", Group = "test1"}
-                        }, false);
-
-                var result1 = repository.GetTagsForEntityType(TaggableObjectTypes.Content,  "test1").ToArray();
-                var result2 = repository.GetTagsForEntityType(TaggableObjectTypes.Media, "test1").ToArray();
-
-                Assert.AreEqual(2, result1.Count());
-                Assert.AreEqual(1, result2.Count());
-            }
-        }
-
-        [Test]
-        public void Cascade_Deletes_Tag_Relations()
-        {
-<<<<<<< HEAD
-            var provider = CreateUowProvider();
-            var unitOfWork = provider.GetUnitOfWork();
-            ContentTypeRepository contentTypeRepository;
-            using (var contentRepository = CreateContentRepository(unitOfWork, out contentTypeRepository))
-=======
-            var provider = new NPocoUnitOfWorkProvider(Logger);
-            using (var unitOfWork = provider.CreateUnitOfWork())
->>>>>>> 04ae4794
-            {
-                ContentTypeRepository contentTypeRepository;
-                var contentRepository = CreateContentRepository(unitOfWork, out contentTypeRepository);
-
-                //create data to relate to
-                var contentType = MockedContentTypes.CreateSimpleContentType("test", "Test");
-                contentTypeRepository.AddOrUpdate(contentType);
-                unitOfWork.Flush();
-                var content1 = MockedContent.CreateSimpleContent(contentType);
-                contentRepository.AddOrUpdate(content1);
-                unitOfWork.Flush();
-
-                var repository = CreateRepository(unitOfWork);
-                repository.AssignTagsToProperty(
-                    content1.Id,
-                    contentType.PropertyTypes.First().Id,
-                    new[]
-                        {
-                            new Tag {Text = "tag1", Group = "test"},
-                            new Tag {Text = "tag2", Group = "test"},
-                            new Tag {Text = "tag3", Group = "test"},
-                            new Tag {Text = "tag4", Group = "test"}
-                        }, false);
-
-                contentRepository.Delete(content1);
-
-                unitOfWork.Flush();
-
-                Assert.AreEqual(0, DatabaseContext.Database.ExecuteScalar<int>(
-                    "SELECT COUNT(*) FROM cmsTagRelationship WHERE nodeId=@nodeId AND propertyTypeId=@propTypeId",
-                    new { nodeId = content1.Id, propTypeId = contentType.PropertyTypes.First().Id }));
-            }
-        }
-
-        [Test]
-        public void Can_Get_Tagged_Entities_For_Tag_Group()
-        {
-<<<<<<< HEAD
-            var provider = CreateUowProvider();
-            var unitOfWork = provider.GetUnitOfWork();
-            MediaTypeRepository mediaTypeRepository;
-            ContentTypeRepository contentTypeRepository;
-            using (var contentRepository = CreateContentRepository(unitOfWork, out contentTypeRepository))
-            using (var mediaRepository = CreateMediaRepository(unitOfWork, out mediaTypeRepository))
-=======
-            var provider = new NPocoUnitOfWorkProvider(Logger);
-            using (var unitOfWork = provider.CreateUnitOfWork())
->>>>>>> 04ae4794
-            {
-                MediaTypeRepository mediaTypeRepository;
-                ContentTypeRepository contentTypeRepository;
-                var contentRepository = CreateContentRepository(unitOfWork, out contentTypeRepository);
-                var mediaRepository = CreateMediaRepository(unitOfWork, out mediaTypeRepository);
-
-                //create data to relate to
-                var contentType = MockedContentTypes.CreateSimpleContentType("test", "Test");
-                contentTypeRepository.AddOrUpdate(contentType);
-                unitOfWork.Flush();
-
-                var content1 = MockedContent.CreateSimpleContent(contentType);
-                contentRepository.AddOrUpdate(content1);
-                unitOfWork.Flush();
-
-                var content2 = MockedContent.CreateSimpleContent(contentType);
-                contentRepository.AddOrUpdate(content2);
-                unitOfWork.Flush();
-
-                var mediaType = MockedContentTypes.CreateImageMediaType("image2");
-                mediaTypeRepository.AddOrUpdate(mediaType);
-                unitOfWork.Flush();
-                var media1 = MockedMedia.CreateMediaImage(mediaType, -1);
-                mediaRepository.AddOrUpdate(media1);
-                unitOfWork.Flush();
-
-                var repository = CreateRepository(unitOfWork);
-                repository.AssignTagsToProperty(
-                    content1.Id,
-                    contentType.PropertyTypes.First().Id,
-                    new[]
-                        {
-                            new Tag {Text = "tag1", Group = "test"},
-                            new Tag {Text = "tag2", Group = "test1"},
-                            new Tag {Text = "tag3", Group = "test"}
-                        }, false);
-
-                repository.AssignTagsToProperty(
-                    content2.Id,
-                    contentType.PropertyTypes.Last().Id,
-                    new[]
-                        {
-                            new Tag {Text = "tag1", Group = "test"},
-                            new Tag {Text = "tag2", Group = "test1"},
-                            new Tag {Text = "tag3", Group = "test"}
-                        }, false);
-
-                repository.AssignTagsToProperty(
-                    media1.Id,
-                    mediaType.PropertyTypes.Last().Id,
-                    new[]
-                        {
-                            new Tag {Text = "tag1", Group = "test"},
-                            new Tag {Text = "tag2", Group = "test1"}
-                        }, false);
-
-                var contentTestIds = repository.GetTaggedEntitiesByTagGroup(TaggableObjectTypes.Content, "test").ToArray();
-                //there are two content items tagged against the 'test' group
-                Assert.AreEqual(2, contentTestIds.Count());
-                //there are a total of two property types tagged against the 'test' group
-                Assert.AreEqual(2, contentTestIds.SelectMany(x => x.TaggedProperties).Count());
-                //there are a total of 2 tags tagged against the 'test' group
-                Assert.AreEqual(2, contentTestIds.SelectMany(x => x.TaggedProperties).SelectMany(x => x.Tags).Select(x => x.Id).Distinct().Count());
-
-                var contentTest1Ids = repository.GetTaggedEntitiesByTagGroup(TaggableObjectTypes.Content, "test1").ToArray();
-                //there are two content items tagged against the 'test1' group
-                Assert.AreEqual(2, contentTest1Ids.Count());
-                //there are a total of two property types tagged against the 'test1' group
-                Assert.AreEqual(2, contentTest1Ids.SelectMany(x => x.TaggedProperties).Count());
-                //there are a total of 1 tags tagged against the 'test1' group
-                Assert.AreEqual(1, contentTest1Ids.SelectMany(x => x.TaggedProperties).SelectMany(x => x.Tags).Select(x => x.Id).Distinct().Count());
-
-                var mediaTestIds = repository.GetTaggedEntitiesByTagGroup(TaggableObjectTypes.Media, "test");
-                Assert.AreEqual(1, mediaTestIds.Count());
-
-                var mediaTest1Ids = repository.GetTaggedEntitiesByTagGroup(TaggableObjectTypes.Media, "test1");
-                Assert.AreEqual(1, mediaTest1Ids.Count());
-            }
-        }
-
-        [Test]
-        public void Can_Get_Tagged_Entities_For_Tag()
-        {
-<<<<<<< HEAD
-            var provider = CreateUowProvider();
-            var unitOfWork = provider.GetUnitOfWork();
-            MediaTypeRepository mediaTypeRepository;
-            ContentTypeRepository contentTypeRepository;
-            using (var contentRepository = CreateContentRepository(unitOfWork, out contentTypeRepository))
-            using (var mediaRepository = CreateMediaRepository(unitOfWork, out mediaTypeRepository))
-=======
-            var provider = new NPocoUnitOfWorkProvider(Logger);
-            using (var unitOfWork = provider.CreateUnitOfWork())
->>>>>>> 04ae4794
-            {
-                MediaTypeRepository mediaTypeRepository;
-                ContentTypeRepository contentTypeRepository;
-                var contentRepository = CreateContentRepository(unitOfWork, out contentTypeRepository);
-                var mediaRepository = CreateMediaRepository(unitOfWork, out mediaTypeRepository);
-
-                //create data to relate to
-                var contentType = MockedContentTypes.CreateSimpleContentType("test", "Test");
-                contentTypeRepository.AddOrUpdate(contentType);
-                unitOfWork.Flush();
-
-                var content1 = MockedContent.CreateSimpleContent(contentType);
-                contentRepository.AddOrUpdate(content1);
-                unitOfWork.Flush();
-
-                var content2 = MockedContent.CreateSimpleContent(contentType);
-                contentRepository.AddOrUpdate(content2);
-                unitOfWork.Flush();
-
-                var mediaType = MockedContentTypes.CreateImageMediaType("image2");
-                mediaTypeRepository.AddOrUpdate(mediaType);
-                unitOfWork.Flush();
-                var media1 = MockedMedia.CreateMediaImage(mediaType, -1);
-                mediaRepository.AddOrUpdate(media1);
-                unitOfWork.Flush();
-
-                var repository = CreateRepository(unitOfWork);
-                repository.AssignTagsToProperty(
-                    content1.Id,
-                    contentType.PropertyTypes.First().Id,
-                    new[]
-                        {
-                            new Tag {Text = "tag1", Group = "test"},
-                            new Tag {Text = "tag2", Group = "test1"},
-                            new Tag {Text = "tag3", Group = "test"}
-                        }, false);
-
-                repository.AssignTagsToProperty(
-                    content2.Id,
-                    contentType.PropertyTypes.Last().Id,
-                    new[]
-                        {
-                            new Tag {Text = "tag1", Group = "test"},
-                            new Tag {Text = "tag2", Group = "test1"},
-                        }, false);
-
-                repository.AssignTagsToProperty(
-                    media1.Id,
-                    mediaType.PropertyTypes.Last().Id,
-                    new[]
-                        {
-                            new Tag {Text = "tag1", Group = "test"},
-                            new Tag {Text = "tag2", Group = "test1"}
-                        }, false);
-
-                var contentTestIds = repository.GetTaggedEntitiesByTag(TaggableObjectTypes.Content, "tag1").ToArray();
-                //there are two content items tagged against the 'tag1' tag
-                Assert.AreEqual(2, contentTestIds.Count());
-                //there are a total of two property types tagged against the 'tag1' tag
-                Assert.AreEqual(2, contentTestIds.SelectMany(x => x.TaggedProperties).Count());
-                //there are a total of 1 tags since we're only looking against one tag
-                Assert.AreEqual(1, contentTestIds.SelectMany(x => x.TaggedProperties).SelectMany(x => x.Tags).Select(x => x.Id).Distinct().Count());
-
-                var contentTest1Ids = repository.GetTaggedEntitiesByTag(TaggableObjectTypes.Content, "tag3").ToArray();
-                //there are 1 content items tagged against the 'tag3' tag
-                Assert.AreEqual(1, contentTest1Ids.Count());
-                //there are a total of two property types tagged against the 'tag3' tag
-                Assert.AreEqual(1, contentTest1Ids.SelectMany(x => x.TaggedProperties).Count());
-                //there are a total of 1 tags since we're only looking against one tag
-                Assert.AreEqual(1, contentTest1Ids.SelectMany(x => x.TaggedProperties).SelectMany(x => x.Tags).Select(x => x.Id).Distinct().Count());
-
-                var mediaTestIds = repository.GetTaggedEntitiesByTag(TaggableObjectTypes.Media, "tag1");
-                Assert.AreEqual(1, mediaTestIds.Count());
-            }
-        }
-
-        private ContentRepository CreateContentRepository(IDatabaseUnitOfWork unitOfWork, out ContentTypeRepository contentTypeRepository)
-        {
-            var templateRepository = new TemplateRepository(unitOfWork, DisabledCache, Logger, Mock.Of<IFileSystem>(), Mock.Of<IFileSystem>(), Mock.Of<ITemplatesSection>(), MappingResolver);
-            var tagRepository = new TagRepository(unitOfWork, DisabledCache, Logger, MappingResolver);
-            contentTypeRepository = new ContentTypeRepository(unitOfWork, DisabledCache, Logger, templateRepository, MappingResolver);
-            var repository = new ContentRepository(unitOfWork, DisabledCache, Logger, contentTypeRepository, templateRepository, tagRepository, Mock.Of<IContentSection>(), MappingResolver);
-            return repository;
-        }
-
-        private MediaRepository CreateMediaRepository(IDatabaseUnitOfWork unitOfWork, out MediaTypeRepository mediaTypeRepository)
-        {
-            var tagRepository = new TagRepository(unitOfWork, DisabledCache, Logger, MappingResolver);
-            mediaTypeRepository = new MediaTypeRepository(unitOfWork, DisabledCache, Logger, MappingResolver);
-            var repository = new MediaRepository(unitOfWork, DisabledCache, Logger, mediaTypeRepository, tagRepository, Mock.Of<IContentSection>(), MappingResolver);
-            return repository;
-        }
-    }
+﻿using System;
+using System.Linq;
+using Moq;
+using NUnit.Framework;
+using Umbraco.Core;
+using Umbraco.Core.Configuration.UmbracoSettings;
+using Umbraco.Core.IO;
+using Umbraco.Core.Logging;
+using Umbraco.Core.Models;
+using Umbraco.Core.Models.Rdbms;
+using Umbraco.Core.Persistence;
+
+using Umbraco.Core.Persistence.Repositories;
+using Umbraco.Core.Persistence.UnitOfWork;
+using Umbraco.Tests.TestHelpers;
+using Umbraco.Tests.TestHelpers.Entities;
+
+namespace Umbraco.Tests.Persistence.Repositories
+{
+    [DatabaseTestBehavior(DatabaseBehavior.NewDbFileAndSchemaPerTest)]
+    [TestFixture]
+    public class TagRepositoryTest : BaseDatabaseFactoryTest
+    {
+        [SetUp]
+        public override void Initialize()
+        {
+            base.Initialize();
+        }
+
+        [TearDown]
+        public override void TearDown()
+        {
+            base.TearDown();
+        }
+
+        private TagRepository CreateRepository(IDatabaseUnitOfWork unitOfWork)
+        {
+            var tagRepository = new TagRepository(unitOfWork, DisabledCache, Logger, MappingResolver);
+            return tagRepository;
+        }
+
+        [Test]
+        public void Can_Perform_Add_On_Repository()
+        {
+            // Arrange
+            var provider = CreateUowProvider();
+            using (var unitOfWork = provider.CreateUnitOfWork())
+            {
+                var repository = CreateRepository(unitOfWork);
+
+                var tag = new Tag()
+                    {
+                        Group = "Test",
+                        Text = "Test"
+                    };
+
+                // Act
+                repository.AddOrUpdate(tag);
+                unitOfWork.Flush();
+
+                // Assert
+                Assert.That(tag.HasIdentity, Is.True);
+            }
+        }
+
+        [Test]
+        public void Can_Perform_Multiple_Adds_On_Repository()
+        {
+            // Arrange
+            var provider = CreateUowProvider();
+            using (var unitOfWork = provider.CreateUnitOfWork())
+            {
+                var repository = CreateRepository(unitOfWork);
+
+                var tag = new Tag()
+                    {
+                        Group = "Test",
+                        Text = "Test"
+                    };
+
+                // Act
+                repository.AddOrUpdate(tag);
+                unitOfWork.Flush();
+
+                var tag2 = new Tag()
+                    {
+                        Group = "Test",
+                        Text = "Test2"
+                    };
+                repository.AddOrUpdate(tag2);
+                unitOfWork.Flush();
+
+                // Assert
+                Assert.That(tag.HasIdentity, Is.True);
+                Assert.That(tag2.HasIdentity, Is.True);
+                Assert.AreNotEqual(tag.Id, tag2.Id);
+            }
+
+        }
+
+        [Test]
+        public void Can_Create_Tag_Relations()
+        {
+            var provider = CreateUowProvider();
+            using (var unitOfWork = provider.CreateUnitOfWork())
+            {
+                ContentTypeRepository contentTypeRepository;
+                var contentRepository = CreateContentRepository(unitOfWork, out contentTypeRepository);
+
+                //create data to relate to
+                var contentType = MockedContentTypes.CreateSimpleContentType("test", "Test");
+                contentTypeRepository.AddOrUpdate(contentType);
+                unitOfWork.Flush();
+                var content = MockedContent.CreateSimpleContent(contentType);
+                contentRepository.AddOrUpdate(content);
+                unitOfWork.Flush();
+
+                var repository = CreateRepository(unitOfWork);
+                repository.AssignTagsToProperty(
+                    content.Id,
+                    contentType.PropertyTypes.First().Id,
+                    new[]
+                        {
+                            new Tag {Text = "tag1", Group = "test"},
+                            new Tag {Text = "tag2", Group = "test"},
+                        }, false);
+
+                Assert.AreEqual(2, repository.GetTagsForEntity(content.Id).Count());
+            }
+        }
+
+        [Test]
+        public void Can_Append_Tag_Relations()
+        {
+            var provider = CreateUowProvider();
+            using (var unitOfWork = provider.CreateUnitOfWork())
+            {
+                ContentTypeRepository contentTypeRepository;
+                var contentRepository = CreateContentRepository(unitOfWork, out contentTypeRepository);
+
+                //create data to relate to
+                var contentType = MockedContentTypes.CreateSimpleContentType("test", "Test");
+                contentTypeRepository.AddOrUpdate(contentType);
+                unitOfWork.Flush();
+                var content = MockedContent.CreateSimpleContent(contentType);
+                contentRepository.AddOrUpdate(content);
+                unitOfWork.Flush();
+
+                var repository = CreateRepository(unitOfWork);
+                repository.AssignTagsToProperty(
+                    content.Id,
+                    contentType.PropertyTypes.First().Id,
+                    new[]
+                        {
+                            new Tag {Text = "tag1", Group = "test"},
+                            new Tag {Text = "tag2", Group = "test"},
+                        }, false);
+
+                repository.AssignTagsToProperty(
+                    content.Id,
+                    contentType.PropertyTypes.First().Id,
+                    new[]
+                        {
+                            new Tag {Text = "tag3", Group = "test"},
+                            new Tag {Text = "tag4", Group = "test"},
+                        }, false);
+
+                Assert.AreEqual(4, repository.GetTagsForEntity(content.Id).Count());
+            }
+        }
+
+        [Test]
+        public void Can_Replace_Tag_Relations()
+        {
+            var provider = CreateUowProvider();
+            using (var unitOfWork = provider.CreateUnitOfWork())
+            {
+                ContentTypeRepository contentTypeRepository;
+                var contentRepository = CreateContentRepository(unitOfWork, out contentTypeRepository);
+
+                //create data to relate to
+                var contentType = MockedContentTypes.CreateSimpleContentType("test", "Test");
+                contentTypeRepository.AddOrUpdate(contentType);
+                unitOfWork.Flush();
+                var content = MockedContent.CreateSimpleContent(contentType);
+                contentRepository.AddOrUpdate(content);
+                unitOfWork.Flush();
+
+                var repository = CreateRepository(unitOfWork);
+                repository.AssignTagsToProperty(
+                    content.Id,
+                    contentType.PropertyTypes.First().Id,
+                    new[]
+                        {
+                            new Tag {Text = "tag1", Group = "test"},
+                            new Tag {Text = "tag2", Group = "test"},
+                        }, false);
+
+                repository.AssignTagsToProperty(
+                    content.Id,
+                    contentType.PropertyTypes.First().Id,
+                    new[]
+                        {
+                            new Tag {Text = "tag3", Group = "test"},
+                            new Tag {Text = "tag4", Group = "test"},
+                        }, true);
+
+                var result = repository.GetTagsForEntity(content.Id);
+                Assert.AreEqual(2, result.Count());
+                Assert.AreEqual("tag3", result.ElementAt(0).Text);
+                Assert.AreEqual("tag4", result.ElementAt(1).Text);
+            }
+        }
+
+        [Test]
+        public void Can_Merge_Tag_Relations()
+        {
+            var provider = CreateUowProvider();
+            using (var unitOfWork = provider.CreateUnitOfWork())
+            {
+                ContentTypeRepository contentTypeRepository;
+                var contentRepository = CreateContentRepository(unitOfWork, out contentTypeRepository);
+
+                //create data to relate to
+                var contentType = MockedContentTypes.CreateSimpleContentType("test", "Test");
+                contentTypeRepository.AddOrUpdate(contentType);
+                unitOfWork.Flush();
+                var content = MockedContent.CreateSimpleContent(contentType);
+                contentRepository.AddOrUpdate(content);
+                unitOfWork.Flush();
+
+                var repository = CreateRepository(unitOfWork);
+                repository.AssignTagsToProperty(
+                    content.Id,
+                    contentType.PropertyTypes.First().Id,
+                    new[]
+                        {
+                            new Tag {Text = "tag1", Group = "test"},
+                            new Tag {Text = "tag2", Group = "test"},
+                        }, false);
+
+                repository.AssignTagsToProperty(
+                    content.Id,
+                    contentType.PropertyTypes.First().Id,
+                    new[]
+                        {
+                            new Tag {Text = "tag2", Group = "test"},
+                            new Tag {Text = "tag3", Group = "test"},
+                        }, false);
+
+                var result = repository.GetTagsForEntity(content.Id);
+                Assert.AreEqual(3, result.Count());
+            }
+        }
+
+        [Test]
+        public void Can_Clear_Tag_Relations()
+        {
+            var provider = CreateUowProvider();
+            using (var unitOfWork = provider.CreateUnitOfWork())
+            {
+                ContentTypeRepository contentTypeRepository;
+                var contentRepository = CreateContentRepository(unitOfWork, out contentTypeRepository);
+
+                //create data to relate to
+                var contentType = MockedContentTypes.CreateSimpleContentType("test", "Test");
+                contentTypeRepository.AddOrUpdate(contentType);
+                unitOfWork.Flush();
+                var content = MockedContent.CreateSimpleContent(contentType);
+                contentRepository.AddOrUpdate(content);
+                unitOfWork.Flush();
+
+                var repository = CreateRepository(unitOfWork);
+                repository.AssignTagsToProperty(
+                    content.Id,
+                    contentType.PropertyTypes.First().Id,
+                    new[]
+                        {
+                            new Tag {Text = "tag1", Group = "test"},
+                            new Tag {Text = "tag2", Group = "test"},
+                        }, false);
+
+                repository.AssignTagsToProperty(
+                    content.Id,
+                    contentType.PropertyTypes.First().Id,
+                    Enumerable.Empty<ITag>(), true);
+
+                var result = repository.GetTagsForEntity(content.Id);
+                Assert.AreEqual(0, result.Count());
+            }
+        }
+
+        [Test]
+        public void Can_Remove_Specific_Tags_From_Property()
+        {
+            var provider = CreateUowProvider();
+            using (var unitOfWork = provider.CreateUnitOfWork())
+            {
+                ContentTypeRepository contentTypeRepository;
+                var contentRepository = CreateContentRepository(unitOfWork, out contentTypeRepository);
+
+                //create data to relate to
+                var contentType = MockedContentTypes.CreateSimpleContentType("test", "Test");
+                contentTypeRepository.AddOrUpdate(contentType);
+                unitOfWork.Flush();
+                var content = MockedContent.CreateSimpleContent(contentType);
+                contentRepository.AddOrUpdate(content);
+                unitOfWork.Flush();
+
+                var repository = CreateRepository(unitOfWork);
+                repository.AssignTagsToProperty(
+                    content.Id,
+                    contentType.PropertyTypes.First().Id,
+                    new[]
+                        {
+                            new Tag {Text = "tag1", Group = "test"},
+                            new Tag {Text = "tag2", Group = "test"},
+                            new Tag {Text = "tag3", Group = "test"},
+                            new Tag {Text = "tag4", Group = "test"}
+                        }, false);
+
+                repository.RemoveTagsFromProperty(
+                    content.Id,
+                    contentType.PropertyTypes.First().Id,
+                    new[]
+                        {
+                            new Tag {Text = "tag2", Group = "test"},
+                            new Tag {Text = "tag3", Group = "test"}
+                        });
+
+                var result = repository.GetTagsForEntity(content.Id);
+                Assert.AreEqual(2, result.Count());
+                Assert.AreEqual("tag1", result.ElementAt(0).Text);
+                Assert.AreEqual("tag4", result.ElementAt(1).Text);
+            }
+        }
+
+        [Test]
+        public void Can_Get_Tags_For_Content_By_Id()
+        {
+            var provider = CreateUowProvider();
+            using (var unitOfWork = provider.CreateUnitOfWork())
+            {
+                ContentTypeRepository contentTypeRepository;
+                var contentRepository = CreateContentRepository(unitOfWork, out contentTypeRepository);
+
+                //create data to relate to
+                var contentType = MockedContentTypes.CreateSimpleContentType("test", "Test");
+                contentTypeRepository.AddOrUpdate(contentType);
+                unitOfWork.Flush();
+                var content1 = MockedContent.CreateSimpleContent(contentType);
+                contentRepository.AddOrUpdate(content1);
+                var content2 = MockedContent.CreateSimpleContent(contentType);
+                contentRepository.AddOrUpdate(content2);
+                unitOfWork.Flush();
+
+                var repository = CreateRepository(unitOfWork);
+                repository.AssignTagsToProperty(
+                    content1.Id,
+                    contentType.PropertyTypes.First().Id,
+                    new[]
+                        {
+                            new Tag {Text = "tag1", Group = "test"},
+                            new Tag {Text = "tag2", Group = "test"},
+                            new Tag {Text = "tag3", Group = "test"},
+                            new Tag {Text = "tag4", Group = "test"}
+                        }, false);
+
+                repository.AssignTagsToProperty(
+                    content2.Id,
+                    contentType.PropertyTypes.First().Id,
+                    new[]
+                        {
+                            new Tag {Text = "tag1", Group = "test"},
+                            new Tag {Text = "tag2", Group = "test"}
+                        }, false);
+
+                var result = repository.GetTagsForEntity(content2.Id);
+                Assert.AreEqual(2, result.Count());
+            }
+        }
+
+        [Test]
+        public void Can_Get_Tags_For_Content_By_Key()
+        {
+            var provider = CreateUowProvider();
+            using (var unitOfWork = provider.CreateUnitOfWork())
+            {
+                ContentTypeRepository contentTypeRepository;
+                var contentRepository = CreateContentRepository(unitOfWork, out contentTypeRepository);
+
+                //create data to relate to
+                var contentType = MockedContentTypes.CreateSimpleContentType("test", "Test");
+                contentTypeRepository.AddOrUpdate(contentType);
+                unitOfWork.Flush();
+                var content1 = MockedContent.CreateSimpleContent(contentType);
+                contentRepository.AddOrUpdate(content1);
+                var content2 = MockedContent.CreateSimpleContent(contentType);
+                contentRepository.AddOrUpdate(content2);
+                unitOfWork.Flush();
+
+                var repository = CreateRepository(unitOfWork);
+                repository.AssignTagsToProperty(
+                    content1.Id,
+                    contentType.PropertyTypes.First().Id,
+                    new[]
+                        {
+                            new Tag {Text = "tag1", Group = "test"},
+                            new Tag {Text = "tag2", Group = "test"},
+                            new Tag {Text = "tag3", Group = "test"},
+                            new Tag {Text = "tag4", Group = "test"}
+                        }, false);
+
+                repository.AssignTagsToProperty(
+                    content2.Id,
+                    contentType.PropertyTypes.First().Id,
+                    new[]
+                        {
+                            new Tag {Text = "tag1", Group = "test"},
+                            new Tag {Text = "tag2", Group = "test"}
+                        }, false);
+
+                //get by key
+                var result = repository.GetTagsForEntity(content2.Key);
+                Assert.AreEqual(2, result.Count());
+            }
+        }
+
+        [Test]
+        public void Can_Get_All()
+        {
+            var provider = CreateUowProvider();
+            using (var unitOfWork = provider.CreateUnitOfWork())
+            {
+                ContentTypeRepository contentTypeRepository;
+                var contentRepository = CreateContentRepository(unitOfWork, out contentTypeRepository);
+
+                //create data to relate to
+                var contentType = MockedContentTypes.CreateSimpleContentType("test", "Test");
+                contentTypeRepository.AddOrUpdate(contentType);
+                unitOfWork.Flush();
+                var content1 = MockedContent.CreateSimpleContent(contentType);
+                contentRepository.AddOrUpdate(content1);
+                var content2 = MockedContent.CreateSimpleContent(contentType);
+                contentRepository.AddOrUpdate(content2);
+                unitOfWork.Flush();
+
+                var repository = CreateRepository(unitOfWork);
+                repository.AssignTagsToProperty(
+                    content1.Id,
+                    contentType.PropertyTypes.First().Id,
+                    new[]
+                        {
+                            new Tag {Text = "tag1", Group = "test"},
+                            new Tag {Text = "tag2", Group = "test"},
+                            new Tag {Text = "tag3", Group = "test"},
+                            new Tag {Text = "tag4", Group = "test"}
+                        }, false);
+
+                var result = repository.GetAll();
+                Assert.AreEqual(4, result.Count());
+            }
+        }
+
+        [Test]
+        public void Can_Get_All_With_Ids()
+        {
+            var provider = CreateUowProvider();
+            using (var unitOfWork = provider.CreateUnitOfWork())
+            {
+                ContentTypeRepository contentTypeRepository;
+                var contentRepository = CreateContentRepository(unitOfWork, out contentTypeRepository);
+
+                //create data to relate to
+                var contentType = MockedContentTypes.CreateSimpleContentType("test", "Test");
+                contentTypeRepository.AddOrUpdate(contentType);
+                unitOfWork.Flush();
+                var content1 = MockedContent.CreateSimpleContent(contentType);
+                contentRepository.AddOrUpdate(content1);
+                var content2 = MockedContent.CreateSimpleContent(contentType);
+                contentRepository.AddOrUpdate(content2);
+                unitOfWork.Flush();
+
+                var repository = CreateRepository(unitOfWork);
+                var tags = new[]
+                {
+                    new Tag {Text = "tag1", Group = "test"},
+                    new Tag {Text = "tag2", Group = "test"},
+                    new Tag {Text = "tag3", Group = "test"},
+                    new Tag {Text = "tag4", Group = "test"}
+                };
+                repository.AssignTagsToProperty(
+                    content1.Id,
+                    contentType.PropertyTypes.First().Id,
+                    tags, false);
+
+                //TODO: This would be nice to be able to map the ids back but unfortunately we are not doing this
+                //var result = repository.GetAll(new[] {tags[0].Id, tags[1].Id, tags[2].Id});
+                var all = repository.GetAll().ToArray();
+
+                var result = repository.GetAll(new[] { all[0].Id, all[1].Id, all[2].Id });
+                Assert.AreEqual(3, result.Count());
+            }
+        }
+
+        [Test]
+        public void Can_Get_Tags_For_Content_For_Group()
+        {
+            var provider = CreateUowProvider();
+            using (var unitOfWork = provider.CreateUnitOfWork())
+            {
+                ContentTypeRepository contentTypeRepository;
+                var contentRepository = CreateContentRepository(unitOfWork, out contentTypeRepository);
+
+                //create data to relate to
+                var contentType = MockedContentTypes.CreateSimpleContentType("test", "Test");
+                contentTypeRepository.AddOrUpdate(contentType);
+                unitOfWork.Flush();
+                var content1 = MockedContent.CreateSimpleContent(contentType);
+                contentRepository.AddOrUpdate(content1);
+                var content2 = MockedContent.CreateSimpleContent(contentType);
+                contentRepository.AddOrUpdate(content2);
+                unitOfWork.Flush();
+
+                var repository = CreateRepository(unitOfWork);
+                repository.AssignTagsToProperty(
+                    content1.Id,
+                    contentType.PropertyTypes.First().Id,
+                    new[]
+                        {
+                            new Tag {Text = "tag1", Group = "test"},
+                            new Tag {Text = "tag2", Group = "test1"},
+                            new Tag {Text = "tag3", Group = "test"},
+                            new Tag {Text = "tag4", Group = "test1"}
+                        }, false);
+
+                repository.AssignTagsToProperty(
+                    content2.Id,
+                    contentType.PropertyTypes.First().Id,
+                    new[]
+                        {
+                            new Tag {Text = "tag1", Group = "test"},
+                            new Tag {Text = "tag2", Group = "test"}
+                        }, false);
+
+                var result = repository.GetTagsForEntity(content1.Id, "test1");
+                Assert.AreEqual(2, result.Count());
+            }
+        }
+
+        [Test]
+        public void Can_Get_Tags_For_Property_By_Id()
+        {
+            var provider = CreateUowProvider();
+            using (var unitOfWork = provider.CreateUnitOfWork())
+            {
+                ContentTypeRepository contentTypeRepository;
+                var contentRepository = CreateContentRepository(unitOfWork, out contentTypeRepository);
+
+                //create data to relate to
+                var contentType = MockedContentTypes.CreateSimpleContentType("test", "Test");
+                contentTypeRepository.AddOrUpdate(contentType);
+                unitOfWork.Flush();
+                var content1 = MockedContent.CreateSimpleContent(contentType);
+                contentRepository.AddOrUpdate(content1);
+                unitOfWork.Flush();
+
+                var repository = CreateRepository(unitOfWork);
+                repository.AssignTagsToProperty(
+                    content1.Id,
+                    contentType.PropertyTypes.First().Id,
+                    new[]
+                        {
+                            new Tag {Text = "tag1", Group = "test"},
+                            new Tag {Text = "tag2", Group = "test"},
+                            new Tag {Text = "tag3", Group = "test"},
+                            new Tag {Text = "tag4", Group = "test"}
+                        }, false);
+
+                repository.AssignTagsToProperty(
+                    content1.Id,
+                    contentType.PropertyTypes.Last().Id,
+                    new[]
+                        {
+                            new Tag {Text = "tag1", Group = "test"},
+                            new Tag {Text = "tag2", Group = "test"}
+                        }, false);
+
+                var result1 = repository.GetTagsForProperty(content1.Id, contentType.PropertyTypes.First().Alias).ToArray();
+                var result2 = repository.GetTagsForProperty(content1.Id, contentType.PropertyTypes.Last().Alias).ToArray();
+                Assert.AreEqual(4, result1.Count());
+                Assert.AreEqual(2, result2.Count());
+            }
+
+        }
+
+        [Test]
+        public void Can_Get_Tags_For_Property_By_Key()
+        {
+            var provider = CreateUowProvider();
+            using (var unitOfWork = provider.CreateUnitOfWork())
+            {
+                ContentTypeRepository contentTypeRepository;
+                var contentRepository = CreateContentRepository(unitOfWork, out contentTypeRepository);
+
+                //create data to relate to
+                var contentType = MockedContentTypes.CreateSimpleContentType("test", "Test");
+                contentTypeRepository.AddOrUpdate(contentType);
+                unitOfWork.Flush();
+                var content1 = MockedContent.CreateSimpleContent(contentType);
+                contentRepository.AddOrUpdate(content1);
+                unitOfWork.Flush();
+
+                var repository = CreateRepository(unitOfWork);
+                repository.AssignTagsToProperty(
+                    content1.Id,
+                    contentType.PropertyTypes.First().Id,
+                    new[]
+                        {
+                            new Tag {Text = "tag1", Group = "test"},
+                            new Tag {Text = "tag2", Group = "test"},
+                            new Tag {Text = "tag3", Group = "test"},
+                            new Tag {Text = "tag4", Group = "test"}
+                        }, false);
+
+                repository.AssignTagsToProperty(
+                    content1.Id,
+                    contentType.PropertyTypes.Last().Id,
+                    new[]
+                        {
+                            new Tag {Text = "tag1", Group = "test"},
+                            new Tag {Text = "tag2", Group = "test"}
+                        }, false);
+
+                var result1 = repository.GetTagsForProperty(content1.Key, contentType.PropertyTypes.First().Alias).ToArray();
+                var result2 = repository.GetTagsForProperty(content1.Key, contentType.PropertyTypes.Last().Alias).ToArray();
+                Assert.AreEqual(4, result1.Count());
+                Assert.AreEqual(2, result2.Count());
+            }
+        }
+
+        [Test]
+        public void Can_Get_Tags_For_Property_For_Group()
+        {
+            var provider = CreateUowProvider();
+            using (var unitOfWork = provider.CreateUnitOfWork())
+            {
+                ContentTypeRepository contentTypeRepository;
+                var contentRepository = CreateContentRepository(unitOfWork, out contentTypeRepository);
+
+                //create data to relate to
+                var contentType = MockedContentTypes.CreateSimpleContentType("test", "Test");
+                contentTypeRepository.AddOrUpdate(contentType);
+                unitOfWork.Flush();
+                var content1 = MockedContent.CreateSimpleContent(contentType);
+                contentRepository.AddOrUpdate(content1);
+                unitOfWork.Flush();
+
+                var repository = CreateRepository(unitOfWork);
+                repository.AssignTagsToProperty(
+                    content1.Id,
+                    contentType.PropertyTypes.First().Id,
+                    new[]
+                        {
+                            new Tag {Text = "tag1", Group = "test"},
+                            new Tag {Text = "tag2", Group = "test1"},
+                            new Tag {Text = "tag3", Group = "test"},
+                            new Tag {Text = "tag4", Group = "test1"}
+                        }, false);
+
+                repository.AssignTagsToProperty(
+                    content1.Id,
+                    contentType.PropertyTypes.Last().Id,
+                    new[]
+                        {
+                            new Tag {Text = "tag1", Group = "test"},
+                            new Tag {Text = "tag2", Group = "test1"}
+                        }, false);
+
+                var result1 = repository.GetTagsForProperty(content1.Id, contentType.PropertyTypes.First().Alias, "test1").ToArray();
+                var result2 = repository.GetTagsForProperty(content1.Id, contentType.PropertyTypes.Last().Alias, "test1").ToArray();
+
+                Assert.AreEqual(2, result1.Count());
+                Assert.AreEqual(1, result2.Count());
+            }
+        }
+
+        [Test]
+        public void Can_Get_Tags_For_Entity_Type()
+        {
+            var provider = CreateUowProvider();
+            using (var unitOfWork = provider.CreateUnitOfWork())
+            {
+                MediaTypeRepository mediaTypeRepository;
+                ContentTypeRepository contentTypeRepository;
+                var contentRepository = CreateContentRepository(unitOfWork, out contentTypeRepository);
+                var mediaRepository = CreateMediaRepository(unitOfWork, out mediaTypeRepository);
+
+                //create data to relate to
+                var contentType = MockedContentTypes.CreateSimpleContentType("test", "Test");
+                contentTypeRepository.AddOrUpdate(contentType);
+                unitOfWork.Flush();
+                var content1 = MockedContent.CreateSimpleContent(contentType);
+                contentRepository.AddOrUpdate(content1);
+                unitOfWork.Flush();
+                var mediaType = MockedContentTypes.CreateImageMediaType("image2");
+                mediaTypeRepository.AddOrUpdate(mediaType);
+                unitOfWork.Flush();
+                var media1 = MockedMedia.CreateMediaImage(mediaType, -1);
+                mediaRepository.AddOrUpdate(media1);
+                unitOfWork.Flush();
+
+                var repository = CreateRepository(unitOfWork);
+                repository.AssignTagsToProperty(
+                    content1.Id,
+                    contentType.PropertyTypes.First().Id,
+                    new[]
+                        {
+                            new Tag {Text = "tag1", Group = "test"},
+                            new Tag {Text = "tag2", Group = "test1"},
+                            new Tag {Text = "tag3", Group = "test"}
+                        }, false);
+
+                repository.AssignTagsToProperty(
+                    media1.Id,
+                    mediaType.PropertyTypes.Last().Id,
+                    new[]
+                        {
+                            new Tag {Text = "tag1", Group = "test"},
+                            new Tag {Text = "tag4", Group = "test1"}
+                        }, false);
+
+                var result1 = repository.GetTagsForEntityType(TaggableObjectTypes.Content).ToArray();
+                var result2 = repository.GetTagsForEntityType(TaggableObjectTypes.Media).ToArray();
+                var result3 = repository.GetTagsForEntityType(TaggableObjectTypes.All).ToArray();
+
+                Assert.AreEqual(3, result1.Count());
+                Assert.AreEqual(2, result2.Count());
+                Assert.AreEqual(4, result3.Count());
+
+                Assert.AreEqual(1, result1.Single(x => x.Text == "tag1").NodeCount);
+                Assert.AreEqual(2, result3.Single(x => x.Text == "tag1").NodeCount);
+                Assert.AreEqual(1, result3.Single(x => x.Text == "tag4").NodeCount);
+            }
+        }
+
+        [Test]
+        public void Can_Get_Tags_For_Entity_Type_For_Group()
+        {
+            var provider = CreateUowProvider();
+            using (var unitOfWork = provider.CreateUnitOfWork())
+            {
+                MediaTypeRepository mediaTypeRepository;
+                ContentTypeRepository contentTypeRepository;
+                var contentRepository = CreateContentRepository(unitOfWork, out contentTypeRepository);
+                var mediaRepository = CreateMediaRepository(unitOfWork, out mediaTypeRepository);
+
+                //create data to relate to
+                var contentType = MockedContentTypes.CreateSimpleContentType("test", "Test");
+                contentTypeRepository.AddOrUpdate(contentType);
+                unitOfWork.Flush();
+                var content1 = MockedContent.CreateSimpleContent(contentType);
+                contentRepository.AddOrUpdate(content1);
+                unitOfWork.Flush();
+                var mediaType = MockedContentTypes.CreateImageMediaType("image2");
+                mediaTypeRepository.AddOrUpdate(mediaType);
+                unitOfWork.Flush();
+                var media1 = MockedMedia.CreateMediaImage(mediaType, -1);
+                mediaRepository.AddOrUpdate(media1);
+                unitOfWork.Flush();
+
+                var repository = CreateRepository(unitOfWork);
+                repository.AssignTagsToProperty(
+                    content1.Id,
+                    contentType.PropertyTypes.First().Id,
+                    new[]
+                        {
+                            new Tag {Text = "tag1", Group = "test"},
+                            new Tag {Text = "tag2", Group = "test1"},
+                            new Tag {Text = "tag3", Group = "test"},
+                            new Tag {Text = "tag4", Group = "test1"}
+                        }, false);
+
+                repository.AssignTagsToProperty(
+                    media1.Id,
+                    mediaType.PropertyTypes.Last().Id,
+                    new[]
+                        {
+                            new Tag {Text = "tag1", Group = "test"},
+                            new Tag {Text = "tag2", Group = "test1"}
+                        }, false);
+
+                var result1 = repository.GetTagsForEntityType(TaggableObjectTypes.Content,  "test1").ToArray();
+                var result2 = repository.GetTagsForEntityType(TaggableObjectTypes.Media, "test1").ToArray();
+
+                Assert.AreEqual(2, result1.Count());
+                Assert.AreEqual(1, result2.Count());
+            }
+        }
+
+        [Test]
+        public void Cascade_Deletes_Tag_Relations()
+        {
+            var provider = CreateUowProvider();
+            using (var unitOfWork = provider.CreateUnitOfWork())
+            {
+                ContentTypeRepository contentTypeRepository;
+                var contentRepository = CreateContentRepository(unitOfWork, out contentTypeRepository);
+
+                //create data to relate to
+                var contentType = MockedContentTypes.CreateSimpleContentType("test", "Test");
+                contentTypeRepository.AddOrUpdate(contentType);
+                unitOfWork.Flush();
+                var content1 = MockedContent.CreateSimpleContent(contentType);
+                contentRepository.AddOrUpdate(content1);
+                unitOfWork.Flush();
+
+                var repository = CreateRepository(unitOfWork);
+                repository.AssignTagsToProperty(
+                    content1.Id,
+                    contentType.PropertyTypes.First().Id,
+                    new[]
+                        {
+                            new Tag {Text = "tag1", Group = "test"},
+                            new Tag {Text = "tag2", Group = "test"},
+                            new Tag {Text = "tag3", Group = "test"},
+                            new Tag {Text = "tag4", Group = "test"}
+                        }, false);
+
+                contentRepository.Delete(content1);
+
+                unitOfWork.Flush();
+
+                Assert.AreEqual(0, DatabaseContext.Database.ExecuteScalar<int>(
+                    "SELECT COUNT(*) FROM cmsTagRelationship WHERE nodeId=@nodeId AND propertyTypeId=@propTypeId",
+                    new { nodeId = content1.Id, propTypeId = contentType.PropertyTypes.First().Id }));
+            }
+        }
+
+        [Test]
+        public void Can_Get_Tagged_Entities_For_Tag_Group()
+        {
+            var provider = CreateUowProvider();
+            using (var unitOfWork = provider.CreateUnitOfWork())
+            {
+                MediaTypeRepository mediaTypeRepository;
+                ContentTypeRepository contentTypeRepository;
+                var contentRepository = CreateContentRepository(unitOfWork, out contentTypeRepository);
+                var mediaRepository = CreateMediaRepository(unitOfWork, out mediaTypeRepository);
+
+                //create data to relate to
+                var contentType = MockedContentTypes.CreateSimpleContentType("test", "Test");
+                contentTypeRepository.AddOrUpdate(contentType);
+                unitOfWork.Flush();
+
+                var content1 = MockedContent.CreateSimpleContent(contentType);
+                contentRepository.AddOrUpdate(content1);
+                unitOfWork.Flush();
+
+                var content2 = MockedContent.CreateSimpleContent(contentType);
+                contentRepository.AddOrUpdate(content2);
+                unitOfWork.Flush();
+
+                var mediaType = MockedContentTypes.CreateImageMediaType("image2");
+                mediaTypeRepository.AddOrUpdate(mediaType);
+                unitOfWork.Flush();
+                var media1 = MockedMedia.CreateMediaImage(mediaType, -1);
+                mediaRepository.AddOrUpdate(media1);
+                unitOfWork.Flush();
+
+                var repository = CreateRepository(unitOfWork);
+                repository.AssignTagsToProperty(
+                    content1.Id,
+                    contentType.PropertyTypes.First().Id,
+                    new[]
+                        {
+                            new Tag {Text = "tag1", Group = "test"},
+                            new Tag {Text = "tag2", Group = "test1"},
+                            new Tag {Text = "tag3", Group = "test"}
+                        }, false);
+
+                repository.AssignTagsToProperty(
+                    content2.Id,
+                    contentType.PropertyTypes.Last().Id,
+                    new[]
+                        {
+                            new Tag {Text = "tag1", Group = "test"},
+                            new Tag {Text = "tag2", Group = "test1"},
+                            new Tag {Text = "tag3", Group = "test"}
+                        }, false);
+
+                repository.AssignTagsToProperty(
+                    media1.Id,
+                    mediaType.PropertyTypes.Last().Id,
+                    new[]
+                        {
+                            new Tag {Text = "tag1", Group = "test"},
+                            new Tag {Text = "tag2", Group = "test1"}
+                        }, false);
+
+                var contentTestIds = repository.GetTaggedEntitiesByTagGroup(TaggableObjectTypes.Content, "test").ToArray();
+                //there are two content items tagged against the 'test' group
+                Assert.AreEqual(2, contentTestIds.Count());
+                //there are a total of two property types tagged against the 'test' group
+                Assert.AreEqual(2, contentTestIds.SelectMany(x => x.TaggedProperties).Count());
+                //there are a total of 2 tags tagged against the 'test' group
+                Assert.AreEqual(2, contentTestIds.SelectMany(x => x.TaggedProperties).SelectMany(x => x.Tags).Select(x => x.Id).Distinct().Count());
+
+                var contentTest1Ids = repository.GetTaggedEntitiesByTagGroup(TaggableObjectTypes.Content, "test1").ToArray();
+                //there are two content items tagged against the 'test1' group
+                Assert.AreEqual(2, contentTest1Ids.Count());
+                //there are a total of two property types tagged against the 'test1' group
+                Assert.AreEqual(2, contentTest1Ids.SelectMany(x => x.TaggedProperties).Count());
+                //there are a total of 1 tags tagged against the 'test1' group
+                Assert.AreEqual(1, contentTest1Ids.SelectMany(x => x.TaggedProperties).SelectMany(x => x.Tags).Select(x => x.Id).Distinct().Count());
+
+                var mediaTestIds = repository.GetTaggedEntitiesByTagGroup(TaggableObjectTypes.Media, "test");
+                Assert.AreEqual(1, mediaTestIds.Count());
+
+                var mediaTest1Ids = repository.GetTaggedEntitiesByTagGroup(TaggableObjectTypes.Media, "test1");
+                Assert.AreEqual(1, mediaTest1Ids.Count());
+            }
+        }
+
+        [Test]
+        public void Can_Get_Tagged_Entities_For_Tag()
+        {
+            var provider = CreateUowProvider();
+            using (var unitOfWork = provider.CreateUnitOfWork())
+            {
+                MediaTypeRepository mediaTypeRepository;
+                ContentTypeRepository contentTypeRepository;
+                var contentRepository = CreateContentRepository(unitOfWork, out contentTypeRepository);
+                var mediaRepository = CreateMediaRepository(unitOfWork, out mediaTypeRepository);
+
+                //create data to relate to
+                var contentType = MockedContentTypes.CreateSimpleContentType("test", "Test");
+                contentTypeRepository.AddOrUpdate(contentType);
+                unitOfWork.Flush();
+
+                var content1 = MockedContent.CreateSimpleContent(contentType);
+                contentRepository.AddOrUpdate(content1);
+                unitOfWork.Flush();
+
+                var content2 = MockedContent.CreateSimpleContent(contentType);
+                contentRepository.AddOrUpdate(content2);
+                unitOfWork.Flush();
+
+                var mediaType = MockedContentTypes.CreateImageMediaType("image2");
+                mediaTypeRepository.AddOrUpdate(mediaType);
+                unitOfWork.Flush();
+                var media1 = MockedMedia.CreateMediaImage(mediaType, -1);
+                mediaRepository.AddOrUpdate(media1);
+                unitOfWork.Flush();
+
+                var repository = CreateRepository(unitOfWork);
+                repository.AssignTagsToProperty(
+                    content1.Id,
+                    contentType.PropertyTypes.First().Id,
+                    new[]
+                        {
+                            new Tag {Text = "tag1", Group = "test"},
+                            new Tag {Text = "tag2", Group = "test1"},
+                            new Tag {Text = "tag3", Group = "test"}
+                        }, false);
+
+                repository.AssignTagsToProperty(
+                    content2.Id,
+                    contentType.PropertyTypes.Last().Id,
+                    new[]
+                        {
+                            new Tag {Text = "tag1", Group = "test"},
+                            new Tag {Text = "tag2", Group = "test1"},
+                        }, false);
+
+                repository.AssignTagsToProperty(
+                    media1.Id,
+                    mediaType.PropertyTypes.Last().Id,
+                    new[]
+                        {
+                            new Tag {Text = "tag1", Group = "test"},
+                            new Tag {Text = "tag2", Group = "test1"}
+                        }, false);
+
+                var contentTestIds = repository.GetTaggedEntitiesByTag(TaggableObjectTypes.Content, "tag1").ToArray();
+                //there are two content items tagged against the 'tag1' tag
+                Assert.AreEqual(2, contentTestIds.Count());
+                //there are a total of two property types tagged against the 'tag1' tag
+                Assert.AreEqual(2, contentTestIds.SelectMany(x => x.TaggedProperties).Count());
+                //there are a total of 1 tags since we're only looking against one tag
+                Assert.AreEqual(1, contentTestIds.SelectMany(x => x.TaggedProperties).SelectMany(x => x.Tags).Select(x => x.Id).Distinct().Count());
+
+                var contentTest1Ids = repository.GetTaggedEntitiesByTag(TaggableObjectTypes.Content, "tag3").ToArray();
+                //there are 1 content items tagged against the 'tag3' tag
+                Assert.AreEqual(1, contentTest1Ids.Count());
+                //there are a total of two property types tagged against the 'tag3' tag
+                Assert.AreEqual(1, contentTest1Ids.SelectMany(x => x.TaggedProperties).Count());
+                //there are a total of 1 tags since we're only looking against one tag
+                Assert.AreEqual(1, contentTest1Ids.SelectMany(x => x.TaggedProperties).SelectMany(x => x.Tags).Select(x => x.Id).Distinct().Count());
+
+                var mediaTestIds = repository.GetTaggedEntitiesByTag(TaggableObjectTypes.Media, "tag1");
+                Assert.AreEqual(1, mediaTestIds.Count());
+            }
+        }
+
+        private ContentRepository CreateContentRepository(IDatabaseUnitOfWork unitOfWork, out ContentTypeRepository contentTypeRepository)
+        {
+            var templateRepository = new TemplateRepository(unitOfWork, DisabledCache, Logger, Mock.Of<IFileSystem>(), Mock.Of<IFileSystem>(), Mock.Of<ITemplatesSection>(), MappingResolver);
+            var tagRepository = new TagRepository(unitOfWork, DisabledCache, Logger, MappingResolver);
+            contentTypeRepository = new ContentTypeRepository(unitOfWork, DisabledCache, Logger, templateRepository, MappingResolver);
+            var repository = new ContentRepository(unitOfWork, DisabledCache, Logger, contentTypeRepository, templateRepository, tagRepository, Mock.Of<IContentSection>(), MappingResolver);
+            return repository;
+        }
+
+        private MediaRepository CreateMediaRepository(IDatabaseUnitOfWork unitOfWork, out MediaTypeRepository mediaTypeRepository)
+        {
+            var tagRepository = new TagRepository(unitOfWork, DisabledCache, Logger, MappingResolver);
+            mediaTypeRepository = new MediaTypeRepository(unitOfWork, DisabledCache, Logger, MappingResolver);
+            var repository = new MediaRepository(unitOfWork, DisabledCache, Logger, mediaTypeRepository, tagRepository, Mock.Of<IContentSection>(), MappingResolver);
+            return repository;
+        }
+    }
 }