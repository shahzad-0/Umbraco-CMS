--- conflicted
+++ resolved
@@ -45,11 +45,7 @@
             }
             //add a property type without a property group
             contentType.PropertyTypeCollection.Add(
-<<<<<<< HEAD
-                new PropertyType("test", DataTypeDatabaseType.Ntext) { Alias = "title2", Name = "Title2", Description = "", Mandatory = false, SortOrder = 1, DataTypeDefinitionId = -88 });
-=======
-                new PropertyType("test", DataTypeDatabaseType.Ntext, "title2") { Name = "Title2", Description = "", HelpText = "", Mandatory = false, SortOrder = 1, DataTypeDefinitionId = -88 });
->>>>>>> c525be3e
+                new PropertyType("test", DataTypeDatabaseType.Ntext, "title2") { Name = "Title2", Description = "", Mandatory = false, SortOrder = 1, DataTypeDefinitionId = -88 });
 
             contentType.AllowedTemplates = new[] { new Template("-1,2", "Name", "name") { Id = 200 }, new Template("-1,3", "Name2", "name2") { Id = 201 } };
             contentType.AllowedContentTypes = new[] { new ContentTypeSort(new Lazy<int>(() => 888), 8, "sub"), new ContentTypeSort(new Lazy<int>(() => 889), 9, "sub2") };
