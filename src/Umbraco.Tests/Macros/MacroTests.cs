﻿using System;
using System.IO;
using System.Web.Caching;
using System.Web.UI;
using System.Web.UI.WebControls;
using Moq;
using NUnit.Framework;
using Umbraco.Core;
using Umbraco.Core.Cache;
<<<<<<< HEAD
using Umbraco.Core.Models;
=======
using Umbraco.Core.Logging;
>>>>>>> a999fca3
using Umbraco.Core.Profiling;
using umbraco;
using umbraco.cms.businesslogic.macro;
using File = System.IO.File;
using Macro = umbraco.cms.businesslogic.macro.Macro;

namespace Umbraco.Tests.Macros
{
    [TestFixture]
    public class MacroTests
    {

        [SetUp]
        public void Setup()
        {
            //we DO want cache enabled for these tests
            var cacheHelper = new CacheHelper(
                new ObjectCacheRuntimeCacheProvider(),
                new StaticCacheProvider(),
                new NullCacheProvider());
            ApplicationContext.Current = new ApplicationContext(cacheHelper);
            ProfilerResolver.Current = new ProfilerResolver(new LogProfiler(Mock.Of<ILogger>()))
            {
                CanResolveBeforeFrozen = true
            };
        }

        [TearDown]
        public void TearDown()
        {
            ProfilerResolver.Current.DisposeIfDisposable();
            ProfilerResolver.Reset();
            ApplicationContext.Current.ApplicationCache.ClearAllCache();
            ApplicationContext.Current.DisposeIfDisposable();
            ApplicationContext.Current = null;
        }

        [TestCase("123", "IntProp", typeof(int))]
        [TestCase("Hello", "StringProp", typeof(string))]
        [TestCase("123456789.01", "DoubleProp", typeof(double))]
        [TestCase("1234567", "FloatProp", typeof(float))]
        [TestCase("1", "BoolProp", typeof(bool))]
        [TestCase("true", "BoolProp", typeof(bool))]
        [TestCase("0", "BoolProp", typeof(bool))]
        [TestCase("false", "BoolProp", typeof(bool))]
        [TestCase("2001-05-10", "DateProp", typeof(DateTime))]
        [TestCase("123px", "UnitProp", typeof(Unit))]
        [TestCase("456pt", "UnitProp", typeof(Unit))]
        [TestCase("CEC063D3-D73E-4B7D-93ED-7F69CA9BF2D0", "GuidProp", typeof(Guid))]
        [TestCase("CEC063D3D73E4B7D93ED7F69CA9BF2D0", "GuidProp", typeof(Guid))]
        [TestCase("", "NullDateProp", typeof(DateTime?))]
        [TestCase("2001-05-10", "NullDateProp", typeof(DateTime?))]
        [TestCase("", "NullUnitProp", typeof(Unit?))]
        [TestCase("456pt", "NullUnitProp", typeof(Unit?))]
        public void SetUserControlProperty(string val, string macroPropName, Type convertTo)
        {
            var ctrl = new UserControlTest();
            var macroModel = new MacroModel("test", "test", "~/usercontrols/menu.ascx", "", "", 0, false, false);
            macroModel.Properties.Add(new MacroPropertyModel(macroPropName, val));

            macro.UpdateControlProperties(ctrl, macroModel);

            var ctrlType = ctrl.GetType();
            var prop = ctrlType.GetProperty(macroPropName);
            var converted = val.TryConvertTo(convertTo);

            Assert.IsTrue(converted.Success);
            Assert.NotNull(prop);
            Assert.AreEqual(converted.Result, prop.GetValue(ctrl));
        }

        [TestCase("text.xslt", "", "", "", "XSLT")]
        [TestCase("", "razor-script.cshtml", "", "", "Script")]
        [TestCase("", "~/Views/MacroPartials/test.cshtml", "", "", "PartialView")]
        [TestCase("", "~/App_Plugins/MyPackage/Views/MacroPartials/test.cshtml", "", "", "PartialView")]
        [TestCase("", "", "~/usercontrols/menu.ascx", "", "UserControl")]
        [TestCase("", "", "~/usercontrols/Header.ASCX", "", "UserControl")]
        [TestCase("", "", "MyNamespace.MyCustomControl", "MyAssembly", "CustomControl")]
        [TestCase("", "", "", "", "Unknown")]
        public void Determine_Macro_Type(string xslt, string scriptFile, string scriptType, string scriptAssembly, string expectedType)
        {
            var expected = Enum<MacroTypes>.Parse(expectedType);
            Assert.AreEqual(expected, Macro.FindMacroType(xslt, scriptFile, scriptType));
        }

        [TestCase("text.xslt", "", "", "", "~/xslt/text.xslt")]
        [TestCase("", "razor-script.cshtml", "", "", "~/macroScripts/razor-script.cshtml")]
        [TestCase("", "~/Views/MacroPartials/test.cshtml", "", "", "~/Views/MacroPartials/test.cshtml")]
        [TestCase("", "~/App_Plugins/MyPackage/Views/MacroPartials/test.cshtml", "", "", "~/App_Plugins/MyPackage/Views/MacroPartials/test.cshtml")]
        [TestCase("", "", "~/usercontrols/menu.ascx", "", "~/usercontrols/menu.ascx")]
        public void Get_Macro_File(string xslt, string scriptFile, string scriptType, string scriptAssembly, string expectedResult)
        {
            var model = new MacroModel("Test", "test", scriptType, xslt, scriptFile, 0, false, false);
            var file = macro.GetMacroFile(model);
            Assert.AreEqual(expectedResult, file);
        }

        [TestCase("XSLT", true)]
        [TestCase("Script", true)]
        [TestCase("PartialView", true)]
        [TestCase("UserControl", true)]
        [TestCase("CustomControl", false)]
        [TestCase("Python", true)]
        [TestCase("Unknown", false)]
        public void Macro_Is_File_Based(string macroType, bool expectedResult)
        {
            var mType = Enum<MacroTypes>.Parse(macroType);
            var model = new MacroModel("Test", "test", "", "", "", 0, false, false);
            model.MacroType = mType; //force the type
            Assert.AreEqual(expectedResult, macro.MacroIsFileBased(model));
        }

        [TestCase("XSLT", true)]
        [TestCase("Script", true)]
        [TestCase("PartialView", true)]
        [TestCase("UserControl", false)]
        [TestCase("CustomControl", false)]
        [TestCase("Python", true)]
        [TestCase("Unknown", false)]
        public void Can_Cache_As_String(string macroType, bool expectedResult)
        {
            var mType = Enum<MacroTypes>.Parse(macroType);
            var model = new MacroModel("Test", "test", "", "", "", 0, false, false);
            model.MacroType = mType; //force the type
            Assert.AreEqual(expectedResult, macro.CacheMacroAsString(model));
        }

        [TestCase(-5, true)] //the cache DateTime will be older than the file date
        [TestCase(5, false)] //the cache DateTime will be newer than the file date
        public void Macro_Needs_Removing_Based_On_Macro_File(int minutesToNow, bool expectedResult)
        {
            var now = DateTime.Now;
            ApplicationContext.Current.ApplicationCache.InsertCacheItem(
                "TestDate",
                CacheItemPriority.NotRemovable,
                new TimeSpan(0, 0, 60),
                () => now.AddMinutes(minutesToNow)); //add a datetime value of 'now' with the minutes offset

            //now we need to update a file's date to 'now' to compare
            var path = Path.Combine(TestHelpers.TestHelper.CurrentAssemblyDirectory, "temp.txt");
            File.CreateText(path).Close();

            //needs to be file based (i.e. xslt)
            var model = new MacroModel("Test", "test", "", "test.xslt", "", 0, false, false);

            Assert.AreEqual(expectedResult, macro.MacroNeedsToBeClearedFromCache(model, "TestDate", new FileInfo(path)));
        }

        public void Get_Macro_Cache_Identifier()
        {
            //var asdf  = macro.GetCacheIdentifier()
        }

        private class UserControlTest : UserControl
        {
            public int IntProp { get; set; }
            public string StringProp { get; set; }
            public double DoubleProp { get; set; }
            public float FloatProp { get; set; }
            public bool BoolProp { get; set; }
            public DateTime DateProp { get; set; }
            public Unit UnitProp { get; set; }
            public Guid GuidProp { get; set; }
            public DateTime? NullDateProp { get; set; }
            public Unit? NullUnitProp { get; set; }
        }
    }
}
<|MERGE_RESOLUTION|>--- conflicted
+++ resolved
@@ -1,182 +1,179 @@
-﻿using System;
-using System.IO;
-using System.Web.Caching;
-using System.Web.UI;
-using System.Web.UI.WebControls;
-using Moq;
-using NUnit.Framework;
-using Umbraco.Core;
-using Umbraco.Core.Cache;
-<<<<<<< HEAD
-using Umbraco.Core.Models;
-=======
-using Umbraco.Core.Logging;
->>>>>>> a999fca3
-using Umbraco.Core.Profiling;
-using umbraco;
-using umbraco.cms.businesslogic.macro;
-using File = System.IO.File;
-using Macro = umbraco.cms.businesslogic.macro.Macro;
-
-namespace Umbraco.Tests.Macros
-{
-    [TestFixture]
-    public class MacroTests
-    {
-
-        [SetUp]
-        public void Setup()
-        {
-            //we DO want cache enabled for these tests
-            var cacheHelper = new CacheHelper(
-                new ObjectCacheRuntimeCacheProvider(),
-                new StaticCacheProvider(),
-                new NullCacheProvider());
-            ApplicationContext.Current = new ApplicationContext(cacheHelper);
-            ProfilerResolver.Current = new ProfilerResolver(new LogProfiler(Mock.Of<ILogger>()))
-            {
-                CanResolveBeforeFrozen = true
-            };
-        }
-
-        [TearDown]
-        public void TearDown()
-        {
-            ProfilerResolver.Current.DisposeIfDisposable();
-            ProfilerResolver.Reset();
-            ApplicationContext.Current.ApplicationCache.ClearAllCache();
-            ApplicationContext.Current.DisposeIfDisposable();
-            ApplicationContext.Current = null;
-        }
-
-        [TestCase("123", "IntProp", typeof(int))]
-        [TestCase("Hello", "StringProp", typeof(string))]
-        [TestCase("123456789.01", "DoubleProp", typeof(double))]
-        [TestCase("1234567", "FloatProp", typeof(float))]
-        [TestCase("1", "BoolProp", typeof(bool))]
-        [TestCase("true", "BoolProp", typeof(bool))]
-        [TestCase("0", "BoolProp", typeof(bool))]
-        [TestCase("false", "BoolProp", typeof(bool))]
-        [TestCase("2001-05-10", "DateProp", typeof(DateTime))]
-        [TestCase("123px", "UnitProp", typeof(Unit))]
-        [TestCase("456pt", "UnitProp", typeof(Unit))]
-        [TestCase("CEC063D3-D73E-4B7D-93ED-7F69CA9BF2D0", "GuidProp", typeof(Guid))]
-        [TestCase("CEC063D3D73E4B7D93ED7F69CA9BF2D0", "GuidProp", typeof(Guid))]
-        [TestCase("", "NullDateProp", typeof(DateTime?))]
-        [TestCase("2001-05-10", "NullDateProp", typeof(DateTime?))]
-        [TestCase("", "NullUnitProp", typeof(Unit?))]
-        [TestCase("456pt", "NullUnitProp", typeof(Unit?))]
-        public void SetUserControlProperty(string val, string macroPropName, Type convertTo)
-        {
-            var ctrl = new UserControlTest();
-            var macroModel = new MacroModel("test", "test", "~/usercontrols/menu.ascx", "", "", 0, false, false);
-            macroModel.Properties.Add(new MacroPropertyModel(macroPropName, val));
-
-            macro.UpdateControlProperties(ctrl, macroModel);
-
-            var ctrlType = ctrl.GetType();
-            var prop = ctrlType.GetProperty(macroPropName);
-            var converted = val.TryConvertTo(convertTo);
-
-            Assert.IsTrue(converted.Success);
-            Assert.NotNull(prop);
-            Assert.AreEqual(converted.Result, prop.GetValue(ctrl));
-        }
-
-        [TestCase("text.xslt", "", "", "", "XSLT")]
-        [TestCase("", "razor-script.cshtml", "", "", "Script")]
-        [TestCase("", "~/Views/MacroPartials/test.cshtml", "", "", "PartialView")]
-        [TestCase("", "~/App_Plugins/MyPackage/Views/MacroPartials/test.cshtml", "", "", "PartialView")]
-        [TestCase("", "", "~/usercontrols/menu.ascx", "", "UserControl")]
-        [TestCase("", "", "~/usercontrols/Header.ASCX", "", "UserControl")]
-        [TestCase("", "", "MyNamespace.MyCustomControl", "MyAssembly", "CustomControl")]
-        [TestCase("", "", "", "", "Unknown")]
-        public void Determine_Macro_Type(string xslt, string scriptFile, string scriptType, string scriptAssembly, string expectedType)
-        {
-            var expected = Enum<MacroTypes>.Parse(expectedType);
-            Assert.AreEqual(expected, Macro.FindMacroType(xslt, scriptFile, scriptType));
-        }
-
-        [TestCase("text.xslt", "", "", "", "~/xslt/text.xslt")]
-        [TestCase("", "razor-script.cshtml", "", "", "~/macroScripts/razor-script.cshtml")]
-        [TestCase("", "~/Views/MacroPartials/test.cshtml", "", "", "~/Views/MacroPartials/test.cshtml")]
-        [TestCase("", "~/App_Plugins/MyPackage/Views/MacroPartials/test.cshtml", "", "", "~/App_Plugins/MyPackage/Views/MacroPartials/test.cshtml")]
-        [TestCase("", "", "~/usercontrols/menu.ascx", "", "~/usercontrols/menu.ascx")]
-        public void Get_Macro_File(string xslt, string scriptFile, string scriptType, string scriptAssembly, string expectedResult)
-        {
-            var model = new MacroModel("Test", "test", scriptType, xslt, scriptFile, 0, false, false);
-            var file = macro.GetMacroFile(model);
-            Assert.AreEqual(expectedResult, file);
-        }
-
-        [TestCase("XSLT", true)]
-        [TestCase("Script", true)]
-        [TestCase("PartialView", true)]
-        [TestCase("UserControl", true)]
-        [TestCase("CustomControl", false)]
-        [TestCase("Python", true)]
-        [TestCase("Unknown", false)]
-        public void Macro_Is_File_Based(string macroType, bool expectedResult)
-        {
-            var mType = Enum<MacroTypes>.Parse(macroType);
-            var model = new MacroModel("Test", "test", "", "", "", 0, false, false);
-            model.MacroType = mType; //force the type
-            Assert.AreEqual(expectedResult, macro.MacroIsFileBased(model));
-        }
-
-        [TestCase("XSLT", true)]
-        [TestCase("Script", true)]
-        [TestCase("PartialView", true)]
-        [TestCase("UserControl", false)]
-        [TestCase("CustomControl", false)]
-        [TestCase("Python", true)]
-        [TestCase("Unknown", false)]
-        public void Can_Cache_As_String(string macroType, bool expectedResult)
-        {
-            var mType = Enum<MacroTypes>.Parse(macroType);
-            var model = new MacroModel("Test", "test", "", "", "", 0, false, false);
-            model.MacroType = mType; //force the type
-            Assert.AreEqual(expectedResult, macro.CacheMacroAsString(model));
-        }
-
-        [TestCase(-5, true)] //the cache DateTime will be older than the file date
-        [TestCase(5, false)] //the cache DateTime will be newer than the file date
-        public void Macro_Needs_Removing_Based_On_Macro_File(int minutesToNow, bool expectedResult)
-        {
-            var now = DateTime.Now;
-            ApplicationContext.Current.ApplicationCache.InsertCacheItem(
-                "TestDate",
-                CacheItemPriority.NotRemovable,
-                new TimeSpan(0, 0, 60),
-                () => now.AddMinutes(minutesToNow)); //add a datetime value of 'now' with the minutes offset
-
-            //now we need to update a file's date to 'now' to compare
-            var path = Path.Combine(TestHelpers.TestHelper.CurrentAssemblyDirectory, "temp.txt");
-            File.CreateText(path).Close();
-
-            //needs to be file based (i.e. xslt)
-            var model = new MacroModel("Test", "test", "", "test.xslt", "", 0, false, false);
-
-            Assert.AreEqual(expectedResult, macro.MacroNeedsToBeClearedFromCache(model, "TestDate", new FileInfo(path)));
-        }
-
-        public void Get_Macro_Cache_Identifier()
-        {
-            //var asdf  = macro.GetCacheIdentifier()
-        }
-
-        private class UserControlTest : UserControl
-        {
-            public int IntProp { get; set; }
-            public string StringProp { get; set; }
-            public double DoubleProp { get; set; }
-            public float FloatProp { get; set; }
-            public bool BoolProp { get; set; }
-            public DateTime DateProp { get; set; }
-            public Unit UnitProp { get; set; }
-            public Guid GuidProp { get; set; }
-            public DateTime? NullDateProp { get; set; }
-            public Unit? NullUnitProp { get; set; }
-        }
-    }
-}
+﻿using System;
+using System.IO;
+using System.Web.Caching;
+using System.Web.UI;
+using System.Web.UI.WebControls;
+using Moq;
+using NUnit.Framework;
+using Umbraco.Core;
+using Umbraco.Core.Cache;
+using Umbraco.Core.Models;
+using Umbraco.Core.Logging;
+using Umbraco.Core.Profiling;
+using umbraco;
+using umbraco.cms.businesslogic.macro;
+using File = System.IO.File;
+using Macro = umbraco.cms.businesslogic.macro.Macro;
+
+namespace Umbraco.Tests.Macros
+{
+    [TestFixture]
+    public class MacroTests
+    {
+
+        [SetUp]
+        public void Setup()
+        {
+            //we DO want cache enabled for these tests
+            var cacheHelper = new CacheHelper(
+                new ObjectCacheRuntimeCacheProvider(),
+                new StaticCacheProvider(),
+                new NullCacheProvider());
+            ApplicationContext.Current = new ApplicationContext(cacheHelper);
+            ProfilerResolver.Current = new ProfilerResolver(new LogProfiler(Mock.Of<ILogger>()))
+            {
+                CanResolveBeforeFrozen = true
+            };
+        }
+
+        [TearDown]
+        public void TearDown()
+        {
+            ProfilerResolver.Current.DisposeIfDisposable();
+            ProfilerResolver.Reset();
+            ApplicationContext.Current.ApplicationCache.ClearAllCache();
+            ApplicationContext.Current.DisposeIfDisposable();
+            ApplicationContext.Current = null;
+        }
+
+        [TestCase("123", "IntProp", typeof(int))]
+        [TestCase("Hello", "StringProp", typeof(string))]
+        [TestCase("123456789.01", "DoubleProp", typeof(double))]
+        [TestCase("1234567", "FloatProp", typeof(float))]
+        [TestCase("1", "BoolProp", typeof(bool))]
+        [TestCase("true", "BoolProp", typeof(bool))]
+        [TestCase("0", "BoolProp", typeof(bool))]
+        [TestCase("false", "BoolProp", typeof(bool))]
+        [TestCase("2001-05-10", "DateProp", typeof(DateTime))]
+        [TestCase("123px", "UnitProp", typeof(Unit))]
+        [TestCase("456pt", "UnitProp", typeof(Unit))]
+        [TestCase("CEC063D3-D73E-4B7D-93ED-7F69CA9BF2D0", "GuidProp", typeof(Guid))]
+        [TestCase("CEC063D3D73E4B7D93ED7F69CA9BF2D0", "GuidProp", typeof(Guid))]
+        [TestCase("", "NullDateProp", typeof(DateTime?))]
+        [TestCase("2001-05-10", "NullDateProp", typeof(DateTime?))]
+        [TestCase("", "NullUnitProp", typeof(Unit?))]
+        [TestCase("456pt", "NullUnitProp", typeof(Unit?))]
+        public void SetUserControlProperty(string val, string macroPropName, Type convertTo)
+        {
+            var ctrl = new UserControlTest();
+            var macroModel = new MacroModel("test", "test", "~/usercontrols/menu.ascx", "", "", 0, false, false);
+            macroModel.Properties.Add(new MacroPropertyModel(macroPropName, val));
+
+            macro.UpdateControlProperties(ctrl, macroModel);
+
+            var ctrlType = ctrl.GetType();
+            var prop = ctrlType.GetProperty(macroPropName);
+            var converted = val.TryConvertTo(convertTo);
+
+            Assert.IsTrue(converted.Success);
+            Assert.NotNull(prop);
+            Assert.AreEqual(converted.Result, prop.GetValue(ctrl));
+        }
+
+        [TestCase("text.xslt", "", "", "", "XSLT")]
+        [TestCase("", "razor-script.cshtml", "", "", "Script")]
+        [TestCase("", "~/Views/MacroPartials/test.cshtml", "", "", "PartialView")]
+        [TestCase("", "~/App_Plugins/MyPackage/Views/MacroPartials/test.cshtml", "", "", "PartialView")]
+        [TestCase("", "", "~/usercontrols/menu.ascx", "", "UserControl")]
+        [TestCase("", "", "~/usercontrols/Header.ASCX", "", "UserControl")]
+        [TestCase("", "", "MyNamespace.MyCustomControl", "MyAssembly", "CustomControl")]
+        [TestCase("", "", "", "", "Unknown")]
+        public void Determine_Macro_Type(string xslt, string scriptFile, string scriptType, string scriptAssembly, string expectedType)
+        {
+            var expected = Enum<MacroTypes>.Parse(expectedType);
+            Assert.AreEqual(expected, Macro.FindMacroType(xslt, scriptFile, scriptType));
+        }
+
+        [TestCase("text.xslt", "", "", "", "~/xslt/text.xslt")]
+        [TestCase("", "razor-script.cshtml", "", "", "~/macroScripts/razor-script.cshtml")]
+        [TestCase("", "~/Views/MacroPartials/test.cshtml", "", "", "~/Views/MacroPartials/test.cshtml")]
+        [TestCase("", "~/App_Plugins/MyPackage/Views/MacroPartials/test.cshtml", "", "", "~/App_Plugins/MyPackage/Views/MacroPartials/test.cshtml")]
+        [TestCase("", "", "~/usercontrols/menu.ascx", "", "~/usercontrols/menu.ascx")]
+        public void Get_Macro_File(string xslt, string scriptFile, string scriptType, string scriptAssembly, string expectedResult)
+        {
+            var model = new MacroModel("Test", "test", scriptType, xslt, scriptFile, 0, false, false);
+            var file = macro.GetMacroFile(model);
+            Assert.AreEqual(expectedResult, file);
+        }
+
+        [TestCase("XSLT", true)]
+        [TestCase("Script", true)]
+        [TestCase("PartialView", true)]
+        [TestCase("UserControl", true)]
+        [TestCase("CustomControl", false)]
+        [TestCase("Python", true)]
+        [TestCase("Unknown", false)]
+        public void Macro_Is_File_Based(string macroType, bool expectedResult)
+        {
+            var mType = Enum<MacroTypes>.Parse(macroType);
+            var model = new MacroModel("Test", "test", "", "", "", 0, false, false);
+            model.MacroType = mType; //force the type
+            Assert.AreEqual(expectedResult, macro.MacroIsFileBased(model));
+        }
+
+        [TestCase("XSLT", true)]
+        [TestCase("Script", true)]
+        [TestCase("PartialView", true)]
+        [TestCase("UserControl", false)]
+        [TestCase("CustomControl", false)]
+        [TestCase("Python", true)]
+        [TestCase("Unknown", false)]
+        public void Can_Cache_As_String(string macroType, bool expectedResult)
+        {
+            var mType = Enum<MacroTypes>.Parse(macroType);
+            var model = new MacroModel("Test", "test", "", "", "", 0, false, false);
+            model.MacroType = mType; //force the type
+            Assert.AreEqual(expectedResult, macro.CacheMacroAsString(model));
+        }
+
+        [TestCase(-5, true)] //the cache DateTime will be older than the file date
+        [TestCase(5, false)] //the cache DateTime will be newer than the file date
+        public void Macro_Needs_Removing_Based_On_Macro_File(int minutesToNow, bool expectedResult)
+        {
+            var now = DateTime.Now;
+            ApplicationContext.Current.ApplicationCache.InsertCacheItem(
+                "TestDate",
+                CacheItemPriority.NotRemovable,
+                new TimeSpan(0, 0, 60),
+                () => now.AddMinutes(minutesToNow)); //add a datetime value of 'now' with the minutes offset
+
+            //now we need to update a file's date to 'now' to compare
+            var path = Path.Combine(TestHelpers.TestHelper.CurrentAssemblyDirectory, "temp.txt");
+            File.CreateText(path).Close();
+
+            //needs to be file based (i.e. xslt)
+            var model = new MacroModel("Test", "test", "", "test.xslt", "", 0, false, false);
+
+            Assert.AreEqual(expectedResult, macro.MacroNeedsToBeClearedFromCache(model, "TestDate", new FileInfo(path)));
+        }
+
+        public void Get_Macro_Cache_Identifier()
+        {
+            //var asdf  = macro.GetCacheIdentifier()
+        }
+
+        private class UserControlTest : UserControl
+        {
+            public int IntProp { get; set; }
+            public string StringProp { get; set; }
+            public double DoubleProp { get; set; }
+            public float FloatProp { get; set; }
+            public bool BoolProp { get; set; }
+            public DateTime DateProp { get; set; }
+            public Unit UnitProp { get; set; }
+            public Guid GuidProp { get; set; }
+            public DateTime? NullDateProp { get; set; }
+            public Unit? NullUnitProp { get; set; }
+        }
+    }
+}