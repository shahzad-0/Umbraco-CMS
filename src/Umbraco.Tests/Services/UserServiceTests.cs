﻿using System;
using System.Linq;
using System.Security.Cryptography;
using System.Text;
using NUnit.Framework;
using Umbraco.Core.Models.Membership;
using Umbraco.Core.Services;
using Umbraco.Tests.TestHelpers.Entities;
using umbraco.BusinessLogic.Actions;
using Umbraco.Core.Persistence.Querying;
using Umbraco.Core.Services;
using Umbraco.Tests.TestHelpers.Entities;
using umbraco.BusinessLogic.Actions;

namespace Umbraco.Tests.Services
{
    /// <summary>
    /// Tests covering the UserService
    /// </summary>
    [TestFixture, RequiresSTA]
    public class UserServiceTests : BaseServiceTest
    {
        [SetUp]
        public override void Initialize()
        {
            base.Initialize();
        }

        [TearDown]
        public override void TearDown()
        {
            base.TearDown();
        }

        [Test]
        public void UserService_Get_User_Permissions_For_Unassigned_Permission_Nodes()
        {
            // Arrange
            var userService = ServiceContext.UserService;
            var userType = userService.GetUserTypeByAlias("admin");
<<<<<<< HEAD
            //we know this actually is an IUser so we'll just cast
            var user = (IUser)ServiceContext.UserService.CreateMembershipUser("test1", "test1", "test1", userType, "test1@test.com");
            var contentType = MockedContentTypes.CreateSimpleContentType();
            ServiceContext.ContentTypeService.Save(contentType);
            var content = new []
=======
            var user = ServiceContext.UserService.CreateMember("test1", "test1@test.com", "123456", userType);
            var contentType = MockedContentTypes.CreateSimpleContentType();
            ServiceContext.ContentTypeService.Save(contentType);
            var content = new[]
>>>>>>> 9467a676
                {
                    MockedContent.CreateSimpleContent(contentType),
                    MockedContent.CreateSimpleContent(contentType),
                    MockedContent.CreateSimpleContent(contentType)
                };
            ServiceContext.ContentService.Save(content);

            // Act
            var permissions = userService.GetPermissions(user, content.ElementAt(0).Id, content.ElementAt(1).Id, content.ElementAt(2).Id);

            //assert
            Assert.AreEqual(3, permissions.Count());
            Assert.AreEqual(17, permissions.ElementAt(0).AssignedPermissions.Count());
            Assert.AreEqual(17, permissions.ElementAt(1).AssignedPermissions.Count());
            Assert.AreEqual(17, permissions.ElementAt(2).AssignedPermissions.Count());
        }

        [Test]
        public void UserService_Get_User_Permissions_For_Assigned_Permission_Nodes()
        {
            // Arrange
            var userService = ServiceContext.UserService;
            var userType = userService.GetUserTypeByAlias("admin");
<<<<<<< HEAD
            //we know this actually is an IUser so we'll just cast
            var user = (IUser)ServiceContext.UserService.CreateMembershipUser("test1", "test1", "test1", userType, "test1@test.com");
=======
            var user = ServiceContext.UserService.CreateMember("test1", "test1@test.com", "123456", userType);
>>>>>>> 9467a676
            var contentType = MockedContentTypes.CreateSimpleContentType();
            ServiceContext.ContentTypeService.Save(contentType);
            var content = new[]
                {
                    MockedContent.CreateSimpleContent(contentType),
                    MockedContent.CreateSimpleContent(contentType),
                    MockedContent.CreateSimpleContent(contentType)
                };
            ServiceContext.ContentService.Save(content);
            ((ContentService)ServiceContext.ContentService).AssignContentPermissions(content.ElementAt(0), ActionBrowse.Instance.Letter, new object[] { user.Id });
            ((ContentService)ServiceContext.ContentService).AssignContentPermissions(content.ElementAt(0), ActionDelete.Instance.Letter, new object[] { user.Id });
            ((ContentService)ServiceContext.ContentService).AssignContentPermissions(content.ElementAt(0), ActionMove.Instance.Letter, new object[] { user.Id });

            ((ContentService)ServiceContext.ContentService).AssignContentPermissions(content.ElementAt(1), ActionBrowse.Instance.Letter, new object[] { user.Id });
            ((ContentService)ServiceContext.ContentService).AssignContentPermissions(content.ElementAt(1), ActionDelete.Instance.Letter, new object[] { user.Id });

            ((ContentService)ServiceContext.ContentService).AssignContentPermissions(content.ElementAt(2), ActionBrowse.Instance.Letter, new object[] { user.Id });

            // Act
            var permissions = userService.GetPermissions(user, content.ElementAt(0).Id, content.ElementAt(1).Id, content.ElementAt(2).Id);

            //assert
            Assert.AreEqual(3, permissions.Count());
            Assert.AreEqual(3, permissions.ElementAt(0).AssignedPermissions.Count());
            Assert.AreEqual(2, permissions.ElementAt(1).AssignedPermissions.Count());
            Assert.AreEqual(1, permissions.ElementAt(2).AssignedPermissions.Count());
        }

<<<<<<< HEAD
        
=======
>>>>>>> 9467a676
        [Test]
        public void Can_Delete_User()
        {
            var userType = MockedUserType.CreateUserType();
            ServiceContext.UserService.SaveUserType(userType);
            var user = ServiceContext.UserService.CreateMember("JohnDoe", "john@umbraco.io", "12345", userType);
            
            ServiceContext.UserService.Delete(user);
            var deleted = ServiceContext.UserService.GetById(user.Id);

            // Assert
            Assert.That(deleted, Is.Null);
        }

        [Test]
        public void Exists_By_Username()
        {
            var userType = MockedUserType.CreateUserType();
            ServiceContext.UserService.SaveUserType(userType);
            var user = ServiceContext.UserService.CreateMember("JohnDoe", "john@umbraco.io", "12345", userType);

            Assert.IsTrue(ServiceContext.UserService.Exists("JohnDoe"));
            Assert.IsFalse(ServiceContext.UserService.Exists("notFound"));
        }

        [Test]
        public void Get_By_Email()
        {
            var userType = MockedUserType.CreateUserType();
            ServiceContext.UserService.SaveUserType(userType);
            var user = ServiceContext.UserService.CreateMember("JohnDoe", "john@umbraco.io", "12345", userType);

            Assert.IsNotNull(ServiceContext.UserService.GetByEmail(user.Email));
            Assert.IsNull(ServiceContext.UserService.GetByEmail("do@not.find"));
        }

        [Test]
        public void Get_By_Username()
        {
            var userType = MockedUserType.CreateUserType();
            ServiceContext.UserService.SaveUserType(userType);
            var user = ServiceContext.UserService.CreateMember("JohnDoe", "john@umbraco.io", "12345", userType);

            Assert.IsNotNull(ServiceContext.UserService.GetByUsername(user.Username));
            Assert.IsNull(ServiceContext.UserService.GetByUsername("notFound"));
        }

        [Test]
        public void Get_By_Object_Id()
        {
            var userType = MockedUserType.CreateUserType();
            ServiceContext.UserService.SaveUserType(userType);
            var user = ServiceContext.UserService.CreateMember("JohnDoe", "john@umbraco.io", "12345", userType);

            Assert.IsNotNull(ServiceContext.UserService.GetById(user.Id));
            Assert.IsNull(ServiceContext.UserService.GetById(9876));
        }

        [Test]
        public void Find_By_Email_Starts_With()
        {
            var userType = MockedUserType.CreateUserType();
            ServiceContext.UserService.SaveUserType(userType);
            var users = MockedUser.CreateUser(userType, 10);
            ServiceContext.UserService.Save(users);
            //don't find this
            var customUser = MockedUser.CreateUser(userType);
            customUser.Email = "hello@hello.com";
            ServiceContext.UserService.Save(customUser);

            int totalRecs;
            var found = ServiceContext.UserService.FindMembersByEmail("tes", 0, 100, out totalRecs, StringPropertyMatchType.StartsWith);

            Assert.AreEqual(10, found.Count());
        }

        [Test]
        public void Find_By_Email_Ends_With()
        {
            var userType = MockedUserType.CreateUserType();
            ServiceContext.UserService.SaveUserType(userType);
            var users = MockedUser.CreateUser(userType, 10);
            ServiceContext.UserService.Save(users);
            //include this
            var customUser = MockedUser.CreateUser(userType);
            customUser.Email = "hello@test.com";
            ServiceContext.UserService.Save(customUser);

            int totalRecs;
            var found = ServiceContext.UserService.FindMembersByEmail("test.com", 0, 100, out totalRecs, StringPropertyMatchType.EndsWith);

            Assert.AreEqual(11, found.Count());
        }

        [Test]
        public void Find_By_Email_Contains()
        {
            var userType = MockedUserType.CreateUserType();
            ServiceContext.UserService.SaveUserType(userType);
            var users = MockedUser.CreateUser(userType, 10);
            ServiceContext.UserService.Save(users);
            //include this
            var customUser = MockedUser.CreateUser(userType);
            customUser.Email = "hello@test.com";
            ServiceContext.UserService.Save(customUser);

            int totalRecs;
            var found = ServiceContext.UserService.FindMembersByEmail("test", 0, 100, out totalRecs, StringPropertyMatchType.Contains);

            Assert.AreEqual(11, found.Count());
        }

        [Test]
        public void Find_By_Email_Exact()
        {
            var userType = MockedUserType.CreateUserType();
            ServiceContext.UserService.SaveUserType(userType);
            var users = MockedUser.CreateUser(userType, 10);
            ServiceContext.UserService.Save(users);
            //include this
            var customUser = MockedUser.CreateUser(userType);
            customUser.Email = "hello@test.com";
            ServiceContext.UserService.Save(customUser);

            int totalRecs;
            var found = ServiceContext.UserService.FindMembersByEmail("hello@test.com", 0, 100, out totalRecs, StringPropertyMatchType.Exact);

            Assert.AreEqual(1, found.Count());
        }

        [Test]
        public void Get_All_Paged_Users()
        {
            var userType = MockedUserType.CreateUserType();
            ServiceContext.UserService.SaveUserType(userType);
            var users = MockedUser.CreateUser(userType, 10);
            ServiceContext.UserService.Save(users);

            int totalRecs;
            var found = ServiceContext.UserService.GetAllMembers(0, 2, out totalRecs);

            Assert.AreEqual(2, found.Count());
            // + 1 because of the built in admin user
            Assert.AreEqual(11, totalRecs);
            Assert.AreEqual("admin", found.First().Username);
            Assert.AreEqual("test0", found.Last().Username);
        }

        [Test]
        public void Count_All_Users()
        {
            var userType = MockedUserType.CreateUserType();
            ServiceContext.UserService.SaveUserType(userType);
            var users = MockedUser.CreateUser(userType, 10);
            ServiceContext.UserService.Save(users);
            var customUser = MockedUser.CreateUser(userType);
            ServiceContext.UserService.Save(customUser);

            var found = ServiceContext.UserService.GetMemberCount(MemberCountType.All);

            // + 1 because of the built in admin user
            Assert.AreEqual(12, found);
        }

        [Ignore]
        [Test]
        public void Count_All_Online_Users()
        {
            var userType = MockedUserType.CreateUserType();
            ServiceContext.UserService.SaveUserType(userType);
            var users = MockedUser.CreateUser(userType, 10, (i, member) => member.LastLoginDate = DateTime.Now.AddMinutes(i * -2));
            ServiceContext.UserService.Save(users);

            var customUser = MockedUser.CreateUser(userType);
            throw new NotImplementedException();
        }

        [Test]
        public void Count_All_Locked_Users()
        {
            var userType = MockedUserType.CreateUserType();
            ServiceContext.UserService.SaveUserType(userType);
            var users = MockedUser.CreateUser(userType, 10, (i, member) => member.IsLockedOut = i % 2 == 0);
            ServiceContext.UserService.Save(users);

            var customUser = MockedUser.CreateUser(userType);
            customUser.IsLockedOut = true;
            ServiceContext.UserService.Save(customUser);

            var found = ServiceContext.UserService.GetMemberCount(MemberCountType.LockedOut);

            Assert.AreEqual(6, found);
        }

        [Test]
        public void Count_All_Approved_Users()
        {
            var userType = MockedUserType.CreateUserType();
            ServiceContext.UserService.SaveUserType(userType);
            var users = MockedUser.CreateUser(userType, 10, (i, member) => member.IsApproved = i % 2 == 0);
            ServiceContext.UserService.Save(users);

            var customUser = MockedUser.CreateUser(userType);
            customUser.IsApproved = false;
            ServiceContext.UserService.Save(customUser);

            var found = ServiceContext.UserService.GetMemberCount(MemberCountType.Approved);

            // + 1 because of the built in admin user
            Assert.AreEqual(6, found);
        }

        [Test]
        public void Can_Persist_New_User_Type()
        {
            // Arrange
            var userService = ServiceContext.UserService;
            var userType = MockedUserType.CreateUserType();

            // Act
            userService.SaveUserType(userType);

            // Assert
            Assert.That(userType.HasIdentity, Is.True);
        }

        [Test]
        public void Can_Persist_New_User()
        {
            // Arrange
            var userService = ServiceContext.UserService;
            var userType = userService.GetUserTypeByAlias("admin");

            // Act
            var membershipUser = userService.CreateMember("JohnDoe", "john@umbraco.io", "12345", userType);

            // Assert
            Assert.That(membershipUser.HasIdentity, Is.True);
            IUser user = membershipUser as User;
            Assert.That(user, Is.Not.Null);
            Assert.That(user.DefaultPermissions, Is.EqualTo(userType.Permissions));
        }

        [Test]
        public void Can_Persist_New_User_With_Hashed_Password()
        {
            // Arrange
            var userService = ServiceContext.UserService;
            var userType = userService.GetUserTypeByAlias("admin");

            // Act
            // NOTE: Normally the hash'ing would be handled in the membership provider, so the service just saves the password
            var password = "123456";
            var hash = new HMACSHA1();
            hash.Key = Encoding.Unicode.GetBytes(password);
            var encodedPassword = Convert.ToBase64String(hash.ComputeHash(Encoding.Unicode.GetBytes(password)));
            var membershipUser = userService.CreateMember("JohnDoe", "john@umbraco.io", encodedPassword, userType);

            // Assert
            Assert.That(membershipUser.HasIdentity, Is.True);
            Assert.That(membershipUser.Password, Is.Not.EqualTo(password));
            Assert.That(membershipUser.Password, Is.EqualTo(encodedPassword));
            IUser user = membershipUser as User;
            Assert.That(user, Is.Not.Null);
            Assert.That(user.DefaultPermissions, Is.EqualTo(userType.Permissions));
        }

        [Test]
        public void Can_Remove_Section_From_All_Assigned_Users()
        {            
            var userType = ServiceContext.UserService.GetUserTypeByAlias("admin");

            var user1 = ServiceContext.UserService.CreateMember("test1", "test1@test.com", "test1", userType);
            var user2 = ServiceContext.UserService.CreateMember("test2", "test2@test.com", "test2", userType);
            
            //adds some allowed sections
            user1.AddAllowedSection("test");
            user2.AddAllowedSection("test");
            ServiceContext.UserService.Save(user1);
            ServiceContext.UserService.Save(user2);

            //now clear the section from all users
            ServiceContext.UserService.DeleteSectionFromAllUsers("test");

            //assert
            var result1 = ServiceContext.UserService.GetUserById((int)user1.Id);
            var result2 = ServiceContext.UserService.GetUserById((int)user2.Id);
            Assert.IsFalse(result1.AllowedSections.Contains("test"));
            Assert.IsFalse(result2.AllowedSections.Contains("test"));

        }

        [Test]
        public void Get_By_Profile_Username()
        {
            // Arrange
            var userType = ServiceContext.UserService.GetUserTypeByAlias("admin");
            var user = ServiceContext.UserService.CreateMember("test1", "test1@test.com", "test1", userType);

            // Act

            var profile = ServiceContext.UserService.GetProfileByUserName(user.Username);

            // Assert
            Assert.IsNotNull(profile);
            Assert.AreEqual(user.Username, profile.Name);
            Assert.AreEqual(user.Id, profile.Id);
        }

        [Test]
        public void Get_By_Profile_Id()
        {
            // Arrange
            var userType = ServiceContext.UserService.GetUserTypeByAlias("admin");
            var user = (IUser)ServiceContext.UserService.CreateMember("test1", "test1@test.com", "test1", userType);

            // Act

            var profile = ServiceContext.UserService.GetProfileById((int)user.Id);

            // Assert
            Assert.IsNotNull(profile);
            Assert.AreEqual(user.Username, profile.Name);
            Assert.AreEqual(user.Id, profile.Id);
        }

        [Test]
        public void Get_User_By_Username()
        {
            // Arrange
            var userType = ServiceContext.UserService.GetUserTypeByAlias("admin");
            var originalUser = (User)ServiceContext.UserService.CreateMember("test1", "test1@test.com", "test1", userType);

            // Act

            var updatedItem = (User)ServiceContext.UserService.GetByUsername(originalUser.Username);

            // Assert
            Assert.IsNotNull(updatedItem);
            Assert.That(updatedItem.Id, Is.EqualTo(originalUser.Id));
            Assert.That(updatedItem.Name, Is.EqualTo(originalUser.Name));
            Assert.That(updatedItem.DefaultPermissions, Is.EqualTo(originalUser.DefaultPermissions));
            Assert.That(updatedItem.Language, Is.EqualTo(originalUser.Language));
            Assert.That(updatedItem.IsApproved, Is.EqualTo(originalUser.IsApproved));
            Assert.That(updatedItem.Password, Is.EqualTo(originalUser.Password));
            Assert.That(updatedItem.IsLockedOut, Is.EqualTo(originalUser.IsLockedOut));
            Assert.That(updatedItem.StartContentId, Is.EqualTo(originalUser.StartContentId));
            Assert.That(updatedItem.StartMediaId, Is.EqualTo(originalUser.StartMediaId));
            Assert.That(updatedItem.Email, Is.EqualTo(originalUser.Email));
            Assert.That(updatedItem.Username, Is.EqualTo(originalUser.Username));
            Assert.That(updatedItem.AllowedSections.Count(), Is.EqualTo(0));
        }
    }
}<|MERGE_RESOLUTION|>--- conflicted
+++ resolved
@@ -1,467 +1,515 @@
-﻿using System;
-using System.Linq;
-using System.Security.Cryptography;
-using System.Text;
-using NUnit.Framework;
-using Umbraco.Core.Models.Membership;
-using Umbraco.Core.Services;
-using Umbraco.Tests.TestHelpers.Entities;
-using umbraco.BusinessLogic.Actions;
-using Umbraco.Core.Persistence.Querying;
-using Umbraco.Core.Services;
-using Umbraco.Tests.TestHelpers.Entities;
-using umbraco.BusinessLogic.Actions;
-
-namespace Umbraco.Tests.Services
-{
-    /// <summary>
-    /// Tests covering the UserService
-    /// </summary>
-    [TestFixture, RequiresSTA]
-    public class UserServiceTests : BaseServiceTest
-    {
-        [SetUp]
-        public override void Initialize()
-        {
-            base.Initialize();
-        }
-
-        [TearDown]
-        public override void TearDown()
-        {
-            base.TearDown();
-        }
-
-        [Test]
-        public void UserService_Get_User_Permissions_For_Unassigned_Permission_Nodes()
-        {
-            // Arrange
-            var userService = ServiceContext.UserService;
-            var userType = userService.GetUserTypeByAlias("admin");
-<<<<<<< HEAD
-            //we know this actually is an IUser so we'll just cast
-            var user = (IUser)ServiceContext.UserService.CreateMembershipUser("test1", "test1", "test1", userType, "test1@test.com");
-            var contentType = MockedContentTypes.CreateSimpleContentType();
-            ServiceContext.ContentTypeService.Save(contentType);
-            var content = new []
-=======
-            var user = ServiceContext.UserService.CreateMember("test1", "test1@test.com", "123456", userType);
-            var contentType = MockedContentTypes.CreateSimpleContentType();
-            ServiceContext.ContentTypeService.Save(contentType);
-            var content = new[]
->>>>>>> 9467a676
-                {
-                    MockedContent.CreateSimpleContent(contentType),
-                    MockedContent.CreateSimpleContent(contentType),
-                    MockedContent.CreateSimpleContent(contentType)
-                };
-            ServiceContext.ContentService.Save(content);
-
-            // Act
-            var permissions = userService.GetPermissions(user, content.ElementAt(0).Id, content.ElementAt(1).Id, content.ElementAt(2).Id);
-
-            //assert
-            Assert.AreEqual(3, permissions.Count());
-            Assert.AreEqual(17, permissions.ElementAt(0).AssignedPermissions.Count());
-            Assert.AreEqual(17, permissions.ElementAt(1).AssignedPermissions.Count());
-            Assert.AreEqual(17, permissions.ElementAt(2).AssignedPermissions.Count());
-        }
-
-        [Test]
-        public void UserService_Get_User_Permissions_For_Assigned_Permission_Nodes()
-        {
-            // Arrange
-            var userService = ServiceContext.UserService;
-            var userType = userService.GetUserTypeByAlias("admin");
-<<<<<<< HEAD
-            //we know this actually is an IUser so we'll just cast
-            var user = (IUser)ServiceContext.UserService.CreateMembershipUser("test1", "test1", "test1", userType, "test1@test.com");
-=======
-            var user = ServiceContext.UserService.CreateMember("test1", "test1@test.com", "123456", userType);
->>>>>>> 9467a676
-            var contentType = MockedContentTypes.CreateSimpleContentType();
-            ServiceContext.ContentTypeService.Save(contentType);
-            var content = new[]
-                {
-                    MockedContent.CreateSimpleContent(contentType),
-                    MockedContent.CreateSimpleContent(contentType),
-                    MockedContent.CreateSimpleContent(contentType)
-                };
-            ServiceContext.ContentService.Save(content);
-            ((ContentService)ServiceContext.ContentService).AssignContentPermissions(content.ElementAt(0), ActionBrowse.Instance.Letter, new object[] { user.Id });
-            ((ContentService)ServiceContext.ContentService).AssignContentPermissions(content.ElementAt(0), ActionDelete.Instance.Letter, new object[] { user.Id });
-            ((ContentService)ServiceContext.ContentService).AssignContentPermissions(content.ElementAt(0), ActionMove.Instance.Letter, new object[] { user.Id });
-
-            ((ContentService)ServiceContext.ContentService).AssignContentPermissions(content.ElementAt(1), ActionBrowse.Instance.Letter, new object[] { user.Id });
-            ((ContentService)ServiceContext.ContentService).AssignContentPermissions(content.ElementAt(1), ActionDelete.Instance.Letter, new object[] { user.Id });
-
-            ((ContentService)ServiceContext.ContentService).AssignContentPermissions(content.ElementAt(2), ActionBrowse.Instance.Letter, new object[] { user.Id });
-
-            // Act
-            var permissions = userService.GetPermissions(user, content.ElementAt(0).Id, content.ElementAt(1).Id, content.ElementAt(2).Id);
-
-            //assert
-            Assert.AreEqual(3, permissions.Count());
-            Assert.AreEqual(3, permissions.ElementAt(0).AssignedPermissions.Count());
-            Assert.AreEqual(2, permissions.ElementAt(1).AssignedPermissions.Count());
-            Assert.AreEqual(1, permissions.ElementAt(2).AssignedPermissions.Count());
-        }
-
-<<<<<<< HEAD
-        
-=======
->>>>>>> 9467a676
-        [Test]
-        public void Can_Delete_User()
-        {
-            var userType = MockedUserType.CreateUserType();
-            ServiceContext.UserService.SaveUserType(userType);
-            var user = ServiceContext.UserService.CreateMember("JohnDoe", "john@umbraco.io", "12345", userType);
-            
-            ServiceContext.UserService.Delete(user);
-            var deleted = ServiceContext.UserService.GetById(user.Id);
-
-            // Assert
-            Assert.That(deleted, Is.Null);
-        }
-
-        [Test]
-        public void Exists_By_Username()
-        {
-            var userType = MockedUserType.CreateUserType();
-            ServiceContext.UserService.SaveUserType(userType);
-            var user = ServiceContext.UserService.CreateMember("JohnDoe", "john@umbraco.io", "12345", userType);
-
-            Assert.IsTrue(ServiceContext.UserService.Exists("JohnDoe"));
-            Assert.IsFalse(ServiceContext.UserService.Exists("notFound"));
-        }
-
-        [Test]
-        public void Get_By_Email()
-        {
-            var userType = MockedUserType.CreateUserType();
-            ServiceContext.UserService.SaveUserType(userType);
-            var user = ServiceContext.UserService.CreateMember("JohnDoe", "john@umbraco.io", "12345", userType);
-
-            Assert.IsNotNull(ServiceContext.UserService.GetByEmail(user.Email));
-            Assert.IsNull(ServiceContext.UserService.GetByEmail("do@not.find"));
-        }
-
-        [Test]
-        public void Get_By_Username()
-        {
-            var userType = MockedUserType.CreateUserType();
-            ServiceContext.UserService.SaveUserType(userType);
-            var user = ServiceContext.UserService.CreateMember("JohnDoe", "john@umbraco.io", "12345", userType);
-
-            Assert.IsNotNull(ServiceContext.UserService.GetByUsername(user.Username));
-            Assert.IsNull(ServiceContext.UserService.GetByUsername("notFound"));
-        }
-
-        [Test]
-        public void Get_By_Object_Id()
-        {
-            var userType = MockedUserType.CreateUserType();
-            ServiceContext.UserService.SaveUserType(userType);
-            var user = ServiceContext.UserService.CreateMember("JohnDoe", "john@umbraco.io", "12345", userType);
-
-            Assert.IsNotNull(ServiceContext.UserService.GetById(user.Id));
-            Assert.IsNull(ServiceContext.UserService.GetById(9876));
-        }
-
-        [Test]
-        public void Find_By_Email_Starts_With()
-        {
-            var userType = MockedUserType.CreateUserType();
-            ServiceContext.UserService.SaveUserType(userType);
-            var users = MockedUser.CreateUser(userType, 10);
-            ServiceContext.UserService.Save(users);
-            //don't find this
-            var customUser = MockedUser.CreateUser(userType);
-            customUser.Email = "hello@hello.com";
-            ServiceContext.UserService.Save(customUser);
-
-            int totalRecs;
-            var found = ServiceContext.UserService.FindMembersByEmail("tes", 0, 100, out totalRecs, StringPropertyMatchType.StartsWith);
-
-            Assert.AreEqual(10, found.Count());
-        }
-
-        [Test]
-        public void Find_By_Email_Ends_With()
-        {
-            var userType = MockedUserType.CreateUserType();
-            ServiceContext.UserService.SaveUserType(userType);
-            var users = MockedUser.CreateUser(userType, 10);
-            ServiceContext.UserService.Save(users);
-            //include this
-            var customUser = MockedUser.CreateUser(userType);
-            customUser.Email = "hello@test.com";
-            ServiceContext.UserService.Save(customUser);
-
-            int totalRecs;
-            var found = ServiceContext.UserService.FindMembersByEmail("test.com", 0, 100, out totalRecs, StringPropertyMatchType.EndsWith);
-
-            Assert.AreEqual(11, found.Count());
-        }
-
-        [Test]
-        public void Find_By_Email_Contains()
-        {
-            var userType = MockedUserType.CreateUserType();
-            ServiceContext.UserService.SaveUserType(userType);
-            var users = MockedUser.CreateUser(userType, 10);
-            ServiceContext.UserService.Save(users);
-            //include this
-            var customUser = MockedUser.CreateUser(userType);
-            customUser.Email = "hello@test.com";
-            ServiceContext.UserService.Save(customUser);
-
-            int totalRecs;
-            var found = ServiceContext.UserService.FindMembersByEmail("test", 0, 100, out totalRecs, StringPropertyMatchType.Contains);
-
-            Assert.AreEqual(11, found.Count());
-        }
-
-        [Test]
-        public void Find_By_Email_Exact()
-        {
-            var userType = MockedUserType.CreateUserType();
-            ServiceContext.UserService.SaveUserType(userType);
-            var users = MockedUser.CreateUser(userType, 10);
-            ServiceContext.UserService.Save(users);
-            //include this
-            var customUser = MockedUser.CreateUser(userType);
-            customUser.Email = "hello@test.com";
-            ServiceContext.UserService.Save(customUser);
-
-            int totalRecs;
-            var found = ServiceContext.UserService.FindMembersByEmail("hello@test.com", 0, 100, out totalRecs, StringPropertyMatchType.Exact);
-
-            Assert.AreEqual(1, found.Count());
-        }
-
-        [Test]
-        public void Get_All_Paged_Users()
-        {
-            var userType = MockedUserType.CreateUserType();
-            ServiceContext.UserService.SaveUserType(userType);
-            var users = MockedUser.CreateUser(userType, 10);
-            ServiceContext.UserService.Save(users);
-
-            int totalRecs;
-            var found = ServiceContext.UserService.GetAllMembers(0, 2, out totalRecs);
-
-            Assert.AreEqual(2, found.Count());
-            // + 1 because of the built in admin user
-            Assert.AreEqual(11, totalRecs);
-            Assert.AreEqual("admin", found.First().Username);
-            Assert.AreEqual("test0", found.Last().Username);
-        }
-
-        [Test]
-        public void Count_All_Users()
-        {
-            var userType = MockedUserType.CreateUserType();
-            ServiceContext.UserService.SaveUserType(userType);
-            var users = MockedUser.CreateUser(userType, 10);
-            ServiceContext.UserService.Save(users);
-            var customUser = MockedUser.CreateUser(userType);
-            ServiceContext.UserService.Save(customUser);
-
-            var found = ServiceContext.UserService.GetMemberCount(MemberCountType.All);
-
-            // + 1 because of the built in admin user
-            Assert.AreEqual(12, found);
-        }
-
-        [Ignore]
-        [Test]
-        public void Count_All_Online_Users()
-        {
-            var userType = MockedUserType.CreateUserType();
-            ServiceContext.UserService.SaveUserType(userType);
-            var users = MockedUser.CreateUser(userType, 10, (i, member) => member.LastLoginDate = DateTime.Now.AddMinutes(i * -2));
-            ServiceContext.UserService.Save(users);
-
-            var customUser = MockedUser.CreateUser(userType);
-            throw new NotImplementedException();
-        }
-
-        [Test]
-        public void Count_All_Locked_Users()
-        {
-            var userType = MockedUserType.CreateUserType();
-            ServiceContext.UserService.SaveUserType(userType);
-            var users = MockedUser.CreateUser(userType, 10, (i, member) => member.IsLockedOut = i % 2 == 0);
-            ServiceContext.UserService.Save(users);
-
-            var customUser = MockedUser.CreateUser(userType);
-            customUser.IsLockedOut = true;
-            ServiceContext.UserService.Save(customUser);
-
-            var found = ServiceContext.UserService.GetMemberCount(MemberCountType.LockedOut);
-
-            Assert.AreEqual(6, found);
-        }
-
-        [Test]
-        public void Count_All_Approved_Users()
-        {
-            var userType = MockedUserType.CreateUserType();
-            ServiceContext.UserService.SaveUserType(userType);
-            var users = MockedUser.CreateUser(userType, 10, (i, member) => member.IsApproved = i % 2 == 0);
-            ServiceContext.UserService.Save(users);
-
-            var customUser = MockedUser.CreateUser(userType);
-            customUser.IsApproved = false;
-            ServiceContext.UserService.Save(customUser);
-
-            var found = ServiceContext.UserService.GetMemberCount(MemberCountType.Approved);
-
-            // + 1 because of the built in admin user
-            Assert.AreEqual(6, found);
-        }
-
-        [Test]
-        public void Can_Persist_New_User_Type()
-        {
-            // Arrange
-            var userService = ServiceContext.UserService;
-            var userType = MockedUserType.CreateUserType();
-
-            // Act
-            userService.SaveUserType(userType);
-
-            // Assert
-            Assert.That(userType.HasIdentity, Is.True);
-        }
-
-        [Test]
-        public void Can_Persist_New_User()
-        {
-            // Arrange
-            var userService = ServiceContext.UserService;
-            var userType = userService.GetUserTypeByAlias("admin");
-
-            // Act
-            var membershipUser = userService.CreateMember("JohnDoe", "john@umbraco.io", "12345", userType);
-
-            // Assert
-            Assert.That(membershipUser.HasIdentity, Is.True);
-            IUser user = membershipUser as User;
-            Assert.That(user, Is.Not.Null);
-            Assert.That(user.DefaultPermissions, Is.EqualTo(userType.Permissions));
-        }
-
-        [Test]
-        public void Can_Persist_New_User_With_Hashed_Password()
-        {
-            // Arrange
-            var userService = ServiceContext.UserService;
-            var userType = userService.GetUserTypeByAlias("admin");
-
-            // Act
-            // NOTE: Normally the hash'ing would be handled in the membership provider, so the service just saves the password
-            var password = "123456";
-            var hash = new HMACSHA1();
-            hash.Key = Encoding.Unicode.GetBytes(password);
-            var encodedPassword = Convert.ToBase64String(hash.ComputeHash(Encoding.Unicode.GetBytes(password)));
-            var membershipUser = userService.CreateMember("JohnDoe", "john@umbraco.io", encodedPassword, userType);
-
-            // Assert
-            Assert.That(membershipUser.HasIdentity, Is.True);
-            Assert.That(membershipUser.Password, Is.Not.EqualTo(password));
-            Assert.That(membershipUser.Password, Is.EqualTo(encodedPassword));
-            IUser user = membershipUser as User;
-            Assert.That(user, Is.Not.Null);
-            Assert.That(user.DefaultPermissions, Is.EqualTo(userType.Permissions));
-        }
-
-        [Test]
-        public void Can_Remove_Section_From_All_Assigned_Users()
-        {            
-            var userType = ServiceContext.UserService.GetUserTypeByAlias("admin");
-
-            var user1 = ServiceContext.UserService.CreateMember("test1", "test1@test.com", "test1", userType);
-            var user2 = ServiceContext.UserService.CreateMember("test2", "test2@test.com", "test2", userType);
-            
-            //adds some allowed sections
-            user1.AddAllowedSection("test");
-            user2.AddAllowedSection("test");
-            ServiceContext.UserService.Save(user1);
-            ServiceContext.UserService.Save(user2);
-
-            //now clear the section from all users
-            ServiceContext.UserService.DeleteSectionFromAllUsers("test");
-
-            //assert
-            var result1 = ServiceContext.UserService.GetUserById((int)user1.Id);
-            var result2 = ServiceContext.UserService.GetUserById((int)user2.Id);
-            Assert.IsFalse(result1.AllowedSections.Contains("test"));
-            Assert.IsFalse(result2.AllowedSections.Contains("test"));
-
-        }
-
-        [Test]
-        public void Get_By_Profile_Username()
-        {
-            // Arrange
-            var userType = ServiceContext.UserService.GetUserTypeByAlias("admin");
-            var user = ServiceContext.UserService.CreateMember("test1", "test1@test.com", "test1", userType);
-
-            // Act
-
-            var profile = ServiceContext.UserService.GetProfileByUserName(user.Username);
-
-            // Assert
-            Assert.IsNotNull(profile);
-            Assert.AreEqual(user.Username, profile.Name);
-            Assert.AreEqual(user.Id, profile.Id);
-        }
-
-        [Test]
-        public void Get_By_Profile_Id()
-        {
-            // Arrange
-            var userType = ServiceContext.UserService.GetUserTypeByAlias("admin");
-            var user = (IUser)ServiceContext.UserService.CreateMember("test1", "test1@test.com", "test1", userType);
-
-            // Act
-
-            var profile = ServiceContext.UserService.GetProfileById((int)user.Id);
-
-            // Assert
-            Assert.IsNotNull(profile);
-            Assert.AreEqual(user.Username, profile.Name);
-            Assert.AreEqual(user.Id, profile.Id);
-        }
-
-        [Test]
-        public void Get_User_By_Username()
-        {
-            // Arrange
-            var userType = ServiceContext.UserService.GetUserTypeByAlias("admin");
-            var originalUser = (User)ServiceContext.UserService.CreateMember("test1", "test1@test.com", "test1", userType);
-
-            // Act
-
-            var updatedItem = (User)ServiceContext.UserService.GetByUsername(originalUser.Username);
-
-            // Assert
-            Assert.IsNotNull(updatedItem);
-            Assert.That(updatedItem.Id, Is.EqualTo(originalUser.Id));
-            Assert.That(updatedItem.Name, Is.EqualTo(originalUser.Name));
-            Assert.That(updatedItem.DefaultPermissions, Is.EqualTo(originalUser.DefaultPermissions));
-            Assert.That(updatedItem.Language, Is.EqualTo(originalUser.Language));
-            Assert.That(updatedItem.IsApproved, Is.EqualTo(originalUser.IsApproved));
-            Assert.That(updatedItem.Password, Is.EqualTo(originalUser.Password));
-            Assert.That(updatedItem.IsLockedOut, Is.EqualTo(originalUser.IsLockedOut));
-            Assert.That(updatedItem.StartContentId, Is.EqualTo(originalUser.StartContentId));
-            Assert.That(updatedItem.StartMediaId, Is.EqualTo(originalUser.StartMediaId));
-            Assert.That(updatedItem.Email, Is.EqualTo(originalUser.Email));
-            Assert.That(updatedItem.Username, Is.EqualTo(originalUser.Username));
-            Assert.That(updatedItem.AllowedSections.Count(), Is.EqualTo(0));
-        }
-    }
+﻿using System;
+using System.Linq;
+using System.Security.Cryptography;
+using System.Text;
+using NUnit.Framework;
+using Umbraco.Core.Models.Membership;
+using Umbraco.Core.Services;
+using Umbraco.Tests.TestHelpers.Entities;
+using umbraco.BusinessLogic.Actions;
+using Umbraco.Core.Persistence.Querying;
+using Umbraco.Core.Services;
+using Umbraco.Tests.TestHelpers.Entities;
+using umbraco.BusinessLogic.Actions;
+
+namespace Umbraco.Tests.Services
+{
+    /// <summary>
+    /// Tests covering the UserService
+    /// </summary>
+    [TestFixture, RequiresSTA]
+    public class UserServiceTests : BaseServiceTest
+    {
+        [SetUp]
+        public override void Initialize()
+        {
+            base.Initialize();
+        }
+
+        [TearDown]
+        public override void TearDown()
+        {
+            base.TearDown();
+        }
+
+        [Test]
+        public void UserService_Get_User_Permissions_For_Unassigned_Permission_Nodes()
+        {
+            // Arrange
+            var userService = ServiceContext.UserService;
+            var userType = userService.GetUserTypeByAlias("admin");
+            var user = ServiceContext.UserService.CreateMember("test1", "test1@test.com", "123456", userType);
+            var contentType = MockedContentTypes.CreateSimpleContentType();
+            ServiceContext.ContentTypeService.Save(contentType);
+            var content = new[]
+                {
+                    MockedContent.CreateSimpleContent(contentType),
+                    MockedContent.CreateSimpleContent(contentType),
+                    MockedContent.CreateSimpleContent(contentType)
+                };
+            ServiceContext.ContentService.Save(content);
+
+            // Act
+            var permissions = userService.GetPermissions(user, content.ElementAt(0).Id, content.ElementAt(1).Id, content.ElementAt(2).Id);
+
+            //assert
+            Assert.AreEqual(3, permissions.Count());
+            Assert.AreEqual(17, permissions.ElementAt(0).AssignedPermissions.Count());
+            Assert.AreEqual(17, permissions.ElementAt(1).AssignedPermissions.Count());
+            Assert.AreEqual(17, permissions.ElementAt(2).AssignedPermissions.Count());
+        }
+
+        [Test]
+        public void UserService_Get_User_Permissions_For_Assigned_Permission_Nodes()
+        {
+            // Arrange
+            var userService = ServiceContext.UserService;
+            var userType = userService.GetUserTypeByAlias("admin");
+            var user = ServiceContext.UserService.CreateMember("test1", "test1@test.com", "123456", userType);
+            var contentType = MockedContentTypes.CreateSimpleContentType();
+            ServiceContext.ContentTypeService.Save(contentType);
+            var content = new[]
+                {
+                    MockedContent.CreateSimpleContent(contentType),
+                    MockedContent.CreateSimpleContent(contentType),
+                    MockedContent.CreateSimpleContent(contentType)
+                };
+            ServiceContext.ContentService.Save(content);
+            ((ContentService)ServiceContext.ContentService).AssignContentPermissions(content.ElementAt(0), ActionBrowse.Instance.Letter, new object[] { user.Id });
+            ((ContentService)ServiceContext.ContentService).AssignContentPermissions(content.ElementAt(0), ActionDelete.Instance.Letter, new object[] { user.Id });
+            ((ContentService)ServiceContext.ContentService).AssignContentPermissions(content.ElementAt(0), ActionMove.Instance.Letter, new object[] { user.Id });
+
+            ((ContentService)ServiceContext.ContentService).AssignContentPermissions(content.ElementAt(1), ActionBrowse.Instance.Letter, new object[] { user.Id });
+            ((ContentService)ServiceContext.ContentService).AssignContentPermissions(content.ElementAt(1), ActionDelete.Instance.Letter, new object[] { user.Id });
+
+            ((ContentService)ServiceContext.ContentService).AssignContentPermissions(content.ElementAt(2), ActionBrowse.Instance.Letter, new object[] { user.Id });
+
+            // Act
+            var permissions = userService.GetPermissions(user, content.ElementAt(0).Id, content.ElementAt(1).Id, content.ElementAt(2).Id);
+
+            //assert
+            Assert.AreEqual(3, permissions.Count());
+            Assert.AreEqual(3, permissions.ElementAt(0).AssignedPermissions.Count());
+            Assert.AreEqual(2, permissions.ElementAt(1).AssignedPermissions.Count());
+            Assert.AreEqual(1, permissions.ElementAt(2).AssignedPermissions.Count());
+        }
+
+        [Test]
+        public void UserService_Get_User_Permissions_For_Unassigned_Permission_Nodes()
+        {
+            // Arrange
+            var userService = ServiceContext.UserService;
+            var userType = userService.GetUserTypeByAlias("admin");
+            //we know this actually is an IUser so we'll just cast
+            var user = (IUser)ServiceContext.UserService.CreateMembershipUser("test1", "test1", "test1", userType, "test1@test.com");
+            var contentType = MockedContentTypes.CreateSimpleContentType();
+            ServiceContext.ContentTypeService.Save(contentType);
+            var content = new []
+                {
+                    MockedContent.CreateSimpleContent(contentType),
+                    MockedContent.CreateSimpleContent(contentType),
+                    MockedContent.CreateSimpleContent(contentType)
+                };
+            ServiceContext.ContentService.Save(content);
+
+            // Act
+            var permissions = userService.GetPermissions(user, content.ElementAt(0).Id, content.ElementAt(1).Id, content.ElementAt(2).Id);
+
+            //assert
+            Assert.AreEqual(3, permissions.Count());
+            Assert.AreEqual(17, permissions.ElementAt(0).AssignedPermissions.Count());
+            Assert.AreEqual(17, permissions.ElementAt(1).AssignedPermissions.Count());
+            Assert.AreEqual(17, permissions.ElementAt(2).AssignedPermissions.Count());
+        }
+
+        [Test]
+        public void UserService_Get_User_Permissions_For_Assigned_Permission_Nodes()
+        {
+            // Arrange
+            var userService = ServiceContext.UserService;
+            var userType = userService.GetUserTypeByAlias("admin");
+            //we know this actually is an IUser so we'll just cast
+            var user = (IUser)ServiceContext.UserService.CreateMembershipUser("test1", "test1", "test1", userType, "test1@test.com");
+            var contentType = MockedContentTypes.CreateSimpleContentType();
+            ServiceContext.ContentTypeService.Save(contentType);
+            var content = new[]
+                {
+                    MockedContent.CreateSimpleContent(contentType),
+                    MockedContent.CreateSimpleContent(contentType),
+                    MockedContent.CreateSimpleContent(contentType)
+                };
+            ServiceContext.ContentService.Save(content);
+            ((ContentService)ServiceContext.ContentService).AssignContentPermissions(content.ElementAt(0), ActionBrowse.Instance.Letter, new object[] { user.Id });
+            ((ContentService)ServiceContext.ContentService).AssignContentPermissions(content.ElementAt(0), ActionDelete.Instance.Letter, new object[] { user.Id });
+            ((ContentService)ServiceContext.ContentService).AssignContentPermissions(content.ElementAt(0), ActionMove.Instance.Letter, new object[] { user.Id });
+
+            ((ContentService)ServiceContext.ContentService).AssignContentPermissions(content.ElementAt(1), ActionBrowse.Instance.Letter, new object[] { user.Id });
+            ((ContentService)ServiceContext.ContentService).AssignContentPermissions(content.ElementAt(1), ActionDelete.Instance.Letter, new object[] { user.Id });
+
+            ((ContentService)ServiceContext.ContentService).AssignContentPermissions(content.ElementAt(2), ActionBrowse.Instance.Letter, new object[] { user.Id });
+
+            // Act
+            var permissions = userService.GetPermissions(user, content.ElementAt(0).Id, content.ElementAt(1).Id, content.ElementAt(2).Id);
+
+            //assert
+            Assert.AreEqual(3, permissions.Count());
+            Assert.AreEqual(3, permissions.ElementAt(0).AssignedPermissions.Count());
+            Assert.AreEqual(2, permissions.ElementAt(1).AssignedPermissions.Count());
+            Assert.AreEqual(1, permissions.ElementAt(2).AssignedPermissions.Count());
+        }
+
+        
+        [Test]
+        public void Can_Delete_User()
+        {
+            var userType = MockedUserType.CreateUserType();
+            ServiceContext.UserService.SaveUserType(userType);
+            var user = ServiceContext.UserService.CreateMember("JohnDoe", "john@umbraco.io", "12345", userType);
+            
+            ServiceContext.UserService.Delete(user);
+            var deleted = ServiceContext.UserService.GetById(user.Id);
+
+            // Assert
+            Assert.That(deleted, Is.Null);
+        }
+
+        [Test]
+        public void Exists_By_Username()
+        {
+            var userType = MockedUserType.CreateUserType();
+            ServiceContext.UserService.SaveUserType(userType);
+            var user = ServiceContext.UserService.CreateMember("JohnDoe", "john@umbraco.io", "12345", userType);
+
+            Assert.IsTrue(ServiceContext.UserService.Exists("JohnDoe"));
+            Assert.IsFalse(ServiceContext.UserService.Exists("notFound"));
+        }
+
+        [Test]
+        public void Get_By_Email()
+        {
+            var userType = MockedUserType.CreateUserType();
+            ServiceContext.UserService.SaveUserType(userType);
+            var user = ServiceContext.UserService.CreateMember("JohnDoe", "john@umbraco.io", "12345", userType);
+
+            Assert.IsNotNull(ServiceContext.UserService.GetByEmail(user.Email));
+            Assert.IsNull(ServiceContext.UserService.GetByEmail("do@not.find"));
+        }
+
+        [Test]
+        public void Get_By_Username()
+        {
+            var userType = MockedUserType.CreateUserType();
+            ServiceContext.UserService.SaveUserType(userType);
+            var user = ServiceContext.UserService.CreateMember("JohnDoe", "john@umbraco.io", "12345", userType);
+
+            Assert.IsNotNull(ServiceContext.UserService.GetByUsername(user.Username));
+            Assert.IsNull(ServiceContext.UserService.GetByUsername("notFound"));
+        }
+
+        [Test]
+        public void Get_By_Object_Id()
+        {
+            var userType = MockedUserType.CreateUserType();
+            ServiceContext.UserService.SaveUserType(userType);
+            var user = ServiceContext.UserService.CreateMember("JohnDoe", "john@umbraco.io", "12345", userType);
+
+            Assert.IsNotNull(ServiceContext.UserService.GetById(user.Id));
+            Assert.IsNull(ServiceContext.UserService.GetById(9876));
+        }
+
+        [Test]
+        public void Find_By_Email_Starts_With()
+        {
+            var userType = MockedUserType.CreateUserType();
+            ServiceContext.UserService.SaveUserType(userType);
+            var users = MockedUser.CreateUser(userType, 10);
+            ServiceContext.UserService.Save(users);
+            //don't find this
+            var customUser = MockedUser.CreateUser(userType);
+            customUser.Email = "hello@hello.com";
+            ServiceContext.UserService.Save(customUser);
+
+            int totalRecs;
+            var found = ServiceContext.UserService.FindMembersByEmail("tes", 0, 100, out totalRecs, StringPropertyMatchType.StartsWith);
+
+            Assert.AreEqual(10, found.Count());
+        }
+
+        [Test]
+        public void Find_By_Email_Ends_With()
+        {
+            var userType = MockedUserType.CreateUserType();
+            ServiceContext.UserService.SaveUserType(userType);
+            var users = MockedUser.CreateUser(userType, 10);
+            ServiceContext.UserService.Save(users);
+            //include this
+            var customUser = MockedUser.CreateUser(userType);
+            customUser.Email = "hello@test.com";
+            ServiceContext.UserService.Save(customUser);
+
+            int totalRecs;
+            var found = ServiceContext.UserService.FindMembersByEmail("test.com", 0, 100, out totalRecs, StringPropertyMatchType.EndsWith);
+
+            Assert.AreEqual(11, found.Count());
+        }
+
+        [Test]
+        public void Find_By_Email_Contains()
+        {
+            var userType = MockedUserType.CreateUserType();
+            ServiceContext.UserService.SaveUserType(userType);
+            var users = MockedUser.CreateUser(userType, 10);
+            ServiceContext.UserService.Save(users);
+            //include this
+            var customUser = MockedUser.CreateUser(userType);
+            customUser.Email = "hello@test.com";
+            ServiceContext.UserService.Save(customUser);
+
+            int totalRecs;
+            var found = ServiceContext.UserService.FindMembersByEmail("test", 0, 100, out totalRecs, StringPropertyMatchType.Contains);
+
+            Assert.AreEqual(11, found.Count());
+        }
+
+        [Test]
+        public void Find_By_Email_Exact()
+        {
+            var userType = MockedUserType.CreateUserType();
+            ServiceContext.UserService.SaveUserType(userType);
+            var users = MockedUser.CreateUser(userType, 10);
+            ServiceContext.UserService.Save(users);
+            //include this
+            var customUser = MockedUser.CreateUser(userType);
+            customUser.Email = "hello@test.com";
+            ServiceContext.UserService.Save(customUser);
+
+            int totalRecs;
+            var found = ServiceContext.UserService.FindMembersByEmail("hello@test.com", 0, 100, out totalRecs, StringPropertyMatchType.Exact);
+
+            Assert.AreEqual(1, found.Count());
+        }
+
+        [Test]
+        public void Get_All_Paged_Users()
+        {
+            var userType = MockedUserType.CreateUserType();
+            ServiceContext.UserService.SaveUserType(userType);
+            var users = MockedUser.CreateUser(userType, 10);
+            ServiceContext.UserService.Save(users);
+
+            int totalRecs;
+            var found = ServiceContext.UserService.GetAllMembers(0, 2, out totalRecs);
+
+            Assert.AreEqual(2, found.Count());
+            // + 1 because of the built in admin user
+            Assert.AreEqual(11, totalRecs);
+            Assert.AreEqual("admin", found.First().Username);
+            Assert.AreEqual("test0", found.Last().Username);
+        }
+
+        [Test]
+        public void Count_All_Users()
+        {
+            var userType = MockedUserType.CreateUserType();
+            ServiceContext.UserService.SaveUserType(userType);
+            var users = MockedUser.CreateUser(userType, 10);
+            ServiceContext.UserService.Save(users);
+            var customUser = MockedUser.CreateUser(userType);
+            ServiceContext.UserService.Save(customUser);
+
+            var found = ServiceContext.UserService.GetMemberCount(MemberCountType.All);
+
+            // + 1 because of the built in admin user
+            Assert.AreEqual(12, found);
+        }
+
+        [Ignore]
+        [Test]
+        public void Count_All_Online_Users()
+        {
+            var userType = MockedUserType.CreateUserType();
+            ServiceContext.UserService.SaveUserType(userType);
+            var users = MockedUser.CreateUser(userType, 10, (i, member) => member.LastLoginDate = DateTime.Now.AddMinutes(i * -2));
+            ServiceContext.UserService.Save(users);
+
+            var customUser = MockedUser.CreateUser(userType);
+            throw new NotImplementedException();
+        }
+
+        [Test]
+        public void Count_All_Locked_Users()
+        {
+            var userType = MockedUserType.CreateUserType();
+            ServiceContext.UserService.SaveUserType(userType);
+            var users = MockedUser.CreateUser(userType, 10, (i, member) => member.IsLockedOut = i % 2 == 0);
+            ServiceContext.UserService.Save(users);
+
+            var customUser = MockedUser.CreateUser(userType);
+            customUser.IsLockedOut = true;
+            ServiceContext.UserService.Save(customUser);
+
+            var found = ServiceContext.UserService.GetMemberCount(MemberCountType.LockedOut);
+
+            Assert.AreEqual(6, found);
+        }
+
+        [Test]
+        public void Count_All_Approved_Users()
+        {
+            var userType = MockedUserType.CreateUserType();
+            ServiceContext.UserService.SaveUserType(userType);
+            var users = MockedUser.CreateUser(userType, 10, (i, member) => member.IsApproved = i % 2 == 0);
+            ServiceContext.UserService.Save(users);
+
+            var customUser = MockedUser.CreateUser(userType);
+            customUser.IsApproved = false;
+            ServiceContext.UserService.Save(customUser);
+
+            var found = ServiceContext.UserService.GetMemberCount(MemberCountType.Approved);
+
+            // + 1 because of the built in admin user
+            Assert.AreEqual(6, found);
+        }
+
+        [Test]
+        public void Can_Persist_New_User_Type()
+        {
+            // Arrange
+            var userService = ServiceContext.UserService;
+            var userType = MockedUserType.CreateUserType();
+
+            // Act
+            userService.SaveUserType(userType);
+
+            // Assert
+            Assert.That(userType.HasIdentity, Is.True);
+        }
+
+        [Test]
+        public void Can_Persist_New_User()
+        {
+            // Arrange
+            var userService = ServiceContext.UserService;
+            var userType = userService.GetUserTypeByAlias("admin");
+
+            // Act
+            var membershipUser = userService.CreateMember("JohnDoe", "john@umbraco.io", "12345", userType);
+
+            // Assert
+            Assert.That(membershipUser.HasIdentity, Is.True);
+            IUser user = membershipUser as User;
+            Assert.That(user, Is.Not.Null);
+            Assert.That(user.DefaultPermissions, Is.EqualTo(userType.Permissions));
+        }
+
+        [Test]
+        public void Can_Persist_New_User_With_Hashed_Password()
+        {
+            // Arrange
+            var userService = ServiceContext.UserService;
+            var userType = userService.GetUserTypeByAlias("admin");
+
+            // Act
+            // NOTE: Normally the hash'ing would be handled in the membership provider, so the service just saves the password
+            var password = "123456";
+            var hash = new HMACSHA1();
+            hash.Key = Encoding.Unicode.GetBytes(password);
+            var encodedPassword = Convert.ToBase64String(hash.ComputeHash(Encoding.Unicode.GetBytes(password)));
+            var membershipUser = userService.CreateMember("JohnDoe", "john@umbraco.io", encodedPassword, userType);
+
+            // Assert
+            Assert.That(membershipUser.HasIdentity, Is.True);
+            Assert.That(membershipUser.Password, Is.Not.EqualTo(password));
+            Assert.That(membershipUser.Password, Is.EqualTo(encodedPassword));
+            IUser user = membershipUser as User;
+            Assert.That(user, Is.Not.Null);
+            Assert.That(user.DefaultPermissions, Is.EqualTo(userType.Permissions));
+        }
+
+        [Test]
+        public void Can_Remove_Section_From_All_Assigned_Users()
+        {            
+            var userType = ServiceContext.UserService.GetUserTypeByAlias("admin");
+
+            var user1 = ServiceContext.UserService.CreateMember("test1", "test1@test.com", "test1", userType);
+            var user2 = ServiceContext.UserService.CreateMember("test2", "test2@test.com", "test2", userType);
+            
+            //adds some allowed sections
+            user1.AddAllowedSection("test");
+            user2.AddAllowedSection("test");
+            ServiceContext.UserService.Save(user1);
+            ServiceContext.UserService.Save(user2);
+
+            //now clear the section from all users
+            ServiceContext.UserService.DeleteSectionFromAllUsers("test");
+
+            //assert
+            var result1 = ServiceContext.UserService.GetUserById((int)user1.Id);
+            var result2 = ServiceContext.UserService.GetUserById((int)user2.Id);
+            Assert.IsFalse(result1.AllowedSections.Contains("test"));
+            Assert.IsFalse(result2.AllowedSections.Contains("test"));
+
+        }
+
+        [Test]
+        public void Get_By_Profile_Username()
+        {
+            // Arrange
+            var userType = ServiceContext.UserService.GetUserTypeByAlias("admin");
+            var user = ServiceContext.UserService.CreateMember("test1", "test1@test.com", "test1", userType);
+
+            // Act
+
+            var profile = ServiceContext.UserService.GetProfileByUserName(user.Username);
+
+            // Assert
+            Assert.IsNotNull(profile);
+            Assert.AreEqual(user.Username, profile.Name);
+            Assert.AreEqual(user.Id, profile.Id);
+        }
+
+        [Test]
+        public void Get_By_Profile_Id()
+        {
+            // Arrange
+            var userType = ServiceContext.UserService.GetUserTypeByAlias("admin");
+            var user = (IUser)ServiceContext.UserService.CreateMember("test1", "test1@test.com", "test1", userType);
+
+            // Act
+
+            var profile = ServiceContext.UserService.GetProfileById((int)user.Id);
+
+            // Assert
+            Assert.IsNotNull(profile);
+            Assert.AreEqual(user.Username, profile.Name);
+            Assert.AreEqual(user.Id, profile.Id);
+        }
+
+        [Test]
+        public void Get_User_By_Username()
+        {
+            // Arrange
+            var userType = ServiceContext.UserService.GetUserTypeByAlias("admin");
+            var originalUser = (User)ServiceContext.UserService.CreateMember("test1", "test1@test.com", "test1", userType);
+
+            // Act
+
+            var updatedItem = (User)ServiceContext.UserService.GetByUsername(originalUser.Username);
+
+            // Assert
+            Assert.IsNotNull(updatedItem);
+            Assert.That(updatedItem.Id, Is.EqualTo(originalUser.Id));
+            Assert.That(updatedItem.Name, Is.EqualTo(originalUser.Name));
+            Assert.That(updatedItem.DefaultPermissions, Is.EqualTo(originalUser.DefaultPermissions));
+            Assert.That(updatedItem.Language, Is.EqualTo(originalUser.Language));
+            Assert.That(updatedItem.IsApproved, Is.EqualTo(originalUser.IsApproved));
+            Assert.That(updatedItem.Password, Is.EqualTo(originalUser.Password));
+            Assert.That(updatedItem.IsLockedOut, Is.EqualTo(originalUser.IsLockedOut));
+            Assert.That(updatedItem.StartContentId, Is.EqualTo(originalUser.StartContentId));
+            Assert.That(updatedItem.StartMediaId, Is.EqualTo(originalUser.StartMediaId));
+            Assert.That(updatedItem.Email, Is.EqualTo(originalUser.Email));
+            Assert.That(updatedItem.Username, Is.EqualTo(originalUser.Username));
+            Assert.That(updatedItem.AllowedSections.Count(), Is.EqualTo(0));
+        }
+    }
 }