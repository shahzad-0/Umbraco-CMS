--- conflicted
+++ resolved
@@ -60,14 +60,9 @@
         protected override ApplicationContext CreateApplicationContext()
         {
             var settings = SettingsForTests.GetDefault();
-<<<<<<< HEAD
             var databaseFactory = TestObjects.GetIDatabaseFactoryMock();
-            ApplicationContext.Current = new ApplicationContext(
+            return new ApplicationContext(
                 new DatabaseContext(databaseFactory, Logger),
-=======
-            return new ApplicationContext(
-                new DatabaseContext(Mock.Of<IDatabaseFactory>(), Logger, Mock.Of<ISqlSyntaxProvider>(), "test"),
->>>>>>> cff7dbc8
                 GetServiceContext(settings, Logger),
                 CacheHelper,
                 ProfilingLogger)
