--- conflicted
+++ resolved
@@ -10,7 +10,10 @@
 {
     public class ContentTypeServiceBase : RepositoryService
     {
-<<<<<<< HEAD
+        public ContentTypeServiceBase(IDatabaseUnitOfWorkProvider provider, RepositoryFactory repositoryFactory, ILogger logger)
+            : base(provider, repositoryFactory, logger)
+        { }
+
         // this is called after some content types are changed, and is used to determine which content types
         // are impacted by the changes in a way that needs to be notified to the content service -- including
         // content types that were not directly changed but may be impacted due to compositions.
@@ -26,12 +29,6 @@
         // - adding a property type to a content type (missing in serialized view = default value anyway)
 
         // FIXME - what about composition changes?
-=======
-        public ContentTypeServiceBase(IDatabaseUnitOfWorkProvider provider, RepositoryFactory repositoryFactory, ILogger logger)
-            : base(provider, repositoryFactory, logger)
-        {
-        }
->>>>>>> 1d80fc66
 
         /// <summary>
         /// Determines which content types are impacted by content types changes, in a way that needs
