using System;
using System.Collections.Generic;
using System.Linq;
using Umbraco.Core.Logging;
using Umbraco.Core.Models;
using Umbraco.Core.Persistence;
using Umbraco.Core.Persistence.Querying;
using Umbraco.Core.Persistence.UnitOfWork;

namespace Umbraco.Core.Services
{

    /// <summary>
    /// Manages server registrations in the database.
    /// </summary>
    public sealed class ServerRegistrationService : RepositoryService
    {
        /// <summary>
        /// Initializes a new instance of the <see cref="ServerRegistrationService"/> class.
        /// </summary>
        /// <param name="uowProvider">A UnitOfWork provider.</param>
        /// <param name="repositoryFactory">A repository factory.</param>
        /// <param name="logger">A logger.</param>
        public ServerRegistrationService(IDatabaseUnitOfWorkProvider uowProvider, RepositoryFactory repositoryFactory, ILogger logger)
            : base(uowProvider, repositoryFactory, logger)
        { }

        /// <summary>
        /// Touches a server to mark it as active; deactivate stale servers.
        /// </summary>
        /// <param name="serverAddress">The server url.</param>
        /// <param name="serverIdentity">The server unique identity.</param>
        /// <param name="staleTimeout">The time after which a server is considered stale.</param>
        public void TouchServer(string serverAddress, string serverIdentity, TimeSpan staleTimeout)
        {
            var uow = UowProvider.GetUnitOfWork();
            using (var repo = RepositoryFactory.CreateServerRegistrationRepository(uow))
            {
<<<<<<< HEAD
                //NOTE: we cannot use Environment.MachineName as this does not work in medium trust
                // found this out in CDF a while back: http://clientdependency.codeplex.com/workitem/13191

                var computerName = System.Net.Dns.GetHostName();
                var query = repo.Query.Where(x => x.ComputerName.ToUpper() == computerName.ToUpper());
                var found = repo.GetByQuery(query).ToArray();
                ServerRegistration server;
                if (found.Any())
=======
                var query = Query<ServerRegistration>.Builder.Where(x => x.ServerIdentity.ToUpper() == serverIdentity.ToUpper());
                var server = repo.GetByQuery(query).FirstOrDefault();
                if (server == null)
>>>>>>> e2a821c2
                {
                    server = new ServerRegistration(serverAddress, serverIdentity, DateTime.UtcNow)
                    {
                        IsActive = true
                    };                    
                }
                else
                {
                    server.ServerAddress = serverAddress; // should not really change but it might!
                    server.UpdateDate = DateTime.UtcNow; // stick with Utc dates since these might be globally distributed
                    server.IsActive = true;
                }
                repo.AddOrUpdate(server);
                uow.Commit();

                repo.DeactiveStaleServers(staleTimeout);
            }
        }

        /// <summary>
        /// Deactivates a server.
        /// </summary>
        /// <param name="serverIdentity">The server unique identity.</param>
        public void DeactiveServer(string serverIdentity)
        {
            var uow = UowProvider.GetUnitOfWork();
            using (var repo = RepositoryFactory.CreateServerRegistrationRepository(uow))
            {
<<<<<<< HEAD
                var query = repo.Query.Where(x => x.ComputerName.ToUpper() == computerName.ToUpper());
                var found = repo.GetByQuery(query).ToArray();
                if (found.Any())
=======
                var query = Query<ServerRegistration>.Builder.Where(x => x.ServerIdentity.ToUpper() == serverIdentity.ToUpper());
                var server = repo.GetByQuery(query).FirstOrDefault();
                if (server != null)
>>>>>>> e2a821c2
                {
                    server.IsActive = false;
                    repo.AddOrUpdate(server);
                    uow.Commit();
                }
            }
        }

        /// <summary>
        /// Deactivates stale servers.
        /// </summary>
        /// <param name="staleTimeout">The time after which a server is considered stale.</param>
        public void DeactiveStaleServers(TimeSpan staleTimeout)
        {
            var uow = UowProvider.GetUnitOfWork();
            using (var repo = RepositoryFactory.CreateServerRegistrationRepository(uow))
            {
                repo.DeactiveStaleServers(staleTimeout);
            }
        }

        /// <summary>
        /// Return all active servers.
        /// </summary>
        /// <returns></returns>
        public IEnumerable<ServerRegistration> GetActiveServers()
        {
            var uow = UowProvider.GetUnitOfWork();
            using (var repo = RepositoryFactory.CreateServerRegistrationRepository(uow))
            {
                var query = repo.Query.Where(x => x.IsActive);
                return repo.GetByQuery(query).ToArray();
            }
        }
    }
}<|MERGE_RESOLUTION|>--- conflicted
+++ resolved
@@ -1,125 +1,109 @@
-using System;
-using System.Collections.Generic;
-using System.Linq;
-using Umbraco.Core.Logging;
-using Umbraco.Core.Models;
-using Umbraco.Core.Persistence;
-using Umbraco.Core.Persistence.Querying;
-using Umbraco.Core.Persistence.UnitOfWork;
-
-namespace Umbraco.Core.Services
-{
-
-    /// <summary>
-    /// Manages server registrations in the database.
-    /// </summary>
-    public sealed class ServerRegistrationService : RepositoryService
-    {
-        /// <summary>
-        /// Initializes a new instance of the <see cref="ServerRegistrationService"/> class.
-        /// </summary>
-        /// <param name="uowProvider">A UnitOfWork provider.</param>
-        /// <param name="repositoryFactory">A repository factory.</param>
-        /// <param name="logger">A logger.</param>
-        public ServerRegistrationService(IDatabaseUnitOfWorkProvider uowProvider, RepositoryFactory repositoryFactory, ILogger logger)
-            : base(uowProvider, repositoryFactory, logger)
-        { }
-
-        /// <summary>
-        /// Touches a server to mark it as active; deactivate stale servers.
-        /// </summary>
-        /// <param name="serverAddress">The server url.</param>
-        /// <param name="serverIdentity">The server unique identity.</param>
-        /// <param name="staleTimeout">The time after which a server is considered stale.</param>
-        public void TouchServer(string serverAddress, string serverIdentity, TimeSpan staleTimeout)
-        {
-            var uow = UowProvider.GetUnitOfWork();
-            using (var repo = RepositoryFactory.CreateServerRegistrationRepository(uow))
-            {
-<<<<<<< HEAD
-                //NOTE: we cannot use Environment.MachineName as this does not work in medium trust
-                // found this out in CDF a while back: http://clientdependency.codeplex.com/workitem/13191
-
-                var computerName = System.Net.Dns.GetHostName();
-                var query = repo.Query.Where(x => x.ComputerName.ToUpper() == computerName.ToUpper());
-                var found = repo.GetByQuery(query).ToArray();
-                ServerRegistration server;
-                if (found.Any())
-=======
-                var query = Query<ServerRegistration>.Builder.Where(x => x.ServerIdentity.ToUpper() == serverIdentity.ToUpper());
-                var server = repo.GetByQuery(query).FirstOrDefault();
-                if (server == null)
->>>>>>> e2a821c2
-                {
-                    server = new ServerRegistration(serverAddress, serverIdentity, DateTime.UtcNow)
-                    {
-                        IsActive = true
-                    };                    
-                }
-                else
-                {
-                    server.ServerAddress = serverAddress; // should not really change but it might!
-                    server.UpdateDate = DateTime.UtcNow; // stick with Utc dates since these might be globally distributed
-                    server.IsActive = true;
-                }
-                repo.AddOrUpdate(server);
-                uow.Commit();
-
-                repo.DeactiveStaleServers(staleTimeout);
-            }
-        }
-
-        /// <summary>
-        /// Deactivates a server.
-        /// </summary>
-        /// <param name="serverIdentity">The server unique identity.</param>
-        public void DeactiveServer(string serverIdentity)
-        {
-            var uow = UowProvider.GetUnitOfWork();
-            using (var repo = RepositoryFactory.CreateServerRegistrationRepository(uow))
-            {
-<<<<<<< HEAD
-                var query = repo.Query.Where(x => x.ComputerName.ToUpper() == computerName.ToUpper());
-                var found = repo.GetByQuery(query).ToArray();
-                if (found.Any())
-=======
-                var query = Query<ServerRegistration>.Builder.Where(x => x.ServerIdentity.ToUpper() == serverIdentity.ToUpper());
-                var server = repo.GetByQuery(query).FirstOrDefault();
-                if (server != null)
->>>>>>> e2a821c2
-                {
-                    server.IsActive = false;
-                    repo.AddOrUpdate(server);
-                    uow.Commit();
-                }
-            }
-        }
-
-        /// <summary>
-        /// Deactivates stale servers.
-        /// </summary>
-        /// <param name="staleTimeout">The time after which a server is considered stale.</param>
-        public void DeactiveStaleServers(TimeSpan staleTimeout)
-        {
-            var uow = UowProvider.GetUnitOfWork();
-            using (var repo = RepositoryFactory.CreateServerRegistrationRepository(uow))
-            {
-                repo.DeactiveStaleServers(staleTimeout);
-            }
-        }
-
-        /// <summary>
-        /// Return all active servers.
-        /// </summary>
-        /// <returns></returns>
-        public IEnumerable<ServerRegistration> GetActiveServers()
-        {
-            var uow = UowProvider.GetUnitOfWork();
-            using (var repo = RepositoryFactory.CreateServerRegistrationRepository(uow))
-            {
-                var query = repo.Query.Where(x => x.IsActive);
-                return repo.GetByQuery(query).ToArray();
-            }
-        }
-    }
+using System;
+using System.Collections.Generic;
+using System.Linq;
+using Umbraco.Core.Logging;
+using Umbraco.Core.Models;
+using Umbraco.Core.Persistence;
+using Umbraco.Core.Persistence.Querying;
+using Umbraco.Core.Persistence.UnitOfWork;
+
+namespace Umbraco.Core.Services
+{
+
+    /// <summary>
+    /// Manages server registrations in the database.
+    /// </summary>
+    public sealed class ServerRegistrationService : RepositoryService
+    {
+        /// <summary>
+        /// Initializes a new instance of the <see cref="ServerRegistrationService"/> class.
+        /// </summary>
+        /// <param name="uowProvider">A UnitOfWork provider.</param>
+        /// <param name="repositoryFactory">A repository factory.</param>
+        /// <param name="logger">A logger.</param>
+        public ServerRegistrationService(IDatabaseUnitOfWorkProvider uowProvider, RepositoryFactory repositoryFactory, ILogger logger)
+            : base(uowProvider, repositoryFactory, logger)
+        { }
+
+        /// <summary>
+        /// Touches a server to mark it as active; deactivate stale servers.
+        /// </summary>
+        /// <param name="serverAddress">The server url.</param>
+        /// <param name="serverIdentity">The server unique identity.</param>
+        /// <param name="staleTimeout">The time after which a server is considered stale.</param>
+        public void TouchServer(string serverAddress, string serverIdentity, TimeSpan staleTimeout)
+        {
+            var uow = UowProvider.GetUnitOfWork();
+            using (var repo = RepositoryFactory.CreateServerRegistrationRepository(uow))
+            {
+                var query = repo.Query.Where(x => x.ServerIdentity.ToUpper() == serverIdentity.ToUpper());
+                var server = repo.GetByQuery(query).FirstOrDefault();
+                if (server == null)
+                {
+                    server = new ServerRegistration(serverAddress, serverIdentity, DateTime.UtcNow)
+                    {
+                        IsActive = true
+                    };                    
+                }
+                else
+                {
+                    server.ServerAddress = serverAddress; // should not really change but it might!
+                    server.UpdateDate = DateTime.UtcNow; // stick with Utc dates since these might be globally distributed
+                    server.IsActive = true;
+                }
+                repo.AddOrUpdate(server);
+                uow.Commit();
+
+                repo.DeactiveStaleServers(staleTimeout);
+            }
+        }
+
+        /// <summary>
+        /// Deactivates a server.
+        /// </summary>
+        /// <param name="serverIdentity">The server unique identity.</param>
+        public void DeactiveServer(string serverIdentity)
+        {
+            var uow = UowProvider.GetUnitOfWork();
+            using (var repo = RepositoryFactory.CreateServerRegistrationRepository(uow))
+            {
+                var query = repo.Query.Where(x => x.ServerIdentity.ToUpper() == serverIdentity.ToUpper());
+
+                var server = repo.GetByQuery(query).FirstOrDefault();
+                if (server != null)
+                {
+                    server.IsActive = false;
+                    repo.AddOrUpdate(server);
+                    uow.Commit();
+                }
+            }
+        }
+
+        /// <summary>
+        /// Deactivates stale servers.
+        /// </summary>
+        /// <param name="staleTimeout">The time after which a server is considered stale.</param>
+        public void DeactiveStaleServers(TimeSpan staleTimeout)
+        {
+            var uow = UowProvider.GetUnitOfWork();
+            using (var repo = RepositoryFactory.CreateServerRegistrationRepository(uow))
+            {
+                repo.DeactiveStaleServers(staleTimeout);
+            }
+        }
+
+        /// <summary>
+        /// Return all active servers.
+        /// </summary>
+        /// <returns></returns>
+        public IEnumerable<ServerRegistration> GetActiveServers()
+        {
+            var uow = UowProvider.GetUnitOfWork();
+            using (var repo = RepositoryFactory.CreateServerRegistrationRepository(uow))
+            {
+                var query = repo.Query.Where(x => x.IsActive);
+                return repo.GetByQuery(query).ToArray();
+            }
+        }
+    }
 }