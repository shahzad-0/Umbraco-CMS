--- conflicted
+++ resolved
@@ -1,1093 +1,1088 @@
-using System;
-using System.Collections.Generic;
-using System.Globalization;
-using System.Linq;
-using System.Threading;
-using System.Xml.Linq;
-using Umbraco.Core.Auditing;
-using Umbraco.Core.Events;
-using Umbraco.Core.Models;
-using Umbraco.Core.Models.Rdbms;
-using Umbraco.Core.Persistence;
-using Umbraco.Core.Persistence.Querying;
-using Umbraco.Core.Persistence.SqlSyntax;
-using Umbraco.Core.Persistence.UnitOfWork;
-using Umbraco.Core.Publishing;
-
-namespace Umbraco.Core.Services
-{
-    /// <summary>
-    /// Represents the Media Service, which is an easy access to operations involving <see cref="IMedia"/>
-    /// </summary>
-    public class MediaService : IMediaService
-    {
-        private readonly IDatabaseUnitOfWorkProvider _uowProvider;
-        private readonly RepositoryFactory _repositoryFactory;
-        //Support recursive locks because some of the methods that require locking call other methods that require locking. 
-        //for example, the Move method needs to be locked but this calls the Save method which also needs to be locked.
-        private static readonly ReaderWriterLockSlim Locker = new ReaderWriterLockSlim(LockRecursionPolicy.SupportsRecursion);
-
-        public MediaService(RepositoryFactory repositoryFactory)
-            : this(new PetaPocoUnitOfWorkProvider(), repositoryFactory)
-        {
-        }
-
-        public MediaService(IDatabaseUnitOfWorkProvider provider, RepositoryFactory repositoryFactory)
-        {
-            _uowProvider = provider;
-            _repositoryFactory = repositoryFactory;
-        }
-
-        /// <summary>
-        /// Creates an <see cref="IMedia"/> object using the alias of the <see cref="IMediaType"/>
-        /// that this Media should based on.
-        /// </summary>
-        /// <remarks>
-        /// Note that using this method will simply return a new IMedia without any identity
-        /// as it has not yet been persisted. It is intended as a shortcut to creating new media objects
-        /// that does not invoke a save operation against the database.
-        /// </remarks>
-        /// <param name="name">Name of the Media object</param>
-        /// <param name="parentId">Id of Parent for the new Media item</param>
-        /// <param name="mediaTypeAlias">Alias of the <see cref="IMediaType"/></param>
-        /// <param name="userId">Optional id of the user creating the media item</param>
-        /// <returns><see cref="IMedia"/></returns>
-        public IMedia CreateMedia(string name, int parentId, string mediaTypeAlias, int userId = 0)
-        {
-            var mediaType = FindMediaTypeByAlias(mediaTypeAlias);
-            var media = new Models.Media(name, parentId, mediaType);
-
-            if (Creating.IsRaisedEventCancelled(new NewEventArgs<IMedia>(media, mediaTypeAlias, parentId), this))
-            {
-                media.WasCancelled = true;
-                return media;
-            }
-
-            media.CreatorId = userId;
-
-            Created.RaiseEvent(new NewEventArgs<IMedia>(media, false, mediaTypeAlias, parentId), this);
-
-            Audit.Add(AuditTypes.New, string.Format("Media '{0}' was created", name), media.CreatorId, media.Id);
-
-            return media;
-        }
-
-        /// <summary>
-        /// Creates an <see cref="IMedia"/> object using the alias of the <see cref="IMediaType"/>
-        /// that this Media should based on.
-        /// </summary>
-        /// <remarks>
-        /// Note that using this method will simply return a new IMedia without any identity
-        /// as it has not yet been persisted. It is intended as a shortcut to creating new media objects
-        /// that does not invoke a save operation against the database.
-        /// </remarks>
-        /// <param name="name">Name of the Media object</param>
-        /// <param name="parent">Parent <see cref="IMedia"/> for the new Media item</param>
-        /// <param name="mediaTypeAlias">Alias of the <see cref="IMediaType"/></param>
-        /// <param name="userId">Optional id of the user creating the media item</param>
-        /// <returns><see cref="IMedia"/></returns>
-        public IMedia CreateMedia(string name, IMedia parent, string mediaTypeAlias, int userId = 0)
-        {
-            var mediaType = FindMediaTypeByAlias(mediaTypeAlias);
-            var media = new Models.Media(name, parent, mediaType);
-            if (Creating.IsRaisedEventCancelled(new NewEventArgs<IMedia>(media, mediaTypeAlias, parent), this))
-            {
-                media.WasCancelled = true;
-                return media;
-            }
-
-            media.CreatorId = userId;
-
-            Created.RaiseEvent(new NewEventArgs<IMedia>(media, false, mediaTypeAlias, parent), this);
-
-            Audit.Add(AuditTypes.New, string.Format("Media '{0}' was created", name), media.CreatorId, media.Id);
-
-            return media;
-        }
-
-        /// <summary>
-        /// Creates an <see cref="IMedia"/> object using the alias of the <see cref="IMediaType"/>
-        /// that this Media should based on.
-        /// </summary>
-        /// <remarks>
-        /// This method returns an <see cref="IMedia"/> object that has been persisted to the database
-        /// and therefor has an identity.
-        /// </remarks>
-        /// <param name="name">Name of the Media object</param>
-        /// <param name="parentId">Id of Parent for the new Media item</param>
-        /// <param name="mediaTypeAlias">Alias of the <see cref="IMediaType"/></param>
-        /// <param name="userId">Optional id of the user creating the media item</param>
-        /// <returns><see cref="IMedia"/></returns>
-        public IMedia CreateMediaWithIdentity(string name, int parentId, string mediaTypeAlias, int userId = 0)
-        {
-            var mediaType = FindMediaTypeByAlias(mediaTypeAlias);
-            var media = new Models.Media(name, parentId, mediaType);
-            if (Creating.IsRaisedEventCancelled(new NewEventArgs<IMedia>(media, mediaTypeAlias, parentId), this))
-            {
-                media.WasCancelled = true;
-                return media;
-            }
-
-            using (new WriteLock(Locker))
-            {
-                var uow = _uowProvider.GetUnitOfWork();
-                using (var repository = _repositoryFactory.CreateMediaRepository(uow))
-                {
-                    media.CreatorId = userId;
-                    repository.AddOrUpdate(media);
-                    uow.Commit();
-
-                    var xml = media.ToXml();
-                    CreateAndSaveMediaXml(xml, media.Id, uow.Database);
-                }
-            }
-
-            Created.RaiseEvent(new NewEventArgs<IMedia>(media, false, mediaTypeAlias, parentId), this);
-
-            Audit.Add(AuditTypes.New, string.Format("Media '{0}' was created with Id {1}", name, media.Id), media.CreatorId, media.Id);
-
-            return media;
-        }
-
-        /// <summary>
-        /// Creates an <see cref="IMedia"/> object using the alias of the <see cref="IMediaType"/>
-        /// that this Media should based on.
-        /// </summary>
-        /// <remarks>
-        /// This method returns an <see cref="IMedia"/> object that has been persisted to the database
-        /// and therefor has an identity.
-        /// </remarks>
-        /// <param name="name">Name of the Media object</param>
-        /// <param name="parent">Parent <see cref="IMedia"/> for the new Media item</param>
-        /// <param name="mediaTypeAlias">Alias of the <see cref="IMediaType"/></param>
-        /// <param name="userId">Optional id of the user creating the media item</param>
-        /// <returns><see cref="IMedia"/></returns>
-        public IMedia CreateMediaWithIdentity(string name, IMedia parent, string mediaTypeAlias, int userId = 0)
-        {
-            var mediaType = FindMediaTypeByAlias(mediaTypeAlias);
-            var media = new Models.Media(name, parent, mediaType);
-            if (Creating.IsRaisedEventCancelled(new NewEventArgs<IMedia>(media, mediaTypeAlias, parent), this))
-            {
-                media.WasCancelled = true;
-                return media;
-            }
-
-            using (new WriteLock(Locker))
-            {
-                var uow = _uowProvider.GetUnitOfWork();
-                using (var repository = _repositoryFactory.CreateMediaRepository(uow))
-                {
-                    media.CreatorId = userId;
-                    repository.AddOrUpdate(media);
-                    uow.Commit();
-
-                    var xml = media.ToXml();
-                    CreateAndSaveMediaXml(xml, media.Id, uow.Database);
-                }
-            }
-
-            Created.RaiseEvent(new NewEventArgs<IMedia>(media, false, mediaTypeAlias, parent), this);
-
-            Audit.Add(AuditTypes.New, string.Format("Media '{0}' was created with Id {1}", name, media.Id), media.CreatorId, media.Id);
-
-            return media;
-        }
-
-        /// <summary>
-        /// Gets an <see cref="IMedia"/> object by Id
-        /// </summary>
-        /// <param name="id">Id of the Content to retrieve</param>
-        /// <returns><see cref="IMedia"/></returns>
-        public IMedia GetById(int id)
-        {
-            var uow = _uowProvider.GetUnitOfWork();
-            using (var repository = _repositoryFactory.CreateMediaRepository(uow))
-            {
-                return repository.Get(id);
-            }
-        }
-
-        /// <summary>
-        /// Gets an <see cref="IMedia"/> object by Id
-        /// </summary>
-        /// <param name="ids">Ids of the Media to retrieve</param>
-        /// <returns><see cref="IMedia"/></returns>
-        public IEnumerable<IMedia> GetByIds(IEnumerable<int> ids)
-        {
-            using (var repository = _repositoryFactory.CreateMediaRepository(_uowProvider.GetUnitOfWork()))
-            {
-                return repository.GetAll(ids.ToArray());
-            }
-        }
-
-        /// <summary>
-        /// Gets an <see cref="IMedia"/> object by its 'UniqueId'
-        /// </summary>
-        /// <param name="key">Guid key of the Media to retrieve</param>
-        /// <returns><see cref="IMedia"/></returns>
-        public IMedia GetById(Guid key)
-        {
-            using (var repository = _repositoryFactory.CreateMediaRepository(_uowProvider.GetUnitOfWork()))
-            {
-                var query = Query<IMedia>.Builder.Where(x => x.Key == key);
-                var contents = repository.GetByQuery(query);
-                return contents.SingleOrDefault();
-            }
-        }
-
-        /// <summary>
-        /// Gets a collection of <see cref="IMedia"/> objects by Level
-        /// </summary>
-        /// <param name="level">The level to retrieve Media from</param>
-        /// <returns>An Enumerable list of <see cref="IMedia"/> objects</returns>
-        public IEnumerable<IMedia> GetByLevel(int level)
-        {
-            using (var repository = _repositoryFactory.CreateMediaRepository(_uowProvider.GetUnitOfWork()))
-            {
-                var query = Query<IMedia>.Builder.Where(x => x.Level == level && !x.Path.StartsWith("-21"));
-                var contents = repository.GetByQuery(query);
-
-                return contents;
-            }
-        }
-
-        /// <summary>
-        /// Gets a specific version of an <see cref="IMedia"/> item.
-        /// </summary>
-        /// <param name="versionId">Id of the version to retrieve</param>
-        /// <returns>An <see cref="IMedia"/> item</returns>
-        public IMedia GetByVersion(Guid versionId)
-        {
-            using (var repository = _repositoryFactory.CreateMediaRepository(_uowProvider.GetUnitOfWork()))
-            {
-                return repository.GetByVersion(versionId);
-            }
-        }
-
-        /// <summary>
-        /// Gets a collection of an <see cref="IMedia"/> objects versions by Id
-        /// </summary>
-        /// <param name="id"></param>
-        /// <returns>An Enumerable list of <see cref="IMedia"/> objects</returns>
-        public IEnumerable<IMedia> GetVersions(int id)
-        {
-            using (var repository = _repositoryFactory.CreateMediaRepository(_uowProvider.GetUnitOfWork()))
-            {
-                var versions = repository.GetAllVersions(id);
-                return versions;
-            }
-        }
-
-        /// <summary>
-        /// Gets a collection of <see cref="IMedia"/> objects, which are ancestors of the current media.
-        /// </summary>
-        /// <param name="id">Id of the <see cref="IMedia"/> to retrieve ancestors for</param>
-        /// <returns>An Enumerable list of <see cref="IMedia"/> objects</returns>
-        public IEnumerable<IMedia> GetAncestors(int id)
-        {
-            var media = GetById(id);
-            return GetAncestors(media);
-        }
-
-        /// <summary>
-        /// Gets a collection of <see cref="IMedia"/> objects, which are ancestors of the current media.
-        /// </summary>
-        /// <param name="media"><see cref="IMedia"/> to retrieve ancestors for</param>
-        /// <returns>An Enumerable list of <see cref="IMedia"/> objects</returns>
-        public IEnumerable<IMedia> GetAncestors(IMedia media)
-        {
-            var ids = media.Path.Split(',').Where(x => x != "-1" && x != media.Id.ToString(CultureInfo.InvariantCulture)).Select(int.Parse).ToArray();
-            if (ids.Any() == false)
-                return new List<IMedia>();
-
-            using (var repository = _repositoryFactory.CreateMediaRepository(_uowProvider.GetUnitOfWork()))
-            {
-                return repository.GetAll(ids);
-            }
-        }
-
-        /// <summary>
-        /// Gets a collection of <see cref="IMedia"/> objects by Parent Id
-        /// </summary>
-        /// <param name="id">Id of the Parent to retrieve Children from</param>
-        /// <returns>An Enumerable list of <see cref="IMedia"/> objects</returns>
-        public IEnumerable<IMedia> GetChildren(int id)
-        {
-            var uow = _uowProvider.GetUnitOfWork();
-            using (var repository = _repositoryFactory.CreateMediaRepository(uow))
-            {
-                var query = Query<IMedia>.Builder.Where(x => x.ParentId == id);
-                var medias = repository.GetByQuery(query);
-
-                return medias;
-            }
-        }
-
-        /// <summary>
-        /// Gets descendants of a <see cref="IMedia"/> object by its Id
-        /// </summary>
-        /// <param name="id">Id of the Parent to retrieve descendants from</param>
-        /// <returns>An Enumerable flat list of <see cref="IMedia"/> objects</returns>
-        public IEnumerable<IMedia> GetDescendants(int id)
-        {
-            var media = GetById(id);
-            return GetDescendants(media);
-        }
-
-        /// <summary>
-        /// Gets descendants of a <see cref="IMedia"/> object by its Id
-        /// </summary>
-        /// <param name="media">The Parent <see cref="IMedia"/> object to retrieve descendants from</param>
-        /// <returns>An Enumerable flat list of <see cref="IMedia"/> objects</returns>
-        public IEnumerable<IMedia> GetDescendants(IMedia media)
-        {
-            var uow = _uowProvider.GetUnitOfWork();
-            using (var repository = _repositoryFactory.CreateMediaRepository(uow))
-            {
-                var query = Query<IMedia>.Builder.Where(x => x.Path.StartsWith(media.Path) && x.Id != media.Id);
-                var medias = repository.GetByQuery(query);
-
-                return medias;
-            }
-        }
-
-        /// <summary>
-        /// Gets the parent of the current media as an <see cref="IMedia"/> item.
-        /// </summary>
-        /// <param name="id">Id of the <see cref="IMedia"/> to retrieve the parent from</param>
-        /// <returns>Parent <see cref="IMedia"/> object</returns>
-        public IMedia GetParent(int id)
-        {
-            var media = GetById(id);
-            return GetParent(media);
-        }
-
-        /// <summary>
-        /// Gets the parent of the current media as an <see cref="IMedia"/> item.
-        /// </summary>
-        /// <param name="media"><see cref="IMedia"/> to retrieve the parent from</param>
-        /// <returns>Parent <see cref="IMedia"/> object</returns>
-        public IMedia GetParent(IMedia media)
-        {
-            if (media.ParentId == -1 || media.ParentId == -21)
-                return null;
-
-            return GetById(media.ParentId);
-        }
-
-        /// <summary>
-        /// Gets a collection of <see cref="IMedia"/> objects by the Id of the <see cref="IContentType"/>
-        /// </summary>
-        /// <param name="id">Id of the <see cref="IMediaType"/></param>
-        /// <returns>An Enumerable list of <see cref="IMedia"/> objects</returns>
-        public IEnumerable<IMedia> GetMediaOfMediaType(int id)
-        {
-            var uow = _uowProvider.GetUnitOfWork();
-            using (var repository = _repositoryFactory.CreateMediaRepository(uow))
-            {
-                var query = Query<IMedia>.Builder.Where(x => x.ContentTypeId == id);
-                var medias = repository.GetByQuery(query);
-
-                return medias;
-            }
-        }
-
-        /// <summary>
-        /// Gets a collection of <see cref="IMedia"/> objects, which reside at the first level / root
-        /// </summary>
-        /// <returns>An Enumerable list of <see cref="IMedia"/> objects</returns>
-        public IEnumerable<IMedia> GetRootMedia()
-        {
-            var uow = _uowProvider.GetUnitOfWork();
-            using (var repository = _repositoryFactory.CreateMediaRepository(uow))
-            {
-                var query = Query<IMedia>.Builder.Where(x => x.ParentId == -1);
-                var medias = repository.GetByQuery(query);
-
-                return medias;
-            }
-        }
-
-        /// <summary>
-        /// Gets a collection of an <see cref="IMedia"/> objects, which resides in the Recycle Bin
-        /// </summary>
-        /// <returns>An Enumerable list of <see cref="IMedia"/> objects</returns>
-        public IEnumerable<IMedia> GetMediaInRecycleBin()
-        {
-            var uow = _uowProvider.GetUnitOfWork();
-            using (var repository = _repositoryFactory.CreateMediaRepository(uow))
-            {
-                var query = Query<IMedia>.Builder.Where(x => x.Path.Contains("-21"));
-                var medias = repository.GetByQuery(query);
-
-                return medias;
-            }
-        }
-
-        /// <summary>
-        /// Gets an <see cref="IMedia"/> object from the path stored in the 'umbracoFile' property.
-        /// </summary>
-        /// <param name="mediaPath">Path of the media item to retreive (for example: /media/1024/koala_403x328.jpg)</param>
-        /// <returns><see cref="IMedia"/></returns>
-        public IMedia GetMediaByPath(string mediaPath)
-        {
-            var umbracoFileValue = mediaPath;
-            var isResized = mediaPath.Contains("_") && mediaPath.Contains("x");
-
-            // If the image has been resized we strip the "_403x328" of the original "/media/1024/koala_403x328.jpg" url.
-            if (isResized)
-            {
-
-                var underscoreIndex = mediaPath.LastIndexOf('_');
-                var dotIndex = mediaPath.LastIndexOf('.');
-                umbracoFileValue = string.Concat(mediaPath.Substring(0, underscoreIndex), mediaPath.Substring(dotIndex));
-            }
-
-            var sql = new Sql()
-                .Select("*")
-                .From<PropertyDataDto>()
-                .InnerJoin<PropertyTypeDto>()
-                .On<PropertyDataDto, PropertyTypeDto>(left => left.PropertyTypeId, right => right.Id)
-                .Where<PropertyTypeDto>(x => x.Alias == "umbracoFile")
-                .Where<PropertyDataDto>(x => x.VarChar == umbracoFileValue);
-
-            using (var uow = _uowProvider.GetUnitOfWork())
-            {
-                var propertyDataDto = uow.Database.Fetch<PropertyDataDto, PropertyTypeDto>(sql).FirstOrDefault();
-                return propertyDataDto == null ? null : GetById(propertyDataDto.NodeId);
-            }
-        }
-
-        /// <summary>
-        /// Checks whether an <see cref="IMedia"/> item has any children
-        /// </summary>
-        /// <param name="id">Id of the <see cref="IMedia"/></param>
-        /// <returns>True if the media has any children otherwise False</returns>
-        public bool HasChildren(int id)
-        {
-            using (var repository = _repositoryFactory.CreateMediaRepository(_uowProvider.GetUnitOfWork()))
-            {
-                var query = Query<IMedia>.Builder.Where(x => x.ParentId == id);
-                int count = repository.Count(query);
-                return count > 0;
-            }
-        }
-
-        /// <summary>
-        /// Moves an <see cref="IMedia"/> object to a new location
-        /// </summary>
-        /// <param name="media">The <see cref="IMedia"/> to move</param>
-        /// <param name="parentId">Id of the Media's new Parent</param>
-        /// <param name="userId">Id of the User moving the Media</param>
-        public void Move(IMedia media, int parentId, int userId = 0)
-        {
-            if (media == null) throw new ArgumentNullException("media");
-
-            using (new WriteLock(Locker))
-            {
-                //This ensures that the correct method is called if this method is used to Move to recycle bin.
-                if (parentId == -21)
-                {
-                    MoveToRecycleBin(media, userId);
-                    return;
-                }
-
-                if (Moving.IsRaisedEventCancelled(new MoveEventArgs<IMedia>(media, parentId), this))
-                    return;
-
-                media.ParentId = parentId;
-                if (media.Trashed)
-                {
-                    media.ChangeTrashedState(false, parentId);
-                }
-                Save(media, userId);
-
-                //Ensure that relevant properties are updated on children
-                var children = GetChildren(media.Id).ToArray();
-                if (children.Any())
-                {
-                    var parentPath = media.Path;
-                    var parentLevel = media.Level;
-                    var parentTrashed = media.Trashed;
-                    var updatedDescendants = UpdatePropertiesOnChildren(children, parentPath, parentLevel, parentTrashed);
-                    Save(updatedDescendants, userId);
-                }
-
-                Moved.RaiseEvent(new MoveEventArgs<IMedia>(media, false, parentId), this);
-
-                Audit.Add(AuditTypes.Move, "Move Media performed by user", userId, media.Id);
-            }
-        }
-
-        /// <summary>
-        /// Deletes an <see cref="IMedia"/> object by moving it to the Recycle Bin
-        /// </summary>
-        /// <param name="media">The <see cref="IMedia"/> to delete</param>
-        /// <param name="userId">Id of the User deleting the Media</param>
-        public void MoveToRecycleBin(IMedia media, int userId = 0)
-        {
-            if (media == null) throw new ArgumentNullException("media");
-
-            if (Trashing.IsRaisedEventCancelled(new MoveEventArgs<IMedia>(media, -21), this))
-                return;
-
-            //Find Descendants, which will be moved to the recycle bin along with the parent/grandparent.
-            var descendants = GetDescendants(media).OrderBy(x => x.Level).ToList();
-
-            var uow = _uowProvider.GetUnitOfWork();
-            using (var repository = _repositoryFactory.CreateMediaRepository(uow))
-            {
-                //Remove 'published' xml from the cmsContentXml table for the unpublished media
-                uow.Database.Delete<ContentXmlDto>("WHERE nodeId = @Id", new { Id = media.Id });
-
-                media.ChangeTrashedState(true, -21);
-                repository.AddOrUpdate(media);
-
-                //Loop through descendants to update their trash state, but ensuring structure by keeping the ParentId
-                foreach (var descendant in descendants)
-                {
-                    //Remove 'published' xml from the cmsContentXml table for the unpublished media
-                    uow.Database.Delete<ContentXmlDto>("WHERE nodeId = @Id", new { Id = descendant.Id });
-
-                    descendant.ChangeTrashedState(true, descendant.ParentId);
-                    repository.AddOrUpdate(descendant);
-                }
-
-                uow.Commit();
-            }
-
-            Trashed.RaiseEvent(new MoveEventArgs<IMedia>(media, false, -21), this);
-
-            Audit.Add(AuditTypes.Move, "Move Media to Recycle Bin performed by user", userId, media.Id);
-        }
-
-        /// <summary>
-        /// Empties the Recycle Bin by deleting all <see cref="IMedia"/> that resides in the bin
-        /// </summary>
-        public void EmptyRecycleBin()
-        {
-            using (new WriteLock(Locker))
-            {
-                List<int> ids;
-                List<string> files;
-                bool success;
-                var nodeObjectType = new Guid(Constants.ObjectTypes.Media);
-
-                using (var repository = _repositoryFactory.CreateRecycleBinRepository(_uowProvider.GetUnitOfWork()))
-                {
-                    ids = repository.GetIdsOfItemsInRecycleBin(nodeObjectType);
-                    files = repository.GetFilesInRecycleBin(nodeObjectType);
-
-                    if (EmptyingRecycleBin.IsRaisedEventCancelled(new RecycleBinEventArgs(nodeObjectType, ids, files), this))
-                        return;
-
-                    success = repository.EmptyRecycleBin(nodeObjectType);
-                    if (success)
-                        repository.DeleteFiles(files);
-                }
-
-                EmptiedRecycleBin.RaiseEvent(new RecycleBinEventArgs(nodeObjectType, ids, files, success), this);
-            }
-            Audit.Add(AuditTypes.Delete, "Empty Media Recycle Bin performed by user", 0, -21);
-        }
-
-        /// <summary>
-        /// Deletes all media of specified type. All children of deleted media is moved to Recycle Bin.
-        /// </summary>
-        /// <remarks>This needs extra care and attention as its potentially a dangerous and extensive operation</remarks>
-        /// <param name="mediaTypeId">Id of the <see cref="IMediaType"/></param>
-        /// <param name="userId">Optional id of the user deleting the media</param>
-        public void DeleteMediaOfType(int mediaTypeId, int userId = 0)
-        {
-            using (new WriteLock(Locker))
-            {
-                var uow = _uowProvider.GetUnitOfWork();
-                using (var repository = _repositoryFactory.CreateMediaRepository(uow))
-                {
-                    //NOTE What about media that has the contenttype as part of its composition?
-                    //The ContentType has to be removed from the composition somehow as it would otherwise break
-                    //Dbl.check+test that the ContentType's Id is removed from the ContentType2ContentType table
-                    var query = Query<IMedia>.Builder.Where(x => x.ContentTypeId == mediaTypeId);
-                    var contents = repository.GetByQuery(query).ToArray();
-
-                    if (Deleting.IsRaisedEventCancelled(new DeleteEventArgs<IMedia>(contents), this))
-                        return;
-
-                    foreach (var content in contents.OrderByDescending(x => x.ParentId))
-                    {
-                        //Look for children of current content and move that to trash before the current content is deleted
-                        var c = content;
-                        var childQuery = Query<IMedia>.Builder.Where(x => x.Path.StartsWith(c.Path));
-                        var children = repository.GetByQuery(childQuery);
-
-                        foreach (var child in children)
-                        {
-                            if (child.ContentType.Id != mediaTypeId)
-                                MoveToRecycleBin(child, userId);
-                        }
-
-                        //Permantly delete the content
-                        Delete(content, userId);
-                    }
-                }
-
-                Audit.Add(AuditTypes.Delete, "Delete Media items by Type performed by user", userId, -1);
-            }
-        }
-
-        /// <summary>
-        /// Permanently deletes an <see cref="IMedia"/> object as well as all of its Children.
-        /// </summary>
-        /// <remarks>
-        /// Please note that this method will completely remove the Media from the database,
-        /// as well as associated media files from the file system.
-        /// </remarks>
-        /// <param name="media">The <see cref="IMedia"/> to delete</param>
-        /// <param name="userId">Id of the User deleting the Media</param>
-        public void Delete(IMedia media, int userId = 0)
-        {
-            if (Deleting.IsRaisedEventCancelled(new DeleteEventArgs<IMedia>(media), this))
-                return;
-
-            //Delete children before deleting the 'possible parent'
-            var children = GetChildren(media.Id);
-            foreach (var child in children)
-            {
-                Delete(child, userId);
-            }
-
-            var uow = _uowProvider.GetUnitOfWork();
-            using (var repository = _repositoryFactory.CreateMediaRepository(uow))
-            {
-                repository.Delete(media);
-                uow.Commit();
-            }
-
-            Deleted.RaiseEvent(new DeleteEventArgs<IMedia>(media, false), this);
-
-            Audit.Add(AuditTypes.Delete, "Delete Media performed by user", userId, media.Id);
-        }
-
-        /// <summary>
-        /// Permanently deletes versions from an <see cref="IMedia"/> object prior to a specific date.
-        /// This method will never delete the latest version of a content item.
-        /// </summary>
-        /// <param name="id">Id of the <see cref="IMedia"/> object to delete versions from</param>
-        /// <param name="versionDate">Latest version date</param>
-        /// <param name="userId">Optional Id of the User deleting versions of a Content object</param>
-        public void DeleteVersions(int id, DateTime versionDate, int userId = 0)
-        {
-            if (DeletingVersions.IsRaisedEventCancelled(new DeleteRevisionsEventArgs(id, dateToRetain: versionDate), this))
-                return;
-
-            var uow = _uowProvider.GetUnitOfWork();
-            using (var repository = _repositoryFactory.CreateMediaRepository(uow))
-            {
-                repository.DeleteVersions(id, versionDate);
-                uow.Commit();
-            }
-
-            DeletedVersions.RaiseEvent(new DeleteRevisionsEventArgs(id, false, dateToRetain: versionDate), this);
-
-            Audit.Add(AuditTypes.Delete, "Delete Media by version date performed by user", userId, -1);
-        }
-
-        /// <summary>
-        /// Permanently deletes specific version(s) from an <see cref="IMedia"/> object.
-        /// This method will never delete the latest version of a content item.
-        /// </summary>
-        /// <param name="id">Id of the <see cref="IMedia"/> object to delete a version from</param>
-        /// <param name="versionId">Id of the version to delete</param>
-        /// <param name="deletePriorVersions">Boolean indicating whether to delete versions prior to the versionId</param>
-        /// <param name="userId">Optional Id of the User deleting versions of a Content object</param>
-        public void DeleteVersion(int id, Guid versionId, bool deletePriorVersions, int userId = 0)
-        {
-            if (DeletingVersions.IsRaisedEventCancelled(new DeleteRevisionsEventArgs(id, specificVersion: versionId), this))
-                return;
-
-            if (deletePriorVersions)
-            {
-                var content = GetByVersion(versionId);
-                DeleteVersions(id, content.UpdateDate, userId);
-            }
-
-            var uow = _uowProvider.GetUnitOfWork();
-            using (var repository = _repositoryFactory.CreateMediaRepository(uow))
-            {
-                repository.DeleteVersion(versionId);
-                uow.Commit();
-            }
-
-            DeletedVersions.RaiseEvent(new DeleteRevisionsEventArgs(id, false, specificVersion: versionId), this);
-
-            Audit.Add(AuditTypes.Delete, "Delete Media by version performed by user", userId, -1);
-        }
-
-        /// <summary>
-        /// Saves a single <see cref="IMedia"/> object
-        /// </summary>
-        /// <param name="media">The <see cref="IMedia"/> to save</param>
-        /// <param name="userId">Id of the User saving the Content</param>
-        /// <param name="raiseEvents">Optional boolean indicating whether or not to raise events.</param>
-        public void Save(IMedia media, int userId = 0, bool raiseEvents = true)
-        {
-            if (raiseEvents)
-            {
-                if (Saving.IsRaisedEventCancelled(new SaveEventArgs<IMedia>(media), this))
-                    return;
-            }
-
-            using (new WriteLock(Locker))
-            {
-                var uow = _uowProvider.GetUnitOfWork();
-                using (var repository = _repositoryFactory.CreateMediaRepository(uow))
-                {
-                    media.CreatorId = userId;
-                    repository.AddOrUpdate(media);
-                    uow.Commit();
-
-                    var xml = media.ToXml();
-                    CreateAndSaveMediaXml(xml, media.Id, uow.Database);
-                }
-            }
-
-            if (raiseEvents)
-                Saved.RaiseEvent(new SaveEventArgs<IMedia>(media, false), this);
-
-            Audit.Add(AuditTypes.Save, "Save Media performed by user", userId, media.Id);
-        }
-
-        /// <summary>
-        /// Saves a collection of <see cref="IMedia"/> objects
-        /// </summary>
-        /// <param name="medias">Collection of <see cref="IMedia"/> to save</param>
-        /// <param name="userId">Id of the User saving the Content</param>
-        /// <param name="raiseEvents">Optional boolean indicating whether or not to raise events.</param>
-        public void Save(IEnumerable<IMedia> medias, int userId = 0, bool raiseEvents = true)
-        {
-            if (raiseEvents)
-            {
-                if (Saving.IsRaisedEventCancelled(new SaveEventArgs<IMedia>(medias), this))
-                    return;
-            }
-            using (new WriteLock(Locker))
-            {
-                var uow = _uowProvider.GetUnitOfWork();
-                using (var repository = _repositoryFactory.CreateMediaRepository(uow))
-                {
-                    foreach (var media in medias)
-                    {
-                        media.CreatorId = userId;
-                        repository.AddOrUpdate(media);
-                    }
-
-                    //commit the whole lot in one go
-                    uow.Commit();
-
-                    foreach (var media in medias)
-                    {
-                        CreateAndSaveMediaXml(media.ToXml(), media.Id, uow.Database);
-                    }
-                }
-
-                if (raiseEvents)
-                    Saved.RaiseEvent(new SaveEventArgs<IMedia>(medias, false), this);
-
-                Audit.Add(AuditTypes.Save, "Save Media items performed by user", userId, -1);
-            }
-        }
-
-        /// <summary>
-        /// Sorts a collection of <see cref="IMedia"/> objects by updating the SortOrder according
-        /// to the ordering of items in the passed in <see cref="IEnumerable{T}"/>.
-        /// </summary>
-        /// <param name="items"></param>
-        /// <param name="userId"></param>
-        /// <param name="raiseEvents"></param>
-        /// <returns>True if sorting succeeded, otherwise False</returns>
-        public bool Sort(IEnumerable<IMedia> items, int userId = 0, bool raiseEvents = true)
-        {
-            if (raiseEvents)
-            {
-                if (Saving.IsRaisedEventCancelled(new SaveEventArgs<IMedia>(items), this))
-                    return false;
-            }
-
-            var shouldBeCached = new List<IMedia>();
-
-            using (new WriteLock(Locker))
-            {
-                var uow = _uowProvider.GetUnitOfWork();
-                using (var repository = _repositoryFactory.CreateMediaRepository(uow))
-                {
-                    int i = 0;
-                    foreach (var media in items)
-                    {
-                        //If the current sort order equals that of the media
-                        //we don't need to update it, so just increment the sort order
-                        //and continue.
-                        if (media.SortOrder == i)
-                        {
-                            i++;
-                            continue;
-                        }
-
-                        media.SortOrder = i;
-                        i++;
-
-                        repository.AddOrUpdate(media);
-                        shouldBeCached.Add(media);
-                    }
-
-                    uow.Commit();
-
-                    foreach (var content in shouldBeCached)
-                    {
-                        //Create and Save ContentXml DTO
-                        var xml = content.ToXml();
-                        CreateAndSaveMediaXml(xml, content.Id, uow.Database);
-                    }
-                }
-            }
-
-            if (raiseEvents)
-                Saved.RaiseEvent(new SaveEventArgs<IMedia>(items, false), this);
-
-            Audit.Add(AuditTypes.Sort, "Sorting Media performed by user", userId, 0);
-
-            return true;
-        }
-        
-        /// <summary>
-        /// Rebuilds all xml content in the cmsContentXml table for all media
-        /// </summary>
-        /// <param name="contentTypeIds">
-        /// Only rebuild the xml structures for the content type ids passed in, if none then rebuilds the structures
-        /// for all media
-        /// </param>
-        /// <returns>True if publishing succeeded, otherwise False</returns>
-        internal void RebuildXmlStructures(params int[] contentTypeIds)
-        {
-            using (new WriteLock(Locker))
-            {
-                var list = new List<IMedia>();
-
-                var uow = _uowProvider.GetUnitOfWork();
-
-                //First we're going to get the data that needs to be inserted before clearing anything, this 
-                //ensures that we don't accidentally leave the content xml table empty if something happens
-                //during the lookup process.
-
-                if (contentTypeIds.Any() == false)
-                {
-                    var rootMedia = GetRootMedia();
-                    foreach (var media in rootMedia)
-                    {
-                        list.Add(media);
-                        list.AddRange(GetDescendants(media));
-                    }
-                }
-                else
-                {
-                    list.AddRange(contentTypeIds.SelectMany(i => GetMediaOfMediaType(i).Where(media => media.Trashed == false)));
-                }
-
-                var xmlItems = new List<ContentXmlDto>();
-                foreach (var c in list)
-                {
-                    var xml = c.ToXml();
-                    xmlItems.Add(new ContentXmlDto { NodeId = c.Id, Xml = xml.ToString(SaveOptions.None) });
-                }
-
-                //Ok, now we need to remove the data and re-insert it, we'll do this all in one transaction too.
-                using (var tr = uow.Database.GetTransaction())
-                {
-                    if (contentTypeIds.Any() == false)
-                    {
-                        var mediaObjectType = Guid.Parse(Constants.ObjectTypes.Media);
-                        var subQuery = new Sql()
-                            .Select("DISTINCT cmsContentXml.nodeId")
-                            .From<ContentXmlDto>()
-                            .InnerJoin<NodeDto>()
-                            .On<ContentXmlDto, NodeDto>(left => left.NodeId, right => right.NodeId)
-                            .Where<NodeDto>(dto => dto.NodeObjectType == mediaObjectType);
-
-                        var deleteSql = SqlSyntaxContext.SqlSyntaxProvider.GetDeleteSubquery("cmsContentXml", "nodeId", subQuery);
-                        uow.Database.Execute(deleteSql);
-                    }
-                    else
-                    {
-                        foreach (var id in contentTypeIds)
-                        {
-                            var id1 = id;
-                            var mediaObjectType = Guid.Parse(Constants.ObjectTypes.Media);
-                            var subQuery = new Sql()
-                                .Select("DISTINCT cmsContentXml.nodeId")
-                                .From<ContentXmlDto>()
-                                .InnerJoin<NodeDto>()
-                                .On<ContentXmlDto, NodeDto>(left => left.NodeId, right => right.NodeId)
-                                .InnerJoin<ContentDto>()
-                                .On<ContentDto, NodeDto>(left => left.NodeId, right => right.NodeId)
-                                .Where<NodeDto>(dto => dto.NodeObjectType == mediaObjectType)
-                                .Where<ContentDto>(dto => dto.ContentTypeId == id1);
-
-                            var deleteSql = SqlSyntaxContext.SqlSyntaxProvider.GetDeleteSubquery("cmsContentXml", "nodeId", subQuery);
-                            uow.Database.Execute(deleteSql);
-                        }
-                    }
-
-                    //bulk insert it into the database
-                    uow.Database.BulkInsertRecords(xmlItems, tr);
-
-                    tr.Complete();    
-                }
-
-                Audit.Add(AuditTypes.Publish, "RebuildXmlStructures completed, the xml has been regenerated in the database", 0, -1);
-            }
-        }
-
-        /// <summary>
-        /// Updates the Path and Level on a collection of <see cref="IMedia"/> objects
-        /// based on the Parent's Path and Level. Also change the trashed state if relevant.
-        /// </summary>
-        /// <param name="children">Collection of <see cref="IMedia"/> objects to update</param>
-        /// <param name="parentPath">Path of the Parent media</param>
-        /// <param name="parentLevel">Level of the Parent media</param>
-        /// <param name="parentTrashed">Indicates whether the Parent is trashed or not</param>
-        /// <returns>Collection of updated <see cref="IMedia"/> objects</returns>
-        private IEnumerable<IMedia> UpdatePropertiesOnChildren(IEnumerable<IMedia> children, string parentPath, int parentLevel, bool parentTrashed)
-        {
-            var list = new List<IMedia>();
-            foreach (var child in children)
-            {
-                child.Path = string.Concat(parentPath, ",", child.Id);
-                child.Level = parentLevel + 1;
-                if (parentTrashed != child.Trashed)
-                {
-                    child.ChangeTrashedState(parentTrashed, child.ParentId);
-                }
-
-                list.Add(child);
-
-                var grandkids = GetChildren(child.Id).ToArray();
-                if (grandkids.Any())
-                {
-                    list.AddRange(UpdatePropertiesOnChildren(grandkids, child.Path, child.Level, child.Trashed));
-                }
-            }
-            return list;
-        }
-
-        private void CreateAndSaveMediaXml(XElement xml, int id, UmbracoDatabase db)
-        {
-            var poco = new ContentXmlDto { NodeId = id, Xml = xml.ToString(SaveOptions.None) };
-            var exists = db.FirstOrDefault<ContentXmlDto>("WHERE nodeId = @Id", new { Id = id }) != null;
-            int result = exists ? db.Update(poco) : Convert.ToInt32(db.Insert(poco));
-        }
-
-        private IMediaType FindMediaTypeByAlias(string mediaTypeAlias)
-        {
-            var uow = _uowProvider.GetUnitOfWork();
-            using (var repository = _repositoryFactory.CreateMediaTypeRepository(uow))
-            {
-                var query = Query<IMediaType>.Builder.Where(x => x.Alias == mediaTypeAlias);
-                var mediaTypes = repository.GetByQuery(query);
-
-                if (mediaTypes.Any() == false)
-                    throw new Exception(string.Format("No MediaType matching the passed in Alias: '{0}' was found",
-                                                      mediaTypeAlias));
-
-                var mediaType = mediaTypes.First();
-
-                if (mediaType == null)
-                    throw new Exception(string.Format("MediaType matching the passed in Alias: '{0}' was null",
-                                                      mediaTypeAlias));
-
-                return mediaType;
-            }
-        }
-
-        #region Event Handlers
-
-        /// <summary>
-        /// Occurs before Delete
-        /// </summary>		
-        public static event TypedEventHandler<IMediaService, DeleteRevisionsEventArgs> DeletingVersions;
-
-        /// <summary>
-        /// Occurs after Delete
-        /// </summary>
-        public static event TypedEventHandler<IMediaService, DeleteRevisionsEventArgs> DeletedVersions;
-
-        /// <summary>
-        /// Occurs before Delete
-        /// </summary>
-        public static event TypedEventHandler<IMediaService, DeleteEventArgs<IMedia>> Deleting;
-
-        /// <summary>
-        /// Occurs after Delete
-        /// </summary>
-        public static event TypedEventHandler<IMediaService, DeleteEventArgs<IMedia>> Deleted;
-
-        /// <summary>
-        /// Occurs before Save
-        /// </summary>
-        public static event TypedEventHandler<IMediaService, SaveEventArgs<IMedia>> Saving;
-
-        /// <summary>
-        /// Occurs after Save
-        /// </summary>
-        public static event TypedEventHandler<IMediaService, SaveEventArgs<IMedia>> Saved;
-
-        /// <summary>
-        /// Occurs before Create
-        /// </summary>
-<<<<<<< HEAD
-		[Obsolete("This event should not be used, it was originally created for backwards compatibility for the legacy API. To modify a new document before it is saved use the Saving event")]
-=======
-        [Obsolete("Use the Created event instead, the Creating and Created events both offer the same functionality, Creating event has been deprecated.")]
->>>>>>> 22b15a06
-        public static event TypedEventHandler<IMediaService, NewEventArgs<IMedia>> Creating;
-
-        /// <summary>
-        /// Occurs after Create
-        /// </summary>
-        /// <remarks>
-        /// Please note that the Media object has been created, but not saved
-        /// so it does not have an identity yet (meaning no Id has been set).
-        /// </remarks>
-        [Obsolete("This event should not be used, it was originally created for backwards compatibility for the legacy API. To modify a new document before it is saved use the Saving event")]
-        public static event TypedEventHandler<IMediaService, NewEventArgs<IMedia>> Created;
-
-        /// <summary>
-        /// Occurs before Content is moved to Recycle Bin
-        /// </summary>
-        public static event TypedEventHandler<IMediaService, MoveEventArgs<IMedia>> Trashing;
-
-        /// <summary>
-        /// Occurs after Content is moved to Recycle Bin
-        /// </summary>
-        public static event TypedEventHandler<IMediaService, MoveEventArgs<IMedia>> Trashed;
-
-        /// <summary>
-        /// Occurs before Move
-        /// </summary>
-        public static event TypedEventHandler<IMediaService, MoveEventArgs<IMedia>> Moving;
-
-        /// <summary>
-        /// Occurs after Move
-        /// </summary>
-        public static event TypedEventHandler<IMediaService, MoveEventArgs<IMedia>> Moved;
-
-        /// <summary>
-        /// Occurs before the Recycle Bin is emptied
-        /// </summary>
-        public static event TypedEventHandler<IMediaService, RecycleBinEventArgs> EmptyingRecycleBin;
-
-        /// <summary>
-        /// Occurs after the Recycle Bin has been Emptied
-        /// </summary>
-        public static event TypedEventHandler<IMediaService, RecycleBinEventArgs> EmptiedRecycleBin;
-        #endregion
-    }
+using System;
+using System.Collections.Generic;
+using System.Globalization;
+using System.Linq;
+using System.Threading;
+using System.Xml.Linq;
+using Umbraco.Core.Auditing;
+using Umbraco.Core.Events;
+using Umbraco.Core.Models;
+using Umbraco.Core.Models.Rdbms;
+using Umbraco.Core.Persistence;
+using Umbraco.Core.Persistence.Querying;
+using Umbraco.Core.Persistence.SqlSyntax;
+using Umbraco.Core.Persistence.UnitOfWork;
+using Umbraco.Core.Publishing;
+
+namespace Umbraco.Core.Services
+{
+    /// <summary>
+    /// Represents the Media Service, which is an easy access to operations involving <see cref="IMedia"/>
+    /// </summary>
+    public class MediaService : IMediaService
+    {
+        private readonly IDatabaseUnitOfWorkProvider _uowProvider;
+        private readonly RepositoryFactory _repositoryFactory;
+        //Support recursive locks because some of the methods that require locking call other methods that require locking. 
+        //for example, the Move method needs to be locked but this calls the Save method which also needs to be locked.
+        private static readonly ReaderWriterLockSlim Locker = new ReaderWriterLockSlim(LockRecursionPolicy.SupportsRecursion);
+
+        public MediaService(RepositoryFactory repositoryFactory)
+            : this(new PetaPocoUnitOfWorkProvider(), repositoryFactory)
+        {
+        }
+
+        public MediaService(IDatabaseUnitOfWorkProvider provider, RepositoryFactory repositoryFactory)
+        {
+            _uowProvider = provider;
+            _repositoryFactory = repositoryFactory;
+        }
+
+        /// <summary>
+        /// Creates an <see cref="IMedia"/> object using the alias of the <see cref="IMediaType"/>
+        /// that this Media should based on.
+        /// </summary>
+        /// <remarks>
+        /// Note that using this method will simply return a new IMedia without any identity
+        /// as it has not yet been persisted. It is intended as a shortcut to creating new media objects
+        /// that does not invoke a save operation against the database.
+        /// </remarks>
+        /// <param name="name">Name of the Media object</param>
+        /// <param name="parentId">Id of Parent for the new Media item</param>
+        /// <param name="mediaTypeAlias">Alias of the <see cref="IMediaType"/></param>
+        /// <param name="userId">Optional id of the user creating the media item</param>
+        /// <returns><see cref="IMedia"/></returns>
+        public IMedia CreateMedia(string name, int parentId, string mediaTypeAlias, int userId = 0)
+        {
+            var mediaType = FindMediaTypeByAlias(mediaTypeAlias);
+            var media = new Models.Media(name, parentId, mediaType);
+
+            if (Creating.IsRaisedEventCancelled(new NewEventArgs<IMedia>(media, mediaTypeAlias, parentId), this))
+            {
+                media.WasCancelled = true;
+                return media;
+            }
+
+            media.CreatorId = userId;
+
+            Created.RaiseEvent(new NewEventArgs<IMedia>(media, false, mediaTypeAlias, parentId), this);
+
+            Audit.Add(AuditTypes.New, string.Format("Media '{0}' was created", name), media.CreatorId, media.Id);
+
+            return media;
+        }
+
+        /// <summary>
+        /// Creates an <see cref="IMedia"/> object using the alias of the <see cref="IMediaType"/>
+        /// that this Media should based on.
+        /// </summary>
+        /// <remarks>
+        /// Note that using this method will simply return a new IMedia without any identity
+        /// as it has not yet been persisted. It is intended as a shortcut to creating new media objects
+        /// that does not invoke a save operation against the database.
+        /// </remarks>
+        /// <param name="name">Name of the Media object</param>
+        /// <param name="parent">Parent <see cref="IMedia"/> for the new Media item</param>
+        /// <param name="mediaTypeAlias">Alias of the <see cref="IMediaType"/></param>
+        /// <param name="userId">Optional id of the user creating the media item</param>
+        /// <returns><see cref="IMedia"/></returns>
+        public IMedia CreateMedia(string name, IMedia parent, string mediaTypeAlias, int userId = 0)
+        {
+            var mediaType = FindMediaTypeByAlias(mediaTypeAlias);
+            var media = new Models.Media(name, parent, mediaType);
+            if (Creating.IsRaisedEventCancelled(new NewEventArgs<IMedia>(media, mediaTypeAlias, parent), this))
+            {
+                media.WasCancelled = true;
+                return media;
+            }
+
+            media.CreatorId = userId;
+
+            Created.RaiseEvent(new NewEventArgs<IMedia>(media, false, mediaTypeAlias, parent), this);
+
+            Audit.Add(AuditTypes.New, string.Format("Media '{0}' was created", name), media.CreatorId, media.Id);
+
+            return media;
+        }
+
+        /// <summary>
+        /// Creates an <see cref="IMedia"/> object using the alias of the <see cref="IMediaType"/>
+        /// that this Media should based on.
+        /// </summary>
+        /// <remarks>
+        /// This method returns an <see cref="IMedia"/> object that has been persisted to the database
+        /// and therefor has an identity.
+        /// </remarks>
+        /// <param name="name">Name of the Media object</param>
+        /// <param name="parentId">Id of Parent for the new Media item</param>
+        /// <param name="mediaTypeAlias">Alias of the <see cref="IMediaType"/></param>
+        /// <param name="userId">Optional id of the user creating the media item</param>
+        /// <returns><see cref="IMedia"/></returns>
+        public IMedia CreateMediaWithIdentity(string name, int parentId, string mediaTypeAlias, int userId = 0)
+        {
+            var mediaType = FindMediaTypeByAlias(mediaTypeAlias);
+            var media = new Models.Media(name, parentId, mediaType);
+            if (Creating.IsRaisedEventCancelled(new NewEventArgs<IMedia>(media, mediaTypeAlias, parentId), this))
+            {
+                media.WasCancelled = true;
+                return media;
+            }
+
+            using (new WriteLock(Locker))
+            {
+                var uow = _uowProvider.GetUnitOfWork();
+                using (var repository = _repositoryFactory.CreateMediaRepository(uow))
+                {
+                    media.CreatorId = userId;
+                    repository.AddOrUpdate(media);
+                    uow.Commit();
+
+                    var xml = media.ToXml();
+                    CreateAndSaveMediaXml(xml, media.Id, uow.Database);
+                }
+            }
+
+            Created.RaiseEvent(new NewEventArgs<IMedia>(media, false, mediaTypeAlias, parentId), this);
+
+            Audit.Add(AuditTypes.New, string.Format("Media '{0}' was created with Id {1}", name, media.Id), media.CreatorId, media.Id);
+
+            return media;
+        }
+
+        /// <summary>
+        /// Creates an <see cref="IMedia"/> object using the alias of the <see cref="IMediaType"/>
+        /// that this Media should based on.
+        /// </summary>
+        /// <remarks>
+        /// This method returns an <see cref="IMedia"/> object that has been persisted to the database
+        /// and therefor has an identity.
+        /// </remarks>
+        /// <param name="name">Name of the Media object</param>
+        /// <param name="parent">Parent <see cref="IMedia"/> for the new Media item</param>
+        /// <param name="mediaTypeAlias">Alias of the <see cref="IMediaType"/></param>
+        /// <param name="userId">Optional id of the user creating the media item</param>
+        /// <returns><see cref="IMedia"/></returns>
+        public IMedia CreateMediaWithIdentity(string name, IMedia parent, string mediaTypeAlias, int userId = 0)
+        {
+            var mediaType = FindMediaTypeByAlias(mediaTypeAlias);
+            var media = new Models.Media(name, parent, mediaType);
+            if (Creating.IsRaisedEventCancelled(new NewEventArgs<IMedia>(media, mediaTypeAlias, parent), this))
+            {
+                media.WasCancelled = true;
+                return media;
+            }
+
+            using (new WriteLock(Locker))
+            {
+                var uow = _uowProvider.GetUnitOfWork();
+                using (var repository = _repositoryFactory.CreateMediaRepository(uow))
+                {
+                    media.CreatorId = userId;
+                    repository.AddOrUpdate(media);
+                    uow.Commit();
+
+                    var xml = media.ToXml();
+                    CreateAndSaveMediaXml(xml, media.Id, uow.Database);
+                }
+            }
+
+            Created.RaiseEvent(new NewEventArgs<IMedia>(media, false, mediaTypeAlias, parent), this);
+
+            Audit.Add(AuditTypes.New, string.Format("Media '{0}' was created with Id {1}", name, media.Id), media.CreatorId, media.Id);
+
+            return media;
+        }
+
+        /// <summary>
+        /// Gets an <see cref="IMedia"/> object by Id
+        /// </summary>
+        /// <param name="id">Id of the Content to retrieve</param>
+        /// <returns><see cref="IMedia"/></returns>
+        public IMedia GetById(int id)
+        {
+            var uow = _uowProvider.GetUnitOfWork();
+            using (var repository = _repositoryFactory.CreateMediaRepository(uow))
+            {
+                return repository.Get(id);
+            }
+        }
+
+        /// <summary>
+        /// Gets an <see cref="IMedia"/> object by Id
+        /// </summary>
+        /// <param name="ids">Ids of the Media to retrieve</param>
+        /// <returns><see cref="IMedia"/></returns>
+        public IEnumerable<IMedia> GetByIds(IEnumerable<int> ids)
+        {
+            using (var repository = _repositoryFactory.CreateMediaRepository(_uowProvider.GetUnitOfWork()))
+            {
+                return repository.GetAll(ids.ToArray());
+            }
+        }
+
+        /// <summary>
+        /// Gets an <see cref="IMedia"/> object by its 'UniqueId'
+        /// </summary>
+        /// <param name="key">Guid key of the Media to retrieve</param>
+        /// <returns><see cref="IMedia"/></returns>
+        public IMedia GetById(Guid key)
+        {
+            using (var repository = _repositoryFactory.CreateMediaRepository(_uowProvider.GetUnitOfWork()))
+            {
+                var query = Query<IMedia>.Builder.Where(x => x.Key == key);
+                var contents = repository.GetByQuery(query);
+                return contents.SingleOrDefault();
+            }
+        }
+
+        /// <summary>
+        /// Gets a collection of <see cref="IMedia"/> objects by Level
+        /// </summary>
+        /// <param name="level">The level to retrieve Media from</param>
+        /// <returns>An Enumerable list of <see cref="IMedia"/> objects</returns>
+        public IEnumerable<IMedia> GetByLevel(int level)
+        {
+            using (var repository = _repositoryFactory.CreateMediaRepository(_uowProvider.GetUnitOfWork()))
+            {
+                var query = Query<IMedia>.Builder.Where(x => x.Level == level && !x.Path.StartsWith("-21"));
+                var contents = repository.GetByQuery(query);
+
+                return contents;
+            }
+        }
+
+        /// <summary>
+        /// Gets a specific version of an <see cref="IMedia"/> item.
+        /// </summary>
+        /// <param name="versionId">Id of the version to retrieve</param>
+        /// <returns>An <see cref="IMedia"/> item</returns>
+        public IMedia GetByVersion(Guid versionId)
+        {
+            using (var repository = _repositoryFactory.CreateMediaRepository(_uowProvider.GetUnitOfWork()))
+            {
+                return repository.GetByVersion(versionId);
+            }
+        }
+
+        /// <summary>
+        /// Gets a collection of an <see cref="IMedia"/> objects versions by Id
+        /// </summary>
+        /// <param name="id"></param>
+        /// <returns>An Enumerable list of <see cref="IMedia"/> objects</returns>
+        public IEnumerable<IMedia> GetVersions(int id)
+        {
+            using (var repository = _repositoryFactory.CreateMediaRepository(_uowProvider.GetUnitOfWork()))
+            {
+                var versions = repository.GetAllVersions(id);
+                return versions;
+            }
+        }
+
+        /// <summary>
+        /// Gets a collection of <see cref="IMedia"/> objects, which are ancestors of the current media.
+        /// </summary>
+        /// <param name="id">Id of the <see cref="IMedia"/> to retrieve ancestors for</param>
+        /// <returns>An Enumerable list of <see cref="IMedia"/> objects</returns>
+        public IEnumerable<IMedia> GetAncestors(int id)
+        {
+            var media = GetById(id);
+            return GetAncestors(media);
+        }
+
+        /// <summary>
+        /// Gets a collection of <see cref="IMedia"/> objects, which are ancestors of the current media.
+        /// </summary>
+        /// <param name="media"><see cref="IMedia"/> to retrieve ancestors for</param>
+        /// <returns>An Enumerable list of <see cref="IMedia"/> objects</returns>
+        public IEnumerable<IMedia> GetAncestors(IMedia media)
+        {
+            var ids = media.Path.Split(',').Where(x => x != "-1" && x != media.Id.ToString(CultureInfo.InvariantCulture)).Select(int.Parse).ToArray();
+            if (ids.Any() == false)
+                return new List<IMedia>();
+
+            using (var repository = _repositoryFactory.CreateMediaRepository(_uowProvider.GetUnitOfWork()))
+            {
+                return repository.GetAll(ids);
+            }
+        }
+
+        /// <summary>
+        /// Gets a collection of <see cref="IMedia"/> objects by Parent Id
+        /// </summary>
+        /// <param name="id">Id of the Parent to retrieve Children from</param>
+        /// <returns>An Enumerable list of <see cref="IMedia"/> objects</returns>
+        public IEnumerable<IMedia> GetChildren(int id)
+        {
+            var uow = _uowProvider.GetUnitOfWork();
+            using (var repository = _repositoryFactory.CreateMediaRepository(uow))
+            {
+                var query = Query<IMedia>.Builder.Where(x => x.ParentId == id);
+                var medias = repository.GetByQuery(query);
+
+                return medias;
+            }
+        }
+
+        /// <summary>
+        /// Gets descendants of a <see cref="IMedia"/> object by its Id
+        /// </summary>
+        /// <param name="id">Id of the Parent to retrieve descendants from</param>
+        /// <returns>An Enumerable flat list of <see cref="IMedia"/> objects</returns>
+        public IEnumerable<IMedia> GetDescendants(int id)
+        {
+            var media = GetById(id);
+            return GetDescendants(media);
+        }
+
+        /// <summary>
+        /// Gets descendants of a <see cref="IMedia"/> object by its Id
+        /// </summary>
+        /// <param name="media">The Parent <see cref="IMedia"/> object to retrieve descendants from</param>
+        /// <returns>An Enumerable flat list of <see cref="IMedia"/> objects</returns>
+        public IEnumerable<IMedia> GetDescendants(IMedia media)
+        {
+            var uow = _uowProvider.GetUnitOfWork();
+            using (var repository = _repositoryFactory.CreateMediaRepository(uow))
+            {
+                var query = Query<IMedia>.Builder.Where(x => x.Path.StartsWith(media.Path) && x.Id != media.Id);
+                var medias = repository.GetByQuery(query);
+
+                return medias;
+            }
+        }
+
+        /// <summary>
+        /// Gets the parent of the current media as an <see cref="IMedia"/> item.
+        /// </summary>
+        /// <param name="id">Id of the <see cref="IMedia"/> to retrieve the parent from</param>
+        /// <returns>Parent <see cref="IMedia"/> object</returns>
+        public IMedia GetParent(int id)
+        {
+            var media = GetById(id);
+            return GetParent(media);
+        }
+
+        /// <summary>
+        /// Gets the parent of the current media as an <see cref="IMedia"/> item.
+        /// </summary>
+        /// <param name="media"><see cref="IMedia"/> to retrieve the parent from</param>
+        /// <returns>Parent <see cref="IMedia"/> object</returns>
+        public IMedia GetParent(IMedia media)
+        {
+            if (media.ParentId == -1 || media.ParentId == -21)
+                return null;
+
+            return GetById(media.ParentId);
+        }
+
+        /// <summary>
+        /// Gets a collection of <see cref="IMedia"/> objects by the Id of the <see cref="IContentType"/>
+        /// </summary>
+        /// <param name="id">Id of the <see cref="IMediaType"/></param>
+        /// <returns>An Enumerable list of <see cref="IMedia"/> objects</returns>
+        public IEnumerable<IMedia> GetMediaOfMediaType(int id)
+        {
+            var uow = _uowProvider.GetUnitOfWork();
+            using (var repository = _repositoryFactory.CreateMediaRepository(uow))
+            {
+                var query = Query<IMedia>.Builder.Where(x => x.ContentTypeId == id);
+                var medias = repository.GetByQuery(query);
+
+                return medias;
+            }
+        }
+
+        /// <summary>
+        /// Gets a collection of <see cref="IMedia"/> objects, which reside at the first level / root
+        /// </summary>
+        /// <returns>An Enumerable list of <see cref="IMedia"/> objects</returns>
+        public IEnumerable<IMedia> GetRootMedia()
+        {
+            var uow = _uowProvider.GetUnitOfWork();
+            using (var repository = _repositoryFactory.CreateMediaRepository(uow))
+            {
+                var query = Query<IMedia>.Builder.Where(x => x.ParentId == -1);
+                var medias = repository.GetByQuery(query);
+
+                return medias;
+            }
+        }
+
+        /// <summary>
+        /// Gets a collection of an <see cref="IMedia"/> objects, which resides in the Recycle Bin
+        /// </summary>
+        /// <returns>An Enumerable list of <see cref="IMedia"/> objects</returns>
+        public IEnumerable<IMedia> GetMediaInRecycleBin()
+        {
+            var uow = _uowProvider.GetUnitOfWork();
+            using (var repository = _repositoryFactory.CreateMediaRepository(uow))
+            {
+                var query = Query<IMedia>.Builder.Where(x => x.Path.Contains("-21"));
+                var medias = repository.GetByQuery(query);
+
+                return medias;
+            }
+        }
+
+        /// <summary>
+        /// Gets an <see cref="IMedia"/> object from the path stored in the 'umbracoFile' property.
+        /// </summary>
+        /// <param name="mediaPath">Path of the media item to retreive (for example: /media/1024/koala_403x328.jpg)</param>
+        /// <returns><see cref="IMedia"/></returns>
+        public IMedia GetMediaByPath(string mediaPath)
+        {
+            var umbracoFileValue = mediaPath;
+            var isResized = mediaPath.Contains("_") && mediaPath.Contains("x");
+
+            // If the image has been resized we strip the "_403x328" of the original "/media/1024/koala_403x328.jpg" url.
+            if (isResized)
+            {
+
+                var underscoreIndex = mediaPath.LastIndexOf('_');
+                var dotIndex = mediaPath.LastIndexOf('.');
+                umbracoFileValue = string.Concat(mediaPath.Substring(0, underscoreIndex), mediaPath.Substring(dotIndex));
+            }
+
+            var sql = new Sql()
+                .Select("*")
+                .From<PropertyDataDto>()
+                .InnerJoin<PropertyTypeDto>()
+                .On<PropertyDataDto, PropertyTypeDto>(left => left.PropertyTypeId, right => right.Id)
+                .Where<PropertyTypeDto>(x => x.Alias == "umbracoFile")
+                .Where<PropertyDataDto>(x => x.VarChar == umbracoFileValue);
+
+            using (var uow = _uowProvider.GetUnitOfWork())
+            {
+                var propertyDataDto = uow.Database.Fetch<PropertyDataDto, PropertyTypeDto>(sql).FirstOrDefault();
+                return propertyDataDto == null ? null : GetById(propertyDataDto.NodeId);
+            }
+        }
+
+        /// <summary>
+        /// Checks whether an <see cref="IMedia"/> item has any children
+        /// </summary>
+        /// <param name="id">Id of the <see cref="IMedia"/></param>
+        /// <returns>True if the media has any children otherwise False</returns>
+        public bool HasChildren(int id)
+        {
+            using (var repository = _repositoryFactory.CreateMediaRepository(_uowProvider.GetUnitOfWork()))
+            {
+                var query = Query<IMedia>.Builder.Where(x => x.ParentId == id);
+                int count = repository.Count(query);
+                return count > 0;
+            }
+        }
+
+        /// <summary>
+        /// Moves an <see cref="IMedia"/> object to a new location
+        /// </summary>
+        /// <param name="media">The <see cref="IMedia"/> to move</param>
+        /// <param name="parentId">Id of the Media's new Parent</param>
+        /// <param name="userId">Id of the User moving the Media</param>
+        public void Move(IMedia media, int parentId, int userId = 0)
+        {
+            if (media == null) throw new ArgumentNullException("media");
+
+            using (new WriteLock(Locker))
+            {
+                //This ensures that the correct method is called if this method is used to Move to recycle bin.
+                if (parentId == -21)
+                {
+                    MoveToRecycleBin(media, userId);
+                    return;
+                }
+
+                if (Moving.IsRaisedEventCancelled(new MoveEventArgs<IMedia>(media, parentId), this))
+                    return;
+
+                media.ParentId = parentId;
+                if (media.Trashed)
+                {
+                    media.ChangeTrashedState(false, parentId);
+                }
+                Save(media, userId);
+
+                //Ensure that relevant properties are updated on children
+                var children = GetChildren(media.Id).ToArray();
+                if (children.Any())
+                {
+                    var parentPath = media.Path;
+                    var parentLevel = media.Level;
+                    var parentTrashed = media.Trashed;
+                    var updatedDescendants = UpdatePropertiesOnChildren(children, parentPath, parentLevel, parentTrashed);
+                    Save(updatedDescendants, userId);
+                }
+
+                Moved.RaiseEvent(new MoveEventArgs<IMedia>(media, false, parentId), this);
+
+                Audit.Add(AuditTypes.Move, "Move Media performed by user", userId, media.Id);
+            }
+        }
+
+        /// <summary>
+        /// Deletes an <see cref="IMedia"/> object by moving it to the Recycle Bin
+        /// </summary>
+        /// <param name="media">The <see cref="IMedia"/> to delete</param>
+        /// <param name="userId">Id of the User deleting the Media</param>
+        public void MoveToRecycleBin(IMedia media, int userId = 0)
+        {
+            if (media == null) throw new ArgumentNullException("media");
+
+            if (Trashing.IsRaisedEventCancelled(new MoveEventArgs<IMedia>(media, -21), this))
+                return;
+
+            //Find Descendants, which will be moved to the recycle bin along with the parent/grandparent.
+            var descendants = GetDescendants(media).OrderBy(x => x.Level).ToList();
+
+            var uow = _uowProvider.GetUnitOfWork();
+            using (var repository = _repositoryFactory.CreateMediaRepository(uow))
+            {
+                //Remove 'published' xml from the cmsContentXml table for the unpublished media
+                uow.Database.Delete<ContentXmlDto>("WHERE nodeId = @Id", new { Id = media.Id });
+
+                media.ChangeTrashedState(true, -21);
+                repository.AddOrUpdate(media);
+
+                //Loop through descendants to update their trash state, but ensuring structure by keeping the ParentId
+                foreach (var descendant in descendants)
+                {
+                    //Remove 'published' xml from the cmsContentXml table for the unpublished media
+                    uow.Database.Delete<ContentXmlDto>("WHERE nodeId = @Id", new { Id = descendant.Id });
+
+                    descendant.ChangeTrashedState(true, descendant.ParentId);
+                    repository.AddOrUpdate(descendant);
+                }
+
+                uow.Commit();
+            }
+
+            Trashed.RaiseEvent(new MoveEventArgs<IMedia>(media, false, -21), this);
+
+            Audit.Add(AuditTypes.Move, "Move Media to Recycle Bin performed by user", userId, media.Id);
+        }
+
+        /// <summary>
+        /// Empties the Recycle Bin by deleting all <see cref="IMedia"/> that resides in the bin
+        /// </summary>
+        public void EmptyRecycleBin()
+        {
+            using (new WriteLock(Locker))
+            {
+                List<int> ids;
+                List<string> files;
+                bool success;
+                var nodeObjectType = new Guid(Constants.ObjectTypes.Media);
+
+                using (var repository = _repositoryFactory.CreateRecycleBinRepository(_uowProvider.GetUnitOfWork()))
+                {
+                    ids = repository.GetIdsOfItemsInRecycleBin(nodeObjectType);
+                    files = repository.GetFilesInRecycleBin(nodeObjectType);
+
+                    if (EmptyingRecycleBin.IsRaisedEventCancelled(new RecycleBinEventArgs(nodeObjectType, ids, files), this))
+                        return;
+
+                    success = repository.EmptyRecycleBin(nodeObjectType);
+                    if (success)
+                        repository.DeleteFiles(files);
+                }
+
+                EmptiedRecycleBin.RaiseEvent(new RecycleBinEventArgs(nodeObjectType, ids, files, success), this);
+            }
+            Audit.Add(AuditTypes.Delete, "Empty Media Recycle Bin performed by user", 0, -21);
+        }
+
+        /// <summary>
+        /// Deletes all media of specified type. All children of deleted media is moved to Recycle Bin.
+        /// </summary>
+        /// <remarks>This needs extra care and attention as its potentially a dangerous and extensive operation</remarks>
+        /// <param name="mediaTypeId">Id of the <see cref="IMediaType"/></param>
+        /// <param name="userId">Optional id of the user deleting the media</param>
+        public void DeleteMediaOfType(int mediaTypeId, int userId = 0)
+        {
+            using (new WriteLock(Locker))
+            {
+                var uow = _uowProvider.GetUnitOfWork();
+                using (var repository = _repositoryFactory.CreateMediaRepository(uow))
+                {
+                    //NOTE What about media that has the contenttype as part of its composition?
+                    //The ContentType has to be removed from the composition somehow as it would otherwise break
+                    //Dbl.check+test that the ContentType's Id is removed from the ContentType2ContentType table
+                    var query = Query<IMedia>.Builder.Where(x => x.ContentTypeId == mediaTypeId);
+                    var contents = repository.GetByQuery(query).ToArray();
+
+                    if (Deleting.IsRaisedEventCancelled(new DeleteEventArgs<IMedia>(contents), this))
+                        return;
+
+                    foreach (var content in contents.OrderByDescending(x => x.ParentId))
+                    {
+                        //Look for children of current content and move that to trash before the current content is deleted
+                        var c = content;
+                        var childQuery = Query<IMedia>.Builder.Where(x => x.Path.StartsWith(c.Path));
+                        var children = repository.GetByQuery(childQuery);
+
+                        foreach (var child in children)
+                        {
+                            if (child.ContentType.Id != mediaTypeId)
+                                MoveToRecycleBin(child, userId);
+                        }
+
+                        //Permantly delete the content
+                        Delete(content, userId);
+                    }
+                }
+
+                Audit.Add(AuditTypes.Delete, "Delete Media items by Type performed by user", userId, -1);
+            }
+        }
+
+        /// <summary>
+        /// Permanently deletes an <see cref="IMedia"/> object as well as all of its Children.
+        /// </summary>
+        /// <remarks>
+        /// Please note that this method will completely remove the Media from the database,
+        /// as well as associated media files from the file system.
+        /// </remarks>
+        /// <param name="media">The <see cref="IMedia"/> to delete</param>
+        /// <param name="userId">Id of the User deleting the Media</param>
+        public void Delete(IMedia media, int userId = 0)
+        {
+            if (Deleting.IsRaisedEventCancelled(new DeleteEventArgs<IMedia>(media), this))
+                return;
+
+            //Delete children before deleting the 'possible parent'
+            var children = GetChildren(media.Id);
+            foreach (var child in children)
+            {
+                Delete(child, userId);
+            }
+
+            var uow = _uowProvider.GetUnitOfWork();
+            using (var repository = _repositoryFactory.CreateMediaRepository(uow))
+            {
+                repository.Delete(media);
+                uow.Commit();
+            }
+
+            Deleted.RaiseEvent(new DeleteEventArgs<IMedia>(media, false), this);
+
+            Audit.Add(AuditTypes.Delete, "Delete Media performed by user", userId, media.Id);
+        }
+
+        /// <summary>
+        /// Permanently deletes versions from an <see cref="IMedia"/> object prior to a specific date.
+        /// This method will never delete the latest version of a content item.
+        /// </summary>
+        /// <param name="id">Id of the <see cref="IMedia"/> object to delete versions from</param>
+        /// <param name="versionDate">Latest version date</param>
+        /// <param name="userId">Optional Id of the User deleting versions of a Content object</param>
+        public void DeleteVersions(int id, DateTime versionDate, int userId = 0)
+        {
+            if (DeletingVersions.IsRaisedEventCancelled(new DeleteRevisionsEventArgs(id, dateToRetain: versionDate), this))
+                return;
+
+            var uow = _uowProvider.GetUnitOfWork();
+            using (var repository = _repositoryFactory.CreateMediaRepository(uow))
+            {
+                repository.DeleteVersions(id, versionDate);
+                uow.Commit();
+            }
+
+            DeletedVersions.RaiseEvent(new DeleteRevisionsEventArgs(id, false, dateToRetain: versionDate), this);
+
+            Audit.Add(AuditTypes.Delete, "Delete Media by version date performed by user", userId, -1);
+        }
+
+        /// <summary>
+        /// Permanently deletes specific version(s) from an <see cref="IMedia"/> object.
+        /// This method will never delete the latest version of a content item.
+        /// </summary>
+        /// <param name="id">Id of the <see cref="IMedia"/> object to delete a version from</param>
+        /// <param name="versionId">Id of the version to delete</param>
+        /// <param name="deletePriorVersions">Boolean indicating whether to delete versions prior to the versionId</param>
+        /// <param name="userId">Optional Id of the User deleting versions of a Content object</param>
+        public void DeleteVersion(int id, Guid versionId, bool deletePriorVersions, int userId = 0)
+        {
+            if (DeletingVersions.IsRaisedEventCancelled(new DeleteRevisionsEventArgs(id, specificVersion: versionId), this))
+                return;
+
+            if (deletePriorVersions)
+            {
+                var content = GetByVersion(versionId);
+                DeleteVersions(id, content.UpdateDate, userId);
+            }
+
+            var uow = _uowProvider.GetUnitOfWork();
+            using (var repository = _repositoryFactory.CreateMediaRepository(uow))
+            {
+                repository.DeleteVersion(versionId);
+                uow.Commit();
+            }
+
+            DeletedVersions.RaiseEvent(new DeleteRevisionsEventArgs(id, false, specificVersion: versionId), this);
+
+            Audit.Add(AuditTypes.Delete, "Delete Media by version performed by user", userId, -1);
+        }
+
+        /// <summary>
+        /// Saves a single <see cref="IMedia"/> object
+        /// </summary>
+        /// <param name="media">The <see cref="IMedia"/> to save</param>
+        /// <param name="userId">Id of the User saving the Content</param>
+        /// <param name="raiseEvents">Optional boolean indicating whether or not to raise events.</param>
+        public void Save(IMedia media, int userId = 0, bool raiseEvents = true)
+        {
+            if (raiseEvents)
+            {
+                if (Saving.IsRaisedEventCancelled(new SaveEventArgs<IMedia>(media), this))
+                    return;
+            }
+
+            using (new WriteLock(Locker))
+            {
+                var uow = _uowProvider.GetUnitOfWork();
+                using (var repository = _repositoryFactory.CreateMediaRepository(uow))
+                {
+                    media.CreatorId = userId;
+                    repository.AddOrUpdate(media);
+                    uow.Commit();
+
+                    var xml = media.ToXml();
+                    CreateAndSaveMediaXml(xml, media.Id, uow.Database);
+                }
+            }
+
+            if (raiseEvents)
+                Saved.RaiseEvent(new SaveEventArgs<IMedia>(media, false), this);
+
+            Audit.Add(AuditTypes.Save, "Save Media performed by user", userId, media.Id);
+        }
+
+        /// <summary>
+        /// Saves a collection of <see cref="IMedia"/> objects
+        /// </summary>
+        /// <param name="medias">Collection of <see cref="IMedia"/> to save</param>
+        /// <param name="userId">Id of the User saving the Content</param>
+        /// <param name="raiseEvents">Optional boolean indicating whether or not to raise events.</param>
+        public void Save(IEnumerable<IMedia> medias, int userId = 0, bool raiseEvents = true)
+        {
+            if (raiseEvents)
+            {
+                if (Saving.IsRaisedEventCancelled(new SaveEventArgs<IMedia>(medias), this))
+                    return;
+            }
+            using (new WriteLock(Locker))
+            {
+                var uow = _uowProvider.GetUnitOfWork();
+                using (var repository = _repositoryFactory.CreateMediaRepository(uow))
+                {
+                    foreach (var media in medias)
+                    {
+                        media.CreatorId = userId;
+                        repository.AddOrUpdate(media);
+                    }
+
+                    //commit the whole lot in one go
+                    uow.Commit();
+
+                    foreach (var media in medias)
+                    {
+                        CreateAndSaveMediaXml(media.ToXml(), media.Id, uow.Database);
+                    }
+                }
+
+                if (raiseEvents)
+                    Saved.RaiseEvent(new SaveEventArgs<IMedia>(medias, false), this);
+
+                Audit.Add(AuditTypes.Save, "Save Media items performed by user", userId, -1);
+            }
+        }
+
+        /// <summary>
+        /// Sorts a collection of <see cref="IMedia"/> objects by updating the SortOrder according
+        /// to the ordering of items in the passed in <see cref="IEnumerable{T}"/>.
+        /// </summary>
+        /// <param name="items"></param>
+        /// <param name="userId"></param>
+        /// <param name="raiseEvents"></param>
+        /// <returns>True if sorting succeeded, otherwise False</returns>
+        public bool Sort(IEnumerable<IMedia> items, int userId = 0, bool raiseEvents = true)
+        {
+            if (raiseEvents)
+            {
+                if (Saving.IsRaisedEventCancelled(new SaveEventArgs<IMedia>(items), this))
+                    return false;
+            }
+
+            var shouldBeCached = new List<IMedia>();
+
+            using (new WriteLock(Locker))
+            {
+                var uow = _uowProvider.GetUnitOfWork();
+                using (var repository = _repositoryFactory.CreateMediaRepository(uow))
+                {
+                    int i = 0;
+                    foreach (var media in items)
+                    {
+                        //If the current sort order equals that of the media
+                        //we don't need to update it, so just increment the sort order
+                        //and continue.
+                        if (media.SortOrder == i)
+                        {
+                            i++;
+                            continue;
+                        }
+
+                        media.SortOrder = i;
+                        i++;
+
+                        repository.AddOrUpdate(media);
+                        shouldBeCached.Add(media);
+                    }
+
+                    uow.Commit();
+
+                    foreach (var content in shouldBeCached)
+                    {
+                        //Create and Save ContentXml DTO
+                        var xml = content.ToXml();
+                        CreateAndSaveMediaXml(xml, content.Id, uow.Database);
+                    }
+                }
+            }
+
+            if (raiseEvents)
+                Saved.RaiseEvent(new SaveEventArgs<IMedia>(items, false), this);
+
+            Audit.Add(AuditTypes.Sort, "Sorting Media performed by user", userId, 0);
+
+            return true;
+        }
+        
+        /// <summary>
+        /// Rebuilds all xml content in the cmsContentXml table for all media
+        /// </summary>
+        /// <param name="contentTypeIds">
+        /// Only rebuild the xml structures for the content type ids passed in, if none then rebuilds the structures
+        /// for all media
+        /// </param>
+        /// <returns>True if publishing succeeded, otherwise False</returns>
+        internal void RebuildXmlStructures(params int[] contentTypeIds)
+        {
+            using (new WriteLock(Locker))
+            {
+                var list = new List<IMedia>();
+
+                var uow = _uowProvider.GetUnitOfWork();
+
+                //First we're going to get the data that needs to be inserted before clearing anything, this 
+                //ensures that we don't accidentally leave the content xml table empty if something happens
+                //during the lookup process.
+
+                if (contentTypeIds.Any() == false)
+                {
+                    var rootMedia = GetRootMedia();
+                    foreach (var media in rootMedia)
+                    {
+                        list.Add(media);
+                        list.AddRange(GetDescendants(media));
+                    }
+                }
+                else
+                {
+                    list.AddRange(contentTypeIds.SelectMany(i => GetMediaOfMediaType(i).Where(media => media.Trashed == false)));
+                }
+
+                var xmlItems = new List<ContentXmlDto>();
+                foreach (var c in list)
+                {
+                    var xml = c.ToXml();
+                    xmlItems.Add(new ContentXmlDto { NodeId = c.Id, Xml = xml.ToString(SaveOptions.None) });
+                }
+
+                //Ok, now we need to remove the data and re-insert it, we'll do this all in one transaction too.
+                using (var tr = uow.Database.GetTransaction())
+                {
+                    if (contentTypeIds.Any() == false)
+                    {
+                        var mediaObjectType = Guid.Parse(Constants.ObjectTypes.Media);
+                        var subQuery = new Sql()
+                            .Select("DISTINCT cmsContentXml.nodeId")
+                            .From<ContentXmlDto>()
+                            .InnerJoin<NodeDto>()
+                            .On<ContentXmlDto, NodeDto>(left => left.NodeId, right => right.NodeId)
+                            .Where<NodeDto>(dto => dto.NodeObjectType == mediaObjectType);
+
+                        var deleteSql = SqlSyntaxContext.SqlSyntaxProvider.GetDeleteSubquery("cmsContentXml", "nodeId", subQuery);
+                        uow.Database.Execute(deleteSql);
+                    }
+                    else
+                    {
+                        foreach (var id in contentTypeIds)
+                        {
+                            var id1 = id;
+                            var mediaObjectType = Guid.Parse(Constants.ObjectTypes.Media);
+                            var subQuery = new Sql()
+                                .Select("DISTINCT cmsContentXml.nodeId")
+                                .From<ContentXmlDto>()
+                                .InnerJoin<NodeDto>()
+                                .On<ContentXmlDto, NodeDto>(left => left.NodeId, right => right.NodeId)
+                                .InnerJoin<ContentDto>()
+                                .On<ContentDto, NodeDto>(left => left.NodeId, right => right.NodeId)
+                                .Where<NodeDto>(dto => dto.NodeObjectType == mediaObjectType)
+                                .Where<ContentDto>(dto => dto.ContentTypeId == id1);
+
+                            var deleteSql = SqlSyntaxContext.SqlSyntaxProvider.GetDeleteSubquery("cmsContentXml", "nodeId", subQuery);
+                            uow.Database.Execute(deleteSql);
+                        }
+                    }
+
+                    //bulk insert it into the database
+                    uow.Database.BulkInsertRecords(xmlItems, tr);
+
+                    tr.Complete();    
+                }
+
+                Audit.Add(AuditTypes.Publish, "RebuildXmlStructures completed, the xml has been regenerated in the database", 0, -1);
+            }
+        }
+
+        /// <summary>
+        /// Updates the Path and Level on a collection of <see cref="IMedia"/> objects
+        /// based on the Parent's Path and Level. Also change the trashed state if relevant.
+        /// </summary>
+        /// <param name="children">Collection of <see cref="IMedia"/> objects to update</param>
+        /// <param name="parentPath">Path of the Parent media</param>
+        /// <param name="parentLevel">Level of the Parent media</param>
+        /// <param name="parentTrashed">Indicates whether the Parent is trashed or not</param>
+        /// <returns>Collection of updated <see cref="IMedia"/> objects</returns>
+        private IEnumerable<IMedia> UpdatePropertiesOnChildren(IEnumerable<IMedia> children, string parentPath, int parentLevel, bool parentTrashed)
+        {
+            var list = new List<IMedia>();
+            foreach (var child in children)
+            {
+                child.Path = string.Concat(parentPath, ",", child.Id);
+                child.Level = parentLevel + 1;
+                if (parentTrashed != child.Trashed)
+                {
+                    child.ChangeTrashedState(parentTrashed, child.ParentId);
+                }
+
+                list.Add(child);
+
+                var grandkids = GetChildren(child.Id).ToArray();
+                if (grandkids.Any())
+                {
+                    list.AddRange(UpdatePropertiesOnChildren(grandkids, child.Path, child.Level, child.Trashed));
+                }
+            }
+            return list;
+        }
+
+        private void CreateAndSaveMediaXml(XElement xml, int id, UmbracoDatabase db)
+        {
+            var poco = new ContentXmlDto { NodeId = id, Xml = xml.ToString(SaveOptions.None) };
+            var exists = db.FirstOrDefault<ContentXmlDto>("WHERE nodeId = @Id", new { Id = id }) != null;
+            int result = exists ? db.Update(poco) : Convert.ToInt32(db.Insert(poco));
+        }
+
+        private IMediaType FindMediaTypeByAlias(string mediaTypeAlias)
+        {
+            var uow = _uowProvider.GetUnitOfWork();
+            using (var repository = _repositoryFactory.CreateMediaTypeRepository(uow))
+            {
+                var query = Query<IMediaType>.Builder.Where(x => x.Alias == mediaTypeAlias);
+                var mediaTypes = repository.GetByQuery(query);
+
+                if (mediaTypes.Any() == false)
+                    throw new Exception(string.Format("No MediaType matching the passed in Alias: '{0}' was found",
+                                                      mediaTypeAlias));
+
+                var mediaType = mediaTypes.First();
+
+                if (mediaType == null)
+                    throw new Exception(string.Format("MediaType matching the passed in Alias: '{0}' was null",
+                                                      mediaTypeAlias));
+
+                return mediaType;
+            }
+        }
+
+        #region Event Handlers
+
+        /// <summary>
+        /// Occurs before Delete
+        /// </summary>		
+        public static event TypedEventHandler<IMediaService, DeleteRevisionsEventArgs> DeletingVersions;
+
+        /// <summary>
+        /// Occurs after Delete
+        /// </summary>
+        public static event TypedEventHandler<IMediaService, DeleteRevisionsEventArgs> DeletedVersions;
+
+        /// <summary>
+        /// Occurs before Delete
+        /// </summary>
+        public static event TypedEventHandler<IMediaService, DeleteEventArgs<IMedia>> Deleting;
+
+        /// <summary>
+        /// Occurs after Delete
+        /// </summary>
+        public static event TypedEventHandler<IMediaService, DeleteEventArgs<IMedia>> Deleted;
+
+        /// <summary>
+        /// Occurs before Save
+        /// </summary>
+        public static event TypedEventHandler<IMediaService, SaveEventArgs<IMedia>> Saving;
+
+        /// <summary>
+        /// Occurs after Save
+        /// </summary>
+        public static event TypedEventHandler<IMediaService, SaveEventArgs<IMedia>> Saved;
+
+        /// <summary>
+        /// Occurs before Create
+        /// </summary>
+        [Obsolete("Use the Created event instead, the Creating and Created events both offer the same functionality, Creating event has been deprecated.")]
+        public static event TypedEventHandler<IMediaService, NewEventArgs<IMedia>> Creating;
+
+        /// <summary>
+        /// Occurs after Create
+        /// </summary>
+        /// <remarks>
+        /// Please note that the Media object has been created, but not saved
+        /// so it does not have an identity yet (meaning no Id has been set).
+        /// </remarks>
+        public static event TypedEventHandler<IMediaService, NewEventArgs<IMedia>> Created;
+
+        /// <summary>
+        /// Occurs before Content is moved to Recycle Bin
+        /// </summary>
+        public static event TypedEventHandler<IMediaService, MoveEventArgs<IMedia>> Trashing;
+
+        /// <summary>
+        /// Occurs after Content is moved to Recycle Bin
+        /// </summary>
+        public static event TypedEventHandler<IMediaService, MoveEventArgs<IMedia>> Trashed;
+
+        /// <summary>
+        /// Occurs before Move
+        /// </summary>
+        public static event TypedEventHandler<IMediaService, MoveEventArgs<IMedia>> Moving;
+
+        /// <summary>
+        /// Occurs after Move
+        /// </summary>
+        public static event TypedEventHandler<IMediaService, MoveEventArgs<IMedia>> Moved;
+
+        /// <summary>
+        /// Occurs before the Recycle Bin is emptied
+        /// </summary>
+        public static event TypedEventHandler<IMediaService, RecycleBinEventArgs> EmptyingRecycleBin;
+
+        /// <summary>
+        /// Occurs after the Recycle Bin has been Emptied
+        /// </summary>
+        public static event TypedEventHandler<IMediaService, RecycleBinEventArgs> EmptiedRecycleBin;
+        #endregion
+    }
 }