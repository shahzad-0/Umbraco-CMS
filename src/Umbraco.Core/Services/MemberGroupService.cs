--- conflicted
+++ resolved
@@ -13,14 +13,9 @@
 {
     public class MemberGroupService : RepositoryService, IMemberGroupService
     {
-<<<<<<< HEAD
-        public MemberGroupService(IDatabaseUnitOfWorkProvider provider, RepositoryFactory repositoryFactory, ILogger logger)
-            : base(provider, repositoryFactory, logger)
-=======
 
         public MemberGroupService(IDatabaseUnitOfWorkProvider provider, RepositoryFactory repositoryFactory, ILogger logger, IEventMessagesFactory eventMessagesFactory)
             : base(provider, repositoryFactory, logger, eventMessagesFactory)
->>>>>>> cdce2a11
         {
             //Proxy events!
             MemberGroupRepository.SavedMemberGroup += MemberGroupRepository_SavedMemberGroup;
