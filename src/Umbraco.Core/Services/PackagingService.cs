﻿using System;
using System.Collections.Generic;
using System.Globalization;
using System.Linq;
using System.Text.RegularExpressions;
using System.Threading;
using System.Xml.Linq;
using Umbraco.Core.Configuration;
using Umbraco.Core.IO;
using Umbraco.Core.Logging;
using Umbraco.Core.Models;
using Umbraco.Core.Models.Rdbms;
using Umbraco.Core.Persistence;
using Umbraco.Core.Persistence.Querying;
using Umbraco.Core.Persistence.UnitOfWork;
using Umbraco.Core.Strings;

namespace Umbraco.Core.Services
{
    /// <summary>
    /// Represents the Packaging Service, which provides import/export functionality for the Core models of the API
    /// using xml representation. This is primarily used by the Package functionality.
    /// </summary>
    public class PackagingService : IService
    {
        private readonly IContentService _contentService;
        private readonly IContentTypeService _contentTypeService;
        private readonly IMediaService _mediaService;
        private readonly IDataTypeService _dataTypeService;
        private readonly IFileService _fileService;
        private readonly ILocalizationService _localizationService;
        private readonly RepositoryFactory _repositoryFactory;
        private readonly IDatabaseUnitOfWorkProvider _uowProvider;
        private Dictionary<string, IContentType> _importedContentTypes;
<<<<<<< HEAD
        
        
        public PackagingService(IContentService contentService, IContentTypeService contentTypeService, IMediaService mediaService, IDataTypeService dataTypeService, IFileService fileService, RepositoryFactory repositoryFactory, IDatabaseUnitOfWorkProvider uowProvider)
=======

        //Support recursive locks because some of the methods that require locking call other methods that require locking. 
        //for example, the Move method needs to be locked but this calls the Save method which also needs to be locked.
        private static readonly ReaderWriterLockSlim Locker = new ReaderWriterLockSlim(LockRecursionPolicy.SupportsRecursion);

        public PackagingService(IContentService contentService, 
            IContentTypeService contentTypeService, 
            IMediaService mediaService, 
            IDataTypeService dataTypeService, 
            IFileService fileService, 
            ILocalizationService localizationService,
            RepositoryFactory repositoryFactory, 
            IDatabaseUnitOfWorkProvider uowProvider)
>>>>>>> 4c5d6b57
        {
            _contentService = contentService;
            _contentTypeService = contentTypeService;
            _mediaService = mediaService;
            _dataTypeService = dataTypeService;
            _fileService = fileService;
            _localizationService = localizationService;
            _repositoryFactory = repositoryFactory;
            _uowProvider = uowProvider;

            _importedContentTypes = new Dictionary<string, IContentType>();
        }

        #region Generic export methods
        
        internal void ExportToFile(string absoluteFilePath, string nodeType, int id)
        {
            XElement xml = null;

            if (nodeType.Equals("content", StringComparison.InvariantCultureIgnoreCase))
            {
                var content = _contentService.GetById(id);
                xml = Export(content);
            }

            if (nodeType.Equals("media", StringComparison.InvariantCultureIgnoreCase))
            {
                var media = _mediaService.GetById(id);
                xml = Export(media);
            }

            if (nodeType.Equals("contenttype", StringComparison.InvariantCultureIgnoreCase))
            {
                var contentType = _contentTypeService.GetContentType(id);
                xml = Export(contentType);
            }

            if (nodeType.Equals("mediatype", StringComparison.InvariantCultureIgnoreCase))
            {
                var mediaType = _contentTypeService.GetMediaType(id);
                xml = Export(mediaType);
            }

            if (nodeType.Equals("datatype", StringComparison.InvariantCultureIgnoreCase))
            {
                var dataType = _dataTypeService.GetDataTypeDefinitionById(id);
                xml = Export(dataType);
            }

            if(xml != null)
                xml.Save(absoluteFilePath);
        }

        #endregion

        #region Content

        /// <summary>
        /// Exports an <see cref="IContent"/> item to xml as an <see cref="XElement"/>
        /// </summary>
        /// <param name="content">Content to export</param>
        /// <param name="deep">Optional parameter indicating whether to include descendents</param>
        /// <returns><see cref="XElement"/> containing the xml representation of the Content object</returns>
        internal XElement Export(IContent content, bool deep = false)
        {
            //nodeName should match Casing.SafeAliasWithForcingCheck(content.ContentType.Alias);
            var nodeName = LegacyUmbracoSettings.UseLegacyXmlSchema ? "node" : content.ContentType.Alias.ToSafeAliasWithForcingCheck();

            var xml = Export(content, nodeName);
            xml.Add(new XAttribute("nodeType", content.ContentType.Id));
            xml.Add(new XAttribute("creatorName", content.GetCreatorProfile().Name));
            xml.Add(new XAttribute("writerName", content.GetWriterProfile().Name));
            xml.Add(new XAttribute("writerID", content.WriterId));
            xml.Add(new XAttribute("template", content.Template == null ? "0" : content.Template.Id.ToString(CultureInfo.InvariantCulture)));
            xml.Add(new XAttribute("nodeTypeAlias", content.ContentType.Alias));

            if (deep)
            {
                var descendants = content.Descendants().ToArray();
                var currentChildren = descendants.Where(x => x.ParentId == content.Id);
                AddChildXml(descendants, currentChildren, xml);
            }

            return xml;
        }

        /// <summary>
        /// Part of the export of IContent and IMedia which is shared
        /// </summary>
        /// <param name="contentBase">Base Content or Media to export</param>
        /// <param name="nodeName">Name of the node</param>
        /// <returns><see cref="XElement"/></returns>
        private XElement Export(IContentBase contentBase, string nodeName)
        {
            //NOTE: that one will take care of umbracoUrlName
            var url = contentBase.GetUrlSegment();

            var xml = new XElement(nodeName,
                                   new XAttribute("id", contentBase.Id),
                                   new XAttribute("parentID", contentBase.Level > 1 ? contentBase.ParentId : -1),
                                   new XAttribute("level", contentBase.Level),
                                   new XAttribute("creatorID", contentBase.CreatorId),
                                   new XAttribute("sortOrder", contentBase.SortOrder),
                                   new XAttribute("createDate", contentBase.CreateDate.ToString("s")),
                                   new XAttribute("updateDate", contentBase.UpdateDate.ToString("s")),
                                   new XAttribute("nodeName", contentBase.Name),
                                   new XAttribute("urlName", url),
                                   new XAttribute("path", contentBase.Path),
                                   new XAttribute("isDoc", ""));

            foreach (var property in contentBase.Properties.Where(p => p != null))
                xml.Add(property.ToXml());

            return xml;
        }

        /// <summary>
        /// Used by Content Export to recursively add children
        /// </summary>
        /// <param name="originalDescendants"></param>
        /// <param name="currentChildren"></param>
        /// <param name="currentXml"></param>
        private void AddChildXml(IContent[] originalDescendants, IEnumerable<IContent> currentChildren, XElement currentXml)
        {
            foreach (var child in currentChildren)
            {
                //add the child's xml
                var childXml = Export(child);
                currentXml.Add(childXml);
                //copy local (out of closure)
                var c = child;
                //get this item's children                
                var children = originalDescendants.Where(x => x.ParentId == c.Id);
                //recurse and add it's children to the child xml element
                AddChildXml(originalDescendants, children, childXml);
            }
        }

        /// <summary>
        /// Imports and saves package xml as <see cref="IContent"/>
        /// </summary>
        /// <param name="element">Xml to import</param>
        /// <param name="parentId">Optional parent Id for the content being imported</param>
        /// <param name="userId">Optional Id of the user performing the import</param>
        /// <returns>An enumrable list of generated content</returns>
        public IEnumerable<IContent> ImportContent(XElement element, int parentId = -1, int userId = 0)
        {
            var name = element.Name.LocalName;
            if (name.Equals("DocumentSet"))
            {
                //This is a regular deep-structured import
                var roots = from doc in element.Elements()
                            where (string)doc.Attribute("isDoc") == ""
                            select doc;

                var contents = ParseDocumentRootXml(roots, parentId);
                if (contents.Any())
                    _contentService.Save(contents, userId);

                return contents;
            }

            var attribute = element.Attribute("isDoc");
            if (attribute != null)
            {
                //This is a single doc import
                var elements = new List<XElement> { element };
                var contents = ParseDocumentRootXml(elements, parentId);
                if (contents.Any())
                    _contentService.Save(contents, userId);

                return contents;
            }

            throw new ArgumentException(
                "The passed in XElement is not valid! It does not contain a root element called " +
                "'DocumentSet' (for structured imports) nor is the first element a Document (for single document import).");
        }

        private IEnumerable<IContent> ParseDocumentRootXml(IEnumerable<XElement> roots, int parentId)
        {
            var contents = new List<IContent>();
            foreach (var root in roots)
            {
                bool isLegacySchema = root.Name.LocalName.ToLowerInvariant().Equals("node");
                string contentTypeAlias = isLegacySchema
                                              ? root.Attribute("nodeTypeAlias").Value
                                              : root.Name.LocalName;

                if (_importedContentTypes.ContainsKey(contentTypeAlias) == false)
                {
                    var contentType = FindContentTypeByAlias(contentTypeAlias);
                    _importedContentTypes.Add(contentTypeAlias, contentType);
                }

                var content = CreateContentFromXml(root, _importedContentTypes[contentTypeAlias], null, parentId, isLegacySchema);
                contents.Add(content);

                var children = from child in root.Elements()
                               where (string)child.Attribute("isDoc") == ""
                               select child;
                if (children.Any())
                    contents.AddRange(CreateContentFromXml(children, content, isLegacySchema));
            }
            return contents;
        }

        private IEnumerable<IContent> CreateContentFromXml(IEnumerable<XElement> children, IContent parent, bool isLegacySchema)
        {
            var list = new List<IContent>();
            foreach (var child in children)
            {
                string contentTypeAlias = isLegacySchema
                                              ? child.Attribute("nodeTypeAlias").Value
                                              : child.Name.LocalName;

                if (_importedContentTypes.ContainsKey(contentTypeAlias) == false)
                {
                    var contentType = FindContentTypeByAlias(contentTypeAlias);
                    _importedContentTypes.Add(contentTypeAlias, contentType);
                }

                //Create and add the child to the list
                var content = CreateContentFromXml(child, _importedContentTypes[contentTypeAlias], parent, default(int), isLegacySchema);
                list.Add(content);

                //Recursive call
                XElement child1 = child;
                var grandChildren = from grand in child1.Elements()
                                    where (string)grand.Attribute("isDoc") == ""
                                    select grand;

                if (grandChildren.Any())
                    list.AddRange(CreateContentFromXml(grandChildren, content, isLegacySchema));
            }

            return list;
        }

        private IContent CreateContentFromXml(XElement element, IContentType contentType, IContent parent, int parentId, bool isLegacySchema)
        {
            var id = element.Attribute("id").Value;
            var level = element.Attribute("level").Value;
            var sortOrder = element.Attribute("sortOrder").Value;
            var nodeName = element.Attribute("nodeName").Value;
            var path = element.Attribute("path").Value;
            var template = element.Attribute("template").Value;

            var properties = from property in element.Elements()
                             where property.Attribute("isDoc") == null
                             select property;
            
            IContent content = parent == null
                                   ? new Content(nodeName, parentId, contentType)
                                   {
                                       Level = int.Parse(level),
                                       SortOrder = int.Parse(sortOrder)
                                   }
                                   : new Content(nodeName, parent, contentType)
                                   {
                                       Level = int.Parse(level),
                                       SortOrder = int.Parse(sortOrder)
                                   };

            foreach (var property in properties)
            {
                string propertyTypeAlias = isLegacySchema ? property.Attribute("alias").Value : property.Name.LocalName;
                if (content.HasProperty(propertyTypeAlias))
                {
                    var propertyValue = property.Value;

                    var propertyType = contentType.PropertyTypes.FirstOrDefault(pt => pt.Alias == propertyTypeAlias);
                    if (propertyType != null && propertyType.PropertyEditorAlias == Constants.PropertyEditors.CheckBoxListAlias)
                    {
                        var database = ApplicationContext.Current.DatabaseContext.Database;
                        var dtos = database.Fetch<DataTypePreValueDto>("WHERE datatypeNo" + "deId = @Id", new { Id = propertyType.DataTypeDefinitionId });

                        var propertyValueList = new List<string>();
                        foreach (var preValue in propertyValue.Split(','))
                        {
                            propertyValueList.Add(dtos.Single(x => x.Value == preValue).Id.ToString(CultureInfo.InvariantCulture));
                        }
                        
                        propertyValue = string.Join(",", propertyValueList.ToArray());
                    }

                    content.SetValue(propertyTypeAlias, propertyValue);
                }
            }

            return content;
        }

        #endregion

        #region ContentTypes

        /// <summary>
        /// Exports an <see cref="IContentType"/> to xml as an <see cref="XElement"/>
        /// </summary>
        /// <param name="contentType">ContentType to export</param>
        /// <returns><see cref="XElement"/> containing the xml representation of the ContentType item.</returns>
        public XElement Export(IContentType contentType)
        {
            var info = new XElement("Info",
                                    new XElement("Name", contentType.Name),
                                    new XElement("Alias", contentType.Alias),
                                    new XElement("Icon", contentType.Icon),
                                    new XElement("Thumbnail", contentType.Thumbnail),
                                    new XElement("Description", contentType.Description),
                                    new XElement("AllowAtRoot", contentType.AllowedAsRoot.ToString()));

            var masterContentType = contentType.CompositionAliases().FirstOrDefault();
            if(masterContentType != null)
                info.Add(new XElement("Master", masterContentType));

            var allowedTemplates = new XElement("AllowedTemplates");
            foreach (var template in contentType.AllowedTemplates)
            {
                allowedTemplates.Add(new XElement("Template", template.Alias));
            }
            info.Add(allowedTemplates);
            if(contentType.DefaultTemplate != null && contentType.DefaultTemplate.Id != 0)
                info.Add(new XElement("DefaultTemplate", contentType.DefaultTemplate.Alias));
            else
                info.Add(new XElement("DefaultTemplate", ""));

            var structure = new XElement("Structure");
            foreach (var allowedType in contentType.AllowedContentTypes)
            {
                structure.Add(new XElement("DocumentType", allowedType.Alias));
            }

            var genericProperties = new XElement("GenericProperties");
            foreach (var propertyType in contentType.PropertyTypes)
            {
                var definition = _dataTypeService.GetDataTypeDefinitionById(propertyType.DataTypeDefinitionId);
                var propertyGroup = contentType.PropertyGroups.FirstOrDefault(x => x.Id == propertyType.PropertyGroupId.Value);
                var genericProperty = new XElement("GenericProperty",
                                                   new XElement("Name", propertyType.Name),
                                                   new XElement("Alias", propertyType.Alias),
                                                   new XElement("Type", propertyType.PropertyEditorAlias),
                                                   new XElement("Definition", definition.Key),
                                                   new XElement("Tab", propertyGroup == null ? "" : propertyGroup.Name),
                                                   new XElement("Mandatory", propertyType.Mandatory.ToString()),
                                                   new XElement("Validation", propertyType.ValidationRegExp),
                                                   new XElement("Description", new XCData(propertyType.Description)));
                genericProperties.Add(genericProperty);
            }
            
            var tabs = new XElement("Tabs");
            foreach (var propertyGroup in contentType.PropertyGroups)
            {
                var tab = new XElement("Tab",
                                       new XElement("Id", propertyGroup.Id.ToString(CultureInfo.InvariantCulture)),
                                       new XElement("Caption", propertyGroup.Name));
                tabs.Add(tab);
            }

            var xml = new XElement("DocumentType",
                                   info,
                                   structure,
                                   genericProperties,
                                   tabs);
            return xml;
        }

        /// <summary>
        /// Imports and saves package xml as <see cref="IContentType"/>
        /// </summary>
        /// <param name="element">Xml to import</param>
        /// <param name="userId">Optional id of the User performing the operation. Default is zero (admin).</param>
        /// <returns>An enumrable list of generated ContentTypes</returns>
        public IEnumerable<IContentType> ImportContentTypes(XElement element, int userId = 0)
        {
            return ImportContentTypes(element, true, userId);
        }

        /// <summary>
        /// Imports and saves package xml as <see cref="IContentType"/>
        /// </summary>
        /// <param name="element">Xml to import</param>
        /// <param name="importStructure">Boolean indicating whether or not to import the </param>
        /// <param name="userId">Optional id of the User performing the operation. Default is zero (admin).</param>
        /// <returns>An enumrable list of generated ContentTypes</returns>
        public IEnumerable<IContentType> ImportContentTypes(XElement element, bool importStructure, int userId = 0)
        {
            var name = element.Name.LocalName;
            if (name.Equals("DocumentTypes") == false && name.Equals("DocumentType") == false)
            {
                throw new ArgumentException("The passed in XElement is not valid! It does not contain a root element called 'DocumentTypes' for multiple imports or 'DocumentType' for a single import.");
            }

            _importedContentTypes = new Dictionary<string, IContentType>();
            var documentTypes = name.Equals("DocumentTypes")
                                    ? (from doc in element.Elements("DocumentType") select doc).ToList()
                                    : new List<XElement> { element };
            //NOTE it might be an idea to sort the doctype XElements based on dependencies
            //before creating the doc types - should also allow for a better structure/inheritance support.
            foreach (var documentType in documentTypes)
            {
                var alias = documentType.Element("Info").Element("Alias").Value;
                if (_importedContentTypes.ContainsKey(alias) == false)
                {
                    var contentType = _contentTypeService.GetContentType(alias);
                    _importedContentTypes.Add(alias, contentType == null
                                                         ? CreateContentTypeFromXml(documentType)
                                                         : UpdateContentTypeFromXml(documentType, contentType));
                }
            }

            var list = _importedContentTypes.Select(x => x.Value).ToList();
            _contentTypeService.Save(list, userId);

            if (importStructure)
            {
                var updatedContentTypes = new List<IContentType>();
                //Update the structure here - we can't do it untill all DocTypes have been created
                foreach (var documentType in documentTypes)
                {
                    var alias = documentType.Element("Info").Element("Alias").Value;
                    var structureElement = documentType.Element("Structure");
                    //Ensure that we only update ContentTypes which has actual structure-elements
                    if (structureElement == null || structureElement.Elements("DocumentType").Any() == false) continue;

                    var updated = UpdateContentTypesStructure(_importedContentTypes[alias], structureElement);
                    updatedContentTypes.Add(updated);
                }
                //Update ContentTypes with a newly added structure/list of allowed children
                if (updatedContentTypes.Any())
                    _contentTypeService.Save(updatedContentTypes, userId);
            }

            return list;
        }

        private IContentType CreateContentTypeFromXml(XElement documentType)
        {
            var infoElement = documentType.Element("Info");

            //Name of the master corresponds to the parent
            var masterElement = infoElement.Element("Master");
            IContentType parent = null;
            if (masterElement != null)
            {
                var masterAlias = masterElement.Value;
                parent = _importedContentTypes.ContainsKey(masterAlias)
                             ? _importedContentTypes[masterAlias]
                             : _contentTypeService.GetContentType(masterAlias);
            }

            var contentType = parent == null
                                  ? new ContentType(-1)
                                        {
                                            Alias = infoElement.Element("Alias").Value
                                        }
                                  : new ContentType(parent)
                                        {
                                            Alias = infoElement.Element("Alias").Value
                                        };

            if (parent != null)
                contentType.AddContentType(parent);

            return UpdateContentTypeFromXml(documentType, contentType);
        }

        private IContentType UpdateContentTypeFromXml(XElement documentType, IContentType contentType)
        {
            var infoElement = documentType.Element("Info");
            var defaultTemplateElement = infoElement.Element("DefaultTemplate");

            contentType.Name = infoElement.Element("Name").Value;
            contentType.Icon = infoElement.Element("Icon").Value;
            contentType.Thumbnail = infoElement.Element("Thumbnail").Value;
            contentType.Description = infoElement.Element("Description").Value;
            //NOTE AllowAtRoot is a new property in the package xml so we need to verify it exists before using it.
            if (infoElement.Element("AllowAtRoot") != null)
                contentType.AllowedAsRoot = infoElement.Element("AllowAtRoot").Value.ToLowerInvariant().Equals("true");

            UpdateContentTypesAllowedTemplates(contentType, infoElement.Element("AllowedTemplates"), defaultTemplateElement);
            UpdateContentTypesTabs(contentType, documentType.Element("Tabs"));
            UpdateContentTypesProperties(contentType, documentType.Element("GenericProperties"));

            return contentType;
        }

        private void UpdateContentTypesAllowedTemplates(IContentType contentType,
                                                        XElement allowedTemplatesElement, XElement defaultTemplateElement)
        {
            if (allowedTemplatesElement != null && allowedTemplatesElement.Elements("Template").Any())
            {
                var allowedTemplates = contentType.AllowedTemplates.ToList();
                foreach (var templateElement in allowedTemplatesElement.Elements("Template"))
                {
                    var alias = templateElement.Value;
                    var template = _fileService.GetTemplate(alias.ToSafeAlias());
                    if (template != null)
                    {
                        if(allowedTemplates.Any(x => x.Id == template.Id)) continue;
                        allowedTemplates.Add(template);
                    }
                    else
                    {
                        LogHelper.Warn<PackagingService>(
                            string.Format(
                                "Packager: Error handling allowed templates. Template with alias '{0}' could not be found.",
                                alias));
                    }
                }

                contentType.AllowedTemplates = allowedTemplates;
            }

            if (string.IsNullOrEmpty(defaultTemplateElement.Value) == false)
            {
                var defaultTemplate = _fileService.GetTemplate(defaultTemplateElement.Value.ToSafeAlias());
                if (defaultTemplate != null)
                {
                    contentType.SetDefaultTemplate(defaultTemplate);
                }
                else
                {
                    LogHelper.Warn<PackagingService>(
                        string.Format(
                            "Packager: Error handling default template. Default template with alias '{0}' could not be found.",
                            defaultTemplateElement.Value));
                }
            }
        }

        private void UpdateContentTypesTabs(IContentType contentType, XElement tabElement)
        {
            if (tabElement == null)
                return;

            var tabs = tabElement.Elements("Tab");
            foreach (var tab in tabs)
            {
                var id = tab.Element("Id").Value;//Do we need to use this for tracking?
                var caption = tab.Element("Caption").Value;
                if (contentType.PropertyGroups.Contains(caption) == false)
                {
                    contentType.AddPropertyGroup(caption);
                }
            }
        }

        private void UpdateContentTypesProperties(IContentType contentType, XElement genericPropertiesElement)
        {
            var properties = genericPropertiesElement.Elements("GenericProperty");
            foreach (var property in properties)
            {
                var dataTypeDefinitionId = new Guid(property.Element("Definition").Value);//Unique Id for a DataTypeDefinition

                var dataTypeDefinition = _dataTypeService.GetDataTypeDefinitionById(dataTypeDefinitionId);
                
                //If no DataTypeDefinition with the guid from the xml wasn't found OR the ControlId on the DataTypeDefinition didn't match the DataType Id
                //We look up a DataTypeDefinition that matches
                if (dataTypeDefinition == null)
                {
                    //we'll check if it is a GUID (legacy id for a property editor)
                    Guid legacyPropertyEditorId;
                    if (Guid.TryParse(property.Element("Type").Value, out legacyPropertyEditorId))
                    {
                        if (dataTypeDefinition.ControlId != legacyPropertyEditorId)
                        {
                            var dataTypeDefinitions = _dataTypeService.GetDataTypeDefinitionByControlId(legacyPropertyEditorId);
                            if (dataTypeDefinitions != null && dataTypeDefinitions.Any())
                            {
                                dataTypeDefinition = dataTypeDefinitions.First();
                            }
                        }
                    }
                    else
                    {
                        //check against the property editor string alias
                        var propertyEditorAlias = property.Element("Type").Value.Trim();
                        if (dataTypeDefinition.PropertyEditorAlias != propertyEditorAlias)
                        {
                            var dataTypeDefinitions = _dataTypeService.GetDataTypeDefinitionByPropertyEditorAlias(propertyEditorAlias);
                            if (dataTypeDefinitions != null && dataTypeDefinitions.Any())
                            {
                                dataTypeDefinition = dataTypeDefinitions.First();
                            }
                        }
                    }
                }
                

                // For backwards compatibility, if no datatype with that ID can be found, we're letting this fail silently.
                // This means that the property will not be created.
                if (dataTypeDefinition == null)
                {
                    LogHelper.Warn<PackagingService>(
                        string.Format("Packager: Error handling creation of PropertyType '{0}'. Could not find DataTypeDefintion with unique id '{1}' nor one referencing the DataType with a property editor alias (or legacy control id) '{2}'. Did the package creator forget to package up custom datatypes?",
                                      property.Element("Name").Value,
                                      dataTypeDefinitionId,
                                      property.Element("Type").Value.Trim()));
                    continue;
                }

                var propertyType = new PropertyType(dataTypeDefinition)
                                       {
                                           Alias = property.Element("Alias").Value,
                                           Name = property.Element("Name").Value,
                                           Description = property.Element("Description").Value,
                                           Mandatory = property.Element("Mandatory").Value.ToLowerInvariant().Equals("true"),
                                           ValidationRegExp = property.Element("Validation").Value
                                       };

                var helpTextElement = property.Element("HelpText");
                if (helpTextElement != null)
                {
                    propertyType.HelpText = helpTextElement.Value;
                }

                var tab = property.Element("Tab").Value;
                if (string.IsNullOrEmpty(tab))
                {
                    contentType.AddPropertyType(propertyType);
                }
                else
                {
                    contentType.AddPropertyType(propertyType, tab);
                }
            }
        }

        private IContentType UpdateContentTypesStructure(IContentType contentType, XElement structureElement)
        {
            var allowedChildren = contentType.AllowedContentTypes.ToList();
            int sortOrder = allowedChildren.Any() ? allowedChildren.Last().SortOrder : 0;
            foreach (var element in structureElement.Elements("DocumentType"))
            {
                var alias = element.Value;
                if (_importedContentTypes.ContainsKey(alias))
                {
                    var allowedChild = _importedContentTypes[alias];
                    if (allowedChild == null || allowedChildren.Any(x => x.Id.IsValueCreated && x.Id.Value == allowedChild.Id)) continue;

                    allowedChildren.Add(new ContentTypeSort(new Lazy<int>(() => allowedChild.Id), sortOrder, allowedChild.Alias));
                    sortOrder++;
                }
                else
                {
                    LogHelper.Warn<PackagingService>(
                    string.Format(
                        "Packager: Error handling DocumentType structure. DocumentType with alias '{0}' could not be found and was not added to the structure for '{1}'.",
                        alias, contentType.Alias));
                }
            }

            contentType.AllowedContentTypes = allowedChildren;
            return contentType;
        }

        private IContentType FindContentTypeByAlias(string contentTypeAlias)
        {
            using (var repository = _repositoryFactory.CreateContentTypeRepository(_uowProvider.GetUnitOfWork()))
            {
                var query = Query<IContentType>.Builder.Where(x => x.Alias == contentTypeAlias);
                var types = repository.GetByQuery(query);

                if (!types.Any())
                    throw new Exception(
                        string.Format("No ContentType matching the passed in Alias: '{0}' was found",
                                      contentTypeAlias));

                var contentType = types.First();

                if (contentType == null)
                    throw new Exception(string.Format("ContentType matching the passed in Alias: '{0}' was null",
                                                      contentTypeAlias));

                return contentType;
            }
        }

        #endregion

        #region DataTypes

        internal XElement Export(IDataTypeDefinition dataTypeDefinition)
        {
            var prevalues = new XElement("PreValues");

            var prevalueList = ((DataTypeService)_dataTypeService).GetDetailedPreValuesByDataTypeId(dataTypeDefinition.Id);
            foreach (var tuple in prevalueList)
            {
                var prevalue = new XElement("PreValue");
                prevalue.Add(new XAttribute("Id", tuple.Item1));
                prevalue.Add(new XAttribute("Value", tuple.Item4));
                prevalue.Add(new XAttribute("Alias", tuple.Item2));
                prevalue.Add(new XAttribute("SortOrder", tuple.Item3));
                prevalues.Add(prevalue);
            }

            var xml = new XElement("DataType", prevalues);
            xml.Add(new XAttribute("Name", dataTypeDefinition.Name));
            xml.Add(new XAttribute("Id", dataTypeDefinition.Id));
            xml.Add(new XAttribute("Definition", dataTypeDefinition.Key));
            xml.Add(new XAttribute("DatabaseType", dataTypeDefinition.DatabaseType.ToString()));

            return xml;
        }

        /// <summary>
        /// Imports and saves package xml as <see cref="IDataTypeDefinition"/>
        /// </summary>
        /// <param name="element">Xml to import</param>
        /// <param name="userId"></param>
        /// <returns>An enumrable list of generated DataTypeDefinitions</returns>
        public IEnumerable<IDataTypeDefinition> ImportDataTypeDefinitions(XElement element, int userId = 0)
        {
            var name = element.Name.LocalName;
            if (name.Equals("DataTypes") == false && name.Equals("DataType") == false)
            {
                throw new ArgumentException("The passed in XElement is not valid! It does not contain a root element called 'DataTypes' for multiple imports or 'DataType' for a single import.");
            }

            var dataTypes = new Dictionary<string, IDataTypeDefinition>();
            var dataTypeElements = name.Equals("DataTypes")
                                       ? (from doc in element.Elements("DataType") select doc).ToList()
                                       : new List<XElement> { element.Element("DataType") };

            foreach (var dataTypeElement in dataTypeElements)
            {
                var dataTypeDefinitionName = dataTypeElement.Attribute("Name").Value;

                var legacyPropertyEditorId = Guid.Empty;
                Guid.TryParse(dataTypeElement.Attribute("Id").Value, out legacyPropertyEditorId);

                var dataTypeDefinitionId = new Guid(dataTypeElement.Attribute("Definition").Value);
                var databaseTypeAttribute = dataTypeElement.Attribute("DatabaseType");

                var definition = _dataTypeService.GetDataTypeDefinitionById(dataTypeDefinitionId);
                //If the datatypedefinition doesn't already exist we create a new new according to the one in the package xml
                if (definition == null)
                {
                    var databaseType = databaseTypeAttribute != null
                                           ? databaseTypeAttribute.Value.EnumParse<DataTypeDatabaseType>(true)
                                           : DataTypeDatabaseType.Ntext;
                
                    //check if the Id was a GUID, that means it is referenced using the legacy property editor GUID id
                    if (legacyPropertyEditorId != Guid.Empty)
                    {
                        var dataTypeDefinition = new DataTypeDefinition(-1, legacyPropertyEditorId)
                            {
                                Key = dataTypeDefinitionId,
                                Name = dataTypeDefinitionName,
                                DatabaseType = databaseType
                            };
                        dataTypes.Add(dataTypeDefinitionName, dataTypeDefinition);
                    }
                    else
                    {
                        //the Id field is actually the string property editor Alias
                        var dataTypeDefinition = new DataTypeDefinition(-1, dataTypeElement.Attribute("Id").Value.Trim())
                        {
                            Key = dataTypeDefinitionId,
                            Name = dataTypeDefinitionName,
                            DatabaseType = databaseType
                        };
                        dataTypes.Add(dataTypeDefinitionName, dataTypeDefinition);
                    }
                    
                }
            }

            var list = dataTypes.Select(x => x.Value).ToList();
            if (list.Any())
            {
                _dataTypeService.Save(list, userId);

                SavePrevaluesFromXml(list, dataTypeElements);
            }
            return list;
        }

        private void SavePrevaluesFromXml(List<IDataTypeDefinition> dataTypes, IEnumerable<XElement> dataTypeElements)
        {
            foreach (var dataTypeElement in dataTypeElements)
            {
                var prevaluesElement = dataTypeElement.Element("PreValues");
                if (prevaluesElement == null) continue;

                var dataTypeDefinitionName = dataTypeElement.Attribute("Name").Value;
                var dataTypeDefinition = dataTypes.First(x => x.Name == dataTypeDefinitionName);

                var values = prevaluesElement.Elements("PreValue").Select(prevalue => prevalue.Attribute("Value").Value).ToList();
                _dataTypeService.SavePreValues(dataTypeDefinition.Id, values);
            }
        }

        #endregion

        #region Dictionary Items
        #endregion

        #region Files
        #endregion

        #region Languages
        #endregion

        #region Macros
        #endregion

        #region Media

        /// <summary>
        /// Exports an <see cref="IMedia"/> item to xml as an <see cref="XElement"/>
        /// </summary>
        /// <param name="media">Media to export</param>
        /// <param name="deep">Optional parameter indicating whether to include descendents</param>
        /// <returns><see cref="XElement"/> containing the xml representation of the Media object</returns>
        internal XElement Export(IMedia media, bool deep = false)
        {
            //nodeName should match Casing.SafeAliasWithForcingCheck(content.ContentType.Alias);
            var nodeName = LegacyUmbracoSettings.UseLegacyXmlSchema ? "node" : media.ContentType.Alias.ToSafeAliasWithForcingCheck();

            var xml = Export(media, nodeName);
            xml.Add(new XAttribute("nodeType", media.ContentType.Id));
            xml.Add(new XAttribute("writerName", media.GetCreatorProfile().Name));
            xml.Add(new XAttribute("writerID", media.CreatorId));
            xml.Add(new XAttribute("version", media.Version));
            xml.Add(new XAttribute("template", 0));
            xml.Add(new XAttribute("nodeTypeAlias", media.ContentType.Alias));

            if (deep)
            {
                var descendants = media.Descendants().ToArray();
                var currentChildren = descendants.Where(x => x.ParentId == media.Id);
                AddChildXml(descendants, currentChildren, xml);
            }

            return xml;
        }

        /// <summary>
        /// Used by Media Export to recursively add children
        /// </summary>
        /// <param name="originalDescendants"></param>
        /// <param name="currentChildren"></param>
        /// <param name="currentXml"></param>
        private void AddChildXml(IMedia[] originalDescendants, IEnumerable<IMedia> currentChildren, XElement currentXml)
        {
            foreach (var child in currentChildren)
            {
                //add the child's xml
                var childXml = Export(child);
                currentXml.Add(childXml);
                //copy local (out of closure)
                var c = child;
                //get this item's children                
                var children = originalDescendants.Where(x => x.ParentId == c.Id);
                //recurse and add it's children to the child xml element
                AddChildXml(originalDescendants, children, childXml);
            }
        }

        #endregion

        #region MediaTypes

        /// <summary>
        /// Exports an <see cref="IMediaType"/> to xml as an <see cref="XElement"/>
        /// </summary>
        /// <param name="mediaType">MediaType to export</param>
        /// <returns><see cref="XElement"/> containing the xml representation of the MediaType item.</returns>
        internal XElement Export(IMediaType mediaType)
        {
            var info = new XElement("Info",
                                    new XElement("Name", mediaType.Name),
                                    new XElement("Alias", mediaType.Alias),
                                    new XElement("Icon", mediaType.Icon),
                                    new XElement("Thumbnail", mediaType.Thumbnail),
                                    new XElement("Description", mediaType.Description),
                                    new XElement("AllowAtRoot", mediaType.AllowedAsRoot.ToString()));

            var masterContentType = mediaType.CompositionAliases().FirstOrDefault();
            if (masterContentType != null)
                info.Add(new XElement("Master", masterContentType));

            var structure = new XElement("Structure");
            foreach (var allowedType in mediaType.AllowedContentTypes)
            {
                structure.Add(new XElement("MediaType", allowedType.Alias));
            }

            var genericProperties = new XElement("GenericProperties");
            foreach (var propertyType in mediaType.PropertyTypes)
            {
                var definition = _dataTypeService.GetDataTypeDefinitionById(propertyType.DataTypeDefinitionId);
                var propertyGroup = mediaType.PropertyGroups.FirstOrDefault(x => x.Id == propertyType.PropertyGroupId.Value);
                var genericProperty = new XElement("GenericProperty",
                                                   new XElement("Name", propertyType.Name),
                                                   new XElement("Alias", propertyType.Alias),
                                                   new XElement("Type", propertyType.PropertyEditorAlias),
                                                   new XElement("Definition", definition.Key),
                                                   new XElement("Tab", propertyGroup == null ? "" : propertyGroup.Name),
                                                   new XElement("Mandatory", propertyType.Mandatory.ToString()),
                                                   new XElement("Validation", propertyType.ValidationRegExp),
                                                   new XElement("Description", new XCData(propertyType.Description)));
                genericProperties.Add(genericProperty);
            }

            var tabs = new XElement("Tabs");
            foreach (var propertyGroup in mediaType.PropertyGroups)
            {
                var tab = new XElement("Tab",
                                       new XElement("Id", propertyGroup.Id.ToString(CultureInfo.InvariantCulture)),
                                       new XElement("Caption", propertyGroup.Name));
                tabs.Add(tab);
            }

            var xml = new XElement("MediaType",
                                   info,
                                   structure,
                                   genericProperties,
                                   tabs);
            return xml;
        }

        #endregion

        #region Package Manifest
        #endregion

        #region Templates

        /// <summary>
        /// Imports and saves package xml as <see cref="ITemplate"/>
        /// </summary>
        /// <param name="element">Xml to import</param>
        /// <param name="userId">Optional user id</param>
        /// <returns>An enumrable list of generated Templates</returns>
        public IEnumerable<ITemplate> ImportTemplates(XElement element, int userId = 0)
        {
            var name = element.Name.LocalName;
            if (name.Equals("Templates") == false && name.Equals("Template") == false)
            {
                throw new ArgumentException("The passed in XElement is not valid! It does not contain a root element called 'Templates' for multiple imports or 'Template' for a single import.");
            }

            var templates = new List<ITemplate>();
            var templateElements = name.Equals("Templates")
                                       ? (from doc in element.Elements("Template") select doc).ToList()
                                       : new List<XElement> { element.Element("Template") };

            var fields = new List<TopologicalSorter.DependencyField<XElement>>();
            foreach (XElement tempElement in templateElements)
            {
                var dependencies = new List<string>();
                var elementCopy = tempElement;
                //Ensure that the Master of the current template is part of the import, otherwise we ignore this dependency as part of the dependency sorting.
                if (elementCopy.Element("Master") != null &&
                    string.IsNullOrEmpty(elementCopy.Element("Master").Value) == false &&
                    templateElements.Any(x => x.Element("Alias").Value == elementCopy.Element("Master").Value))
                {
                    dependencies.Add(elementCopy.Element("Master").Value);
                }
                else if (elementCopy.Element("Master") != null &&
                         string.IsNullOrEmpty(elementCopy.Element("Master").Value) == false &&
                         templateElements.Any(x => x.Element("Alias").Value == elementCopy.Element("Master").Value) ==
                         false)
                {
                    LogHelper.Info<PackagingService>(string.Format("Template '{0}' has an invalid Master '{1}', so the reference has been ignored.", elementCopy.Element("Alias").Value, elementCopy.Element("Master").Value));
                }

                var field = new TopologicalSorter.DependencyField<XElement>
                                {
                                    Alias = elementCopy.Element("Alias").Value,
                                    Item = new Lazy<XElement>(() => elementCopy),
                                    DependsOn = dependencies.ToArray()
                                };

                fields.Add(field);
            }
            //Sort templates by dependencies to a potential master template
            var sortedElements = TopologicalSorter.GetSortedItems(fields);
            foreach (var templateElement in sortedElements)
            {
                var templateName = templateElement.Element("Name").Value;
                var alias = templateElement.Element("Alias").Value;
                var design = templateElement.Element("Design").Value;
                var masterElement = templateElement.Element("Master");

                var isMasterPage = IsMasterPageSyntax(design);
                var path = isMasterPage ? MasterpagePath(alias) : ViewPath(alias);

                var existingTemplate = _fileService.GetTemplate(alias) as Template;
                var template = existingTemplate ?? new Template(path, templateName, alias);
                template.Content = design;
                if (masterElement != null && string.IsNullOrEmpty(masterElement.Value) == false)
                {
                    template.MasterTemplateAlias = masterElement.Value;
                    var masterTemplate = templates.FirstOrDefault(x => x.Alias == masterElement.Value);
                    if (masterTemplate != null)
                        template.MasterTemplateId = new Lazy<int>(() => masterTemplate.Id);
                }
                templates.Add(template);
            }

            if (templates.Any())
                _fileService.SaveTemplate(templates, userId);

            return templates;
        }

        private bool IsMasterPageSyntax(string code)
        {
            return Regex.IsMatch(code, @"<%@\s*Master", RegexOptions.IgnoreCase) ||
                code.InvariantContains("<umbraco:Item") || code.InvariantContains("<asp:") || code.InvariantContains("<umbraco:Macro");
        }

        private string ViewPath(string alias)
        {
            return SystemDirectories.MvcViews + "/" + alias.Replace(" ", "") + ".cshtml";
        }

        private string MasterpagePath(string alias)
        {
            return IOHelper.MapPath(SystemDirectories.Masterpages + "/" + alias.Replace(" ", "") + ".master");
        }

        #endregion
    }
}<|MERGE_RESOLUTION|>--- conflicted
+++ resolved
@@ -1,1083 +1,1074 @@
-﻿using System;
-using System.Collections.Generic;
-using System.Globalization;
-using System.Linq;
-using System.Text.RegularExpressions;
-using System.Threading;
-using System.Xml.Linq;
-using Umbraco.Core.Configuration;
-using Umbraco.Core.IO;
-using Umbraco.Core.Logging;
-using Umbraco.Core.Models;
-using Umbraco.Core.Models.Rdbms;
-using Umbraco.Core.Persistence;
-using Umbraco.Core.Persistence.Querying;
-using Umbraco.Core.Persistence.UnitOfWork;
-using Umbraco.Core.Strings;
-
-namespace Umbraco.Core.Services
-{
-    /// <summary>
-    /// Represents the Packaging Service, which provides import/export functionality for the Core models of the API
-    /// using xml representation. This is primarily used by the Package functionality.
-    /// </summary>
-    public class PackagingService : IService
-    {
-        private readonly IContentService _contentService;
-        private readonly IContentTypeService _contentTypeService;
-        private readonly IMediaService _mediaService;
-        private readonly IDataTypeService _dataTypeService;
-        private readonly IFileService _fileService;
-        private readonly ILocalizationService _localizationService;
-        private readonly RepositoryFactory _repositoryFactory;
-        private readonly IDatabaseUnitOfWorkProvider _uowProvider;
-        private Dictionary<string, IContentType> _importedContentTypes;
-<<<<<<< HEAD
-        
-        
-        public PackagingService(IContentService contentService, IContentTypeService contentTypeService, IMediaService mediaService, IDataTypeService dataTypeService, IFileService fileService, RepositoryFactory repositoryFactory, IDatabaseUnitOfWorkProvider uowProvider)
-=======
-
-        //Support recursive locks because some of the methods that require locking call other methods that require locking. 
-        //for example, the Move method needs to be locked but this calls the Save method which also needs to be locked.
-        private static readonly ReaderWriterLockSlim Locker = new ReaderWriterLockSlim(LockRecursionPolicy.SupportsRecursion);
-
-        public PackagingService(IContentService contentService, 
-            IContentTypeService contentTypeService, 
-            IMediaService mediaService, 
-            IDataTypeService dataTypeService, 
-            IFileService fileService, 
-            ILocalizationService localizationService,
-            RepositoryFactory repositoryFactory, 
-            IDatabaseUnitOfWorkProvider uowProvider)
->>>>>>> 4c5d6b57
-        {
-            _contentService = contentService;
-            _contentTypeService = contentTypeService;
-            _mediaService = mediaService;
-            _dataTypeService = dataTypeService;
-            _fileService = fileService;
-            _localizationService = localizationService;
-            _repositoryFactory = repositoryFactory;
-            _uowProvider = uowProvider;
-
-            _importedContentTypes = new Dictionary<string, IContentType>();
-        }
-
-        #region Generic export methods
-        
-        internal void ExportToFile(string absoluteFilePath, string nodeType, int id)
-        {
-            XElement xml = null;
-
-            if (nodeType.Equals("content", StringComparison.InvariantCultureIgnoreCase))
-            {
-                var content = _contentService.GetById(id);
-                xml = Export(content);
-            }
-
-            if (nodeType.Equals("media", StringComparison.InvariantCultureIgnoreCase))
-            {
-                var media = _mediaService.GetById(id);
-                xml = Export(media);
-            }
-
-            if (nodeType.Equals("contenttype", StringComparison.InvariantCultureIgnoreCase))
-            {
-                var contentType = _contentTypeService.GetContentType(id);
-                xml = Export(contentType);
-            }
-
-            if (nodeType.Equals("mediatype", StringComparison.InvariantCultureIgnoreCase))
-            {
-                var mediaType = _contentTypeService.GetMediaType(id);
-                xml = Export(mediaType);
-            }
-
-            if (nodeType.Equals("datatype", StringComparison.InvariantCultureIgnoreCase))
-            {
-                var dataType = _dataTypeService.GetDataTypeDefinitionById(id);
-                xml = Export(dataType);
-            }
-
-            if(xml != null)
-                xml.Save(absoluteFilePath);
-        }
-
-        #endregion
-
-        #region Content
-
-        /// <summary>
-        /// Exports an <see cref="IContent"/> item to xml as an <see cref="XElement"/>
-        /// </summary>
-        /// <param name="content">Content to export</param>
-        /// <param name="deep">Optional parameter indicating whether to include descendents</param>
-        /// <returns><see cref="XElement"/> containing the xml representation of the Content object</returns>
-        internal XElement Export(IContent content, bool deep = false)
-        {
-            //nodeName should match Casing.SafeAliasWithForcingCheck(content.ContentType.Alias);
-            var nodeName = LegacyUmbracoSettings.UseLegacyXmlSchema ? "node" : content.ContentType.Alias.ToSafeAliasWithForcingCheck();
-
-            var xml = Export(content, nodeName);
-            xml.Add(new XAttribute("nodeType", content.ContentType.Id));
-            xml.Add(new XAttribute("creatorName", content.GetCreatorProfile().Name));
-            xml.Add(new XAttribute("writerName", content.GetWriterProfile().Name));
-            xml.Add(new XAttribute("writerID", content.WriterId));
-            xml.Add(new XAttribute("template", content.Template == null ? "0" : content.Template.Id.ToString(CultureInfo.InvariantCulture)));
-            xml.Add(new XAttribute("nodeTypeAlias", content.ContentType.Alias));
-
-            if (deep)
-            {
-                var descendants = content.Descendants().ToArray();
-                var currentChildren = descendants.Where(x => x.ParentId == content.Id);
-                AddChildXml(descendants, currentChildren, xml);
-            }
-
-            return xml;
-        }
-
-        /// <summary>
-        /// Part of the export of IContent and IMedia which is shared
-        /// </summary>
-        /// <param name="contentBase">Base Content or Media to export</param>
-        /// <param name="nodeName">Name of the node</param>
-        /// <returns><see cref="XElement"/></returns>
-        private XElement Export(IContentBase contentBase, string nodeName)
-        {
-            //NOTE: that one will take care of umbracoUrlName
-            var url = contentBase.GetUrlSegment();
-
-            var xml = new XElement(nodeName,
-                                   new XAttribute("id", contentBase.Id),
-                                   new XAttribute("parentID", contentBase.Level > 1 ? contentBase.ParentId : -1),
-                                   new XAttribute("level", contentBase.Level),
-                                   new XAttribute("creatorID", contentBase.CreatorId),
-                                   new XAttribute("sortOrder", contentBase.SortOrder),
-                                   new XAttribute("createDate", contentBase.CreateDate.ToString("s")),
-                                   new XAttribute("updateDate", contentBase.UpdateDate.ToString("s")),
-                                   new XAttribute("nodeName", contentBase.Name),
-                                   new XAttribute("urlName", url),
-                                   new XAttribute("path", contentBase.Path),
-                                   new XAttribute("isDoc", ""));
-
-            foreach (var property in contentBase.Properties.Where(p => p != null))
-                xml.Add(property.ToXml());
-
-            return xml;
-        }
-
-        /// <summary>
-        /// Used by Content Export to recursively add children
-        /// </summary>
-        /// <param name="originalDescendants"></param>
-        /// <param name="currentChildren"></param>
-        /// <param name="currentXml"></param>
-        private void AddChildXml(IContent[] originalDescendants, IEnumerable<IContent> currentChildren, XElement currentXml)
-        {
-            foreach (var child in currentChildren)
-            {
-                //add the child's xml
-                var childXml = Export(child);
-                currentXml.Add(childXml);
-                //copy local (out of closure)
-                var c = child;
-                //get this item's children                
-                var children = originalDescendants.Where(x => x.ParentId == c.Id);
-                //recurse and add it's children to the child xml element
-                AddChildXml(originalDescendants, children, childXml);
-            }
-        }
-
-        /// <summary>
-        /// Imports and saves package xml as <see cref="IContent"/>
-        /// </summary>
-        /// <param name="element">Xml to import</param>
-        /// <param name="parentId">Optional parent Id for the content being imported</param>
-        /// <param name="userId">Optional Id of the user performing the import</param>
-        /// <returns>An enumrable list of generated content</returns>
-        public IEnumerable<IContent> ImportContent(XElement element, int parentId = -1, int userId = 0)
-        {
-            var name = element.Name.LocalName;
-            if (name.Equals("DocumentSet"))
-            {
-                //This is a regular deep-structured import
-                var roots = from doc in element.Elements()
-                            where (string)doc.Attribute("isDoc") == ""
-                            select doc;
-
-                var contents = ParseDocumentRootXml(roots, parentId);
-                if (contents.Any())
-                    _contentService.Save(contents, userId);
-
-                return contents;
-            }
-
-            var attribute = element.Attribute("isDoc");
-            if (attribute != null)
-            {
-                //This is a single doc import
-                var elements = new List<XElement> { element };
-                var contents = ParseDocumentRootXml(elements, parentId);
-                if (contents.Any())
-                    _contentService.Save(contents, userId);
-
-                return contents;
-            }
-
-            throw new ArgumentException(
-                "The passed in XElement is not valid! It does not contain a root element called " +
-                "'DocumentSet' (for structured imports) nor is the first element a Document (for single document import).");
-        }
-
-        private IEnumerable<IContent> ParseDocumentRootXml(IEnumerable<XElement> roots, int parentId)
-        {
-            var contents = new List<IContent>();
-            foreach (var root in roots)
-            {
-                bool isLegacySchema = root.Name.LocalName.ToLowerInvariant().Equals("node");
-                string contentTypeAlias = isLegacySchema
-                                              ? root.Attribute("nodeTypeAlias").Value
-                                              : root.Name.LocalName;
-
-                if (_importedContentTypes.ContainsKey(contentTypeAlias) == false)
-                {
-                    var contentType = FindContentTypeByAlias(contentTypeAlias);
-                    _importedContentTypes.Add(contentTypeAlias, contentType);
-                }
-
-                var content = CreateContentFromXml(root, _importedContentTypes[contentTypeAlias], null, parentId, isLegacySchema);
-                contents.Add(content);
-
-                var children = from child in root.Elements()
-                               where (string)child.Attribute("isDoc") == ""
-                               select child;
-                if (children.Any())
-                    contents.AddRange(CreateContentFromXml(children, content, isLegacySchema));
-            }
-            return contents;
-        }
-
-        private IEnumerable<IContent> CreateContentFromXml(IEnumerable<XElement> children, IContent parent, bool isLegacySchema)
-        {
-            var list = new List<IContent>();
-            foreach (var child in children)
-            {
-                string contentTypeAlias = isLegacySchema
-                                              ? child.Attribute("nodeTypeAlias").Value
-                                              : child.Name.LocalName;
-
-                if (_importedContentTypes.ContainsKey(contentTypeAlias) == false)
-                {
-                    var contentType = FindContentTypeByAlias(contentTypeAlias);
-                    _importedContentTypes.Add(contentTypeAlias, contentType);
-                }
-
-                //Create and add the child to the list
-                var content = CreateContentFromXml(child, _importedContentTypes[contentTypeAlias], parent, default(int), isLegacySchema);
-                list.Add(content);
-
-                //Recursive call
-                XElement child1 = child;
-                var grandChildren = from grand in child1.Elements()
-                                    where (string)grand.Attribute("isDoc") == ""
-                                    select grand;
-
-                if (grandChildren.Any())
-                    list.AddRange(CreateContentFromXml(grandChildren, content, isLegacySchema));
-            }
-
-            return list;
-        }
-
-        private IContent CreateContentFromXml(XElement element, IContentType contentType, IContent parent, int parentId, bool isLegacySchema)
-        {
-            var id = element.Attribute("id").Value;
-            var level = element.Attribute("level").Value;
-            var sortOrder = element.Attribute("sortOrder").Value;
-            var nodeName = element.Attribute("nodeName").Value;
-            var path = element.Attribute("path").Value;
-            var template = element.Attribute("template").Value;
-
-            var properties = from property in element.Elements()
-                             where property.Attribute("isDoc") == null
-                             select property;
-            
-            IContent content = parent == null
-                                   ? new Content(nodeName, parentId, contentType)
-                                   {
-                                       Level = int.Parse(level),
-                                       SortOrder = int.Parse(sortOrder)
-                                   }
-                                   : new Content(nodeName, parent, contentType)
-                                   {
-                                       Level = int.Parse(level),
-                                       SortOrder = int.Parse(sortOrder)
-                                   };
-
-            foreach (var property in properties)
-            {
-                string propertyTypeAlias = isLegacySchema ? property.Attribute("alias").Value : property.Name.LocalName;
-                if (content.HasProperty(propertyTypeAlias))
-                {
-                    var propertyValue = property.Value;
-
-                    var propertyType = contentType.PropertyTypes.FirstOrDefault(pt => pt.Alias == propertyTypeAlias);
-                    if (propertyType != null && propertyType.PropertyEditorAlias == Constants.PropertyEditors.CheckBoxListAlias)
-                    {
-                        var database = ApplicationContext.Current.DatabaseContext.Database;
-                        var dtos = database.Fetch<DataTypePreValueDto>("WHERE datatypeNo" + "deId = @Id", new { Id = propertyType.DataTypeDefinitionId });
-
-                        var propertyValueList = new List<string>();
-                        foreach (var preValue in propertyValue.Split(','))
-                        {
-                            propertyValueList.Add(dtos.Single(x => x.Value == preValue).Id.ToString(CultureInfo.InvariantCulture));
-                        }
-                        
-                        propertyValue = string.Join(",", propertyValueList.ToArray());
-                    }
-
-                    content.SetValue(propertyTypeAlias, propertyValue);
-                }
-            }
-
-            return content;
-        }
-
-        #endregion
-
-        #region ContentTypes
-
-        /// <summary>
-        /// Exports an <see cref="IContentType"/> to xml as an <see cref="XElement"/>
-        /// </summary>
-        /// <param name="contentType">ContentType to export</param>
-        /// <returns><see cref="XElement"/> containing the xml representation of the ContentType item.</returns>
-        public XElement Export(IContentType contentType)
-        {
-            var info = new XElement("Info",
-                                    new XElement("Name", contentType.Name),
-                                    new XElement("Alias", contentType.Alias),
-                                    new XElement("Icon", contentType.Icon),
-                                    new XElement("Thumbnail", contentType.Thumbnail),
-                                    new XElement("Description", contentType.Description),
-                                    new XElement("AllowAtRoot", contentType.AllowedAsRoot.ToString()));
-
-            var masterContentType = contentType.CompositionAliases().FirstOrDefault();
-            if(masterContentType != null)
-                info.Add(new XElement("Master", masterContentType));
-
-            var allowedTemplates = new XElement("AllowedTemplates");
-            foreach (var template in contentType.AllowedTemplates)
-            {
-                allowedTemplates.Add(new XElement("Template", template.Alias));
-            }
-            info.Add(allowedTemplates);
-            if(contentType.DefaultTemplate != null && contentType.DefaultTemplate.Id != 0)
-                info.Add(new XElement("DefaultTemplate", contentType.DefaultTemplate.Alias));
-            else
-                info.Add(new XElement("DefaultTemplate", ""));
-
-            var structure = new XElement("Structure");
-            foreach (var allowedType in contentType.AllowedContentTypes)
-            {
-                structure.Add(new XElement("DocumentType", allowedType.Alias));
-            }
-
-            var genericProperties = new XElement("GenericProperties");
-            foreach (var propertyType in contentType.PropertyTypes)
-            {
-                var definition = _dataTypeService.GetDataTypeDefinitionById(propertyType.DataTypeDefinitionId);
-                var propertyGroup = contentType.PropertyGroups.FirstOrDefault(x => x.Id == propertyType.PropertyGroupId.Value);
-                var genericProperty = new XElement("GenericProperty",
-                                                   new XElement("Name", propertyType.Name),
-                                                   new XElement("Alias", propertyType.Alias),
-                                                   new XElement("Type", propertyType.PropertyEditorAlias),
-                                                   new XElement("Definition", definition.Key),
-                                                   new XElement("Tab", propertyGroup == null ? "" : propertyGroup.Name),
-                                                   new XElement("Mandatory", propertyType.Mandatory.ToString()),
-                                                   new XElement("Validation", propertyType.ValidationRegExp),
-                                                   new XElement("Description", new XCData(propertyType.Description)));
-                genericProperties.Add(genericProperty);
-            }
-            
-            var tabs = new XElement("Tabs");
-            foreach (var propertyGroup in contentType.PropertyGroups)
-            {
-                var tab = new XElement("Tab",
-                                       new XElement("Id", propertyGroup.Id.ToString(CultureInfo.InvariantCulture)),
-                                       new XElement("Caption", propertyGroup.Name));
-                tabs.Add(tab);
-            }
-
-            var xml = new XElement("DocumentType",
-                                   info,
-                                   structure,
-                                   genericProperties,
-                                   tabs);
-            return xml;
-        }
-
-        /// <summary>
-        /// Imports and saves package xml as <see cref="IContentType"/>
-        /// </summary>
-        /// <param name="element">Xml to import</param>
-        /// <param name="userId">Optional id of the User performing the operation. Default is zero (admin).</param>
-        /// <returns>An enumrable list of generated ContentTypes</returns>
-        public IEnumerable<IContentType> ImportContentTypes(XElement element, int userId = 0)
-        {
-            return ImportContentTypes(element, true, userId);
-        }
-
-        /// <summary>
-        /// Imports and saves package xml as <see cref="IContentType"/>
-        /// </summary>
-        /// <param name="element">Xml to import</param>
-        /// <param name="importStructure">Boolean indicating whether or not to import the </param>
-        /// <param name="userId">Optional id of the User performing the operation. Default is zero (admin).</param>
-        /// <returns>An enumrable list of generated ContentTypes</returns>
-        public IEnumerable<IContentType> ImportContentTypes(XElement element, bool importStructure, int userId = 0)
-        {
-            var name = element.Name.LocalName;
-            if (name.Equals("DocumentTypes") == false && name.Equals("DocumentType") == false)
-            {
-                throw new ArgumentException("The passed in XElement is not valid! It does not contain a root element called 'DocumentTypes' for multiple imports or 'DocumentType' for a single import.");
-            }
-
-            _importedContentTypes = new Dictionary<string, IContentType>();
-            var documentTypes = name.Equals("DocumentTypes")
-                                    ? (from doc in element.Elements("DocumentType") select doc).ToList()
-                                    : new List<XElement> { element };
-            //NOTE it might be an idea to sort the doctype XElements based on dependencies
-            //before creating the doc types - should also allow for a better structure/inheritance support.
-            foreach (var documentType in documentTypes)
-            {
-                var alias = documentType.Element("Info").Element("Alias").Value;
-                if (_importedContentTypes.ContainsKey(alias) == false)
-                {
-                    var contentType = _contentTypeService.GetContentType(alias);
-                    _importedContentTypes.Add(alias, contentType == null
-                                                         ? CreateContentTypeFromXml(documentType)
-                                                         : UpdateContentTypeFromXml(documentType, contentType));
-                }
-            }
-
-            var list = _importedContentTypes.Select(x => x.Value).ToList();
-            _contentTypeService.Save(list, userId);
-
-            if (importStructure)
-            {
-                var updatedContentTypes = new List<IContentType>();
-                //Update the structure here - we can't do it untill all DocTypes have been created
-                foreach (var documentType in documentTypes)
-                {
-                    var alias = documentType.Element("Info").Element("Alias").Value;
-                    var structureElement = documentType.Element("Structure");
-                    //Ensure that we only update ContentTypes which has actual structure-elements
-                    if (structureElement == null || structureElement.Elements("DocumentType").Any() == false) continue;
-
-                    var updated = UpdateContentTypesStructure(_importedContentTypes[alias], structureElement);
-                    updatedContentTypes.Add(updated);
-                }
-                //Update ContentTypes with a newly added structure/list of allowed children
-                if (updatedContentTypes.Any())
-                    _contentTypeService.Save(updatedContentTypes, userId);
-            }
-
-            return list;
-        }
-
-        private IContentType CreateContentTypeFromXml(XElement documentType)
-        {
-            var infoElement = documentType.Element("Info");
-
-            //Name of the master corresponds to the parent
-            var masterElement = infoElement.Element("Master");
-            IContentType parent = null;
-            if (masterElement != null)
-            {
-                var masterAlias = masterElement.Value;
-                parent = _importedContentTypes.ContainsKey(masterAlias)
-                             ? _importedContentTypes[masterAlias]
-                             : _contentTypeService.GetContentType(masterAlias);
-            }
-
-            var contentType = parent == null
-                                  ? new ContentType(-1)
-                                        {
-                                            Alias = infoElement.Element("Alias").Value
-                                        }
-                                  : new ContentType(parent)
-                                        {
-                                            Alias = infoElement.Element("Alias").Value
-                                        };
-
-            if (parent != null)
-                contentType.AddContentType(parent);
-
-            return UpdateContentTypeFromXml(documentType, contentType);
-        }
-
-        private IContentType UpdateContentTypeFromXml(XElement documentType, IContentType contentType)
-        {
-            var infoElement = documentType.Element("Info");
-            var defaultTemplateElement = infoElement.Element("DefaultTemplate");
-
-            contentType.Name = infoElement.Element("Name").Value;
-            contentType.Icon = infoElement.Element("Icon").Value;
-            contentType.Thumbnail = infoElement.Element("Thumbnail").Value;
-            contentType.Description = infoElement.Element("Description").Value;
-            //NOTE AllowAtRoot is a new property in the package xml so we need to verify it exists before using it.
-            if (infoElement.Element("AllowAtRoot") != null)
-                contentType.AllowedAsRoot = infoElement.Element("AllowAtRoot").Value.ToLowerInvariant().Equals("true");
-
-            UpdateContentTypesAllowedTemplates(contentType, infoElement.Element("AllowedTemplates"), defaultTemplateElement);
-            UpdateContentTypesTabs(contentType, documentType.Element("Tabs"));
-            UpdateContentTypesProperties(contentType, documentType.Element("GenericProperties"));
-
-            return contentType;
-        }
-
-        private void UpdateContentTypesAllowedTemplates(IContentType contentType,
-                                                        XElement allowedTemplatesElement, XElement defaultTemplateElement)
-        {
-            if (allowedTemplatesElement != null && allowedTemplatesElement.Elements("Template").Any())
-            {
-                var allowedTemplates = contentType.AllowedTemplates.ToList();
-                foreach (var templateElement in allowedTemplatesElement.Elements("Template"))
-                {
-                    var alias = templateElement.Value;
-                    var template = _fileService.GetTemplate(alias.ToSafeAlias());
-                    if (template != null)
-                    {
-                        if(allowedTemplates.Any(x => x.Id == template.Id)) continue;
-                        allowedTemplates.Add(template);
-                    }
-                    else
-                    {
-                        LogHelper.Warn<PackagingService>(
-                            string.Format(
-                                "Packager: Error handling allowed templates. Template with alias '{0}' could not be found.",
-                                alias));
-                    }
-                }
-
-                contentType.AllowedTemplates = allowedTemplates;
-            }
-
-            if (string.IsNullOrEmpty(defaultTemplateElement.Value) == false)
-            {
-                var defaultTemplate = _fileService.GetTemplate(defaultTemplateElement.Value.ToSafeAlias());
-                if (defaultTemplate != null)
-                {
-                    contentType.SetDefaultTemplate(defaultTemplate);
-                }
-                else
-                {
-                    LogHelper.Warn<PackagingService>(
-                        string.Format(
-                            "Packager: Error handling default template. Default template with alias '{0}' could not be found.",
-                            defaultTemplateElement.Value));
-                }
-            }
-        }
-
-        private void UpdateContentTypesTabs(IContentType contentType, XElement tabElement)
-        {
-            if (tabElement == null)
-                return;
-
-            var tabs = tabElement.Elements("Tab");
-            foreach (var tab in tabs)
-            {
-                var id = tab.Element("Id").Value;//Do we need to use this for tracking?
-                var caption = tab.Element("Caption").Value;
-                if (contentType.PropertyGroups.Contains(caption) == false)
-                {
-                    contentType.AddPropertyGroup(caption);
-                }
-            }
-        }
-
-        private void UpdateContentTypesProperties(IContentType contentType, XElement genericPropertiesElement)
-        {
-            var properties = genericPropertiesElement.Elements("GenericProperty");
-            foreach (var property in properties)
-            {
-                var dataTypeDefinitionId = new Guid(property.Element("Definition").Value);//Unique Id for a DataTypeDefinition
-
-                var dataTypeDefinition = _dataTypeService.GetDataTypeDefinitionById(dataTypeDefinitionId);
-                
-                //If no DataTypeDefinition with the guid from the xml wasn't found OR the ControlId on the DataTypeDefinition didn't match the DataType Id
-                //We look up a DataTypeDefinition that matches
-                if (dataTypeDefinition == null)
-                {
-                    //we'll check if it is a GUID (legacy id for a property editor)
-                    Guid legacyPropertyEditorId;
-                    if (Guid.TryParse(property.Element("Type").Value, out legacyPropertyEditorId))
-                    {
-                        if (dataTypeDefinition.ControlId != legacyPropertyEditorId)
-                        {
-                            var dataTypeDefinitions = _dataTypeService.GetDataTypeDefinitionByControlId(legacyPropertyEditorId);
-                            if (dataTypeDefinitions != null && dataTypeDefinitions.Any())
-                            {
-                                dataTypeDefinition = dataTypeDefinitions.First();
-                            }
-                        }
-                    }
-                    else
-                    {
-                        //check against the property editor string alias
-                        var propertyEditorAlias = property.Element("Type").Value.Trim();
-                        if (dataTypeDefinition.PropertyEditorAlias != propertyEditorAlias)
-                        {
-                            var dataTypeDefinitions = _dataTypeService.GetDataTypeDefinitionByPropertyEditorAlias(propertyEditorAlias);
-                            if (dataTypeDefinitions != null && dataTypeDefinitions.Any())
-                            {
-                                dataTypeDefinition = dataTypeDefinitions.First();
-                            }
-                        }
-                    }
-                }
-                
-
-                // For backwards compatibility, if no datatype with that ID can be found, we're letting this fail silently.
-                // This means that the property will not be created.
-                if (dataTypeDefinition == null)
-                {
-                    LogHelper.Warn<PackagingService>(
-                        string.Format("Packager: Error handling creation of PropertyType '{0}'. Could not find DataTypeDefintion with unique id '{1}' nor one referencing the DataType with a property editor alias (or legacy control id) '{2}'. Did the package creator forget to package up custom datatypes?",
-                                      property.Element("Name").Value,
-                                      dataTypeDefinitionId,
-                                      property.Element("Type").Value.Trim()));
-                    continue;
-                }
-
-                var propertyType = new PropertyType(dataTypeDefinition)
-                                       {
-                                           Alias = property.Element("Alias").Value,
-                                           Name = property.Element("Name").Value,
-                                           Description = property.Element("Description").Value,
-                                           Mandatory = property.Element("Mandatory").Value.ToLowerInvariant().Equals("true"),
-                                           ValidationRegExp = property.Element("Validation").Value
-                                       };
-
-                var helpTextElement = property.Element("HelpText");
-                if (helpTextElement != null)
-                {
-                    propertyType.HelpText = helpTextElement.Value;
-                }
-
-                var tab = property.Element("Tab").Value;
-                if (string.IsNullOrEmpty(tab))
-                {
-                    contentType.AddPropertyType(propertyType);
-                }
-                else
-                {
-                    contentType.AddPropertyType(propertyType, tab);
-                }
-            }
-        }
-
-        private IContentType UpdateContentTypesStructure(IContentType contentType, XElement structureElement)
-        {
-            var allowedChildren = contentType.AllowedContentTypes.ToList();
-            int sortOrder = allowedChildren.Any() ? allowedChildren.Last().SortOrder : 0;
-            foreach (var element in structureElement.Elements("DocumentType"))
-            {
-                var alias = element.Value;
-                if (_importedContentTypes.ContainsKey(alias))
-                {
-                    var allowedChild = _importedContentTypes[alias];
-                    if (allowedChild == null || allowedChildren.Any(x => x.Id.IsValueCreated && x.Id.Value == allowedChild.Id)) continue;
-
-                    allowedChildren.Add(new ContentTypeSort(new Lazy<int>(() => allowedChild.Id), sortOrder, allowedChild.Alias));
-                    sortOrder++;
-                }
-                else
-                {
-                    LogHelper.Warn<PackagingService>(
-                    string.Format(
-                        "Packager: Error handling DocumentType structure. DocumentType with alias '{0}' could not be found and was not added to the structure for '{1}'.",
-                        alias, contentType.Alias));
-                }
-            }
-
-            contentType.AllowedContentTypes = allowedChildren;
-            return contentType;
-        }
-
-        private IContentType FindContentTypeByAlias(string contentTypeAlias)
-        {
-            using (var repository = _repositoryFactory.CreateContentTypeRepository(_uowProvider.GetUnitOfWork()))
-            {
-                var query = Query<IContentType>.Builder.Where(x => x.Alias == contentTypeAlias);
-                var types = repository.GetByQuery(query);
-
-                if (!types.Any())
-                    throw new Exception(
-                        string.Format("No ContentType matching the passed in Alias: '{0}' was found",
-                                      contentTypeAlias));
-
-                var contentType = types.First();
-
-                if (contentType == null)
-                    throw new Exception(string.Format("ContentType matching the passed in Alias: '{0}' was null",
-                                                      contentTypeAlias));
-
-                return contentType;
-            }
-        }
-
-        #endregion
-
-        #region DataTypes
-
-        internal XElement Export(IDataTypeDefinition dataTypeDefinition)
-        {
-            var prevalues = new XElement("PreValues");
-
-            var prevalueList = ((DataTypeService)_dataTypeService).GetDetailedPreValuesByDataTypeId(dataTypeDefinition.Id);
-            foreach (var tuple in prevalueList)
-            {
-                var prevalue = new XElement("PreValue");
-                prevalue.Add(new XAttribute("Id", tuple.Item1));
-                prevalue.Add(new XAttribute("Value", tuple.Item4));
-                prevalue.Add(new XAttribute("Alias", tuple.Item2));
-                prevalue.Add(new XAttribute("SortOrder", tuple.Item3));
-                prevalues.Add(prevalue);
-            }
-
-            var xml = new XElement("DataType", prevalues);
-            xml.Add(new XAttribute("Name", dataTypeDefinition.Name));
-            xml.Add(new XAttribute("Id", dataTypeDefinition.Id));
-            xml.Add(new XAttribute("Definition", dataTypeDefinition.Key));
-            xml.Add(new XAttribute("DatabaseType", dataTypeDefinition.DatabaseType.ToString()));
-
-            return xml;
-        }
-
-        /// <summary>
-        /// Imports and saves package xml as <see cref="IDataTypeDefinition"/>
-        /// </summary>
-        /// <param name="element">Xml to import</param>
-        /// <param name="userId"></param>
-        /// <returns>An enumrable list of generated DataTypeDefinitions</returns>
-        public IEnumerable<IDataTypeDefinition> ImportDataTypeDefinitions(XElement element, int userId = 0)
-        {
-            var name = element.Name.LocalName;
-            if (name.Equals("DataTypes") == false && name.Equals("DataType") == false)
-            {
-                throw new ArgumentException("The passed in XElement is not valid! It does not contain a root element called 'DataTypes' for multiple imports or 'DataType' for a single import.");
-            }
-
-            var dataTypes = new Dictionary<string, IDataTypeDefinition>();
-            var dataTypeElements = name.Equals("DataTypes")
-                                       ? (from doc in element.Elements("DataType") select doc).ToList()
-                                       : new List<XElement> { element.Element("DataType") };
-
-            foreach (var dataTypeElement in dataTypeElements)
-            {
-                var dataTypeDefinitionName = dataTypeElement.Attribute("Name").Value;
-
-                var legacyPropertyEditorId = Guid.Empty;
-                Guid.TryParse(dataTypeElement.Attribute("Id").Value, out legacyPropertyEditorId);
-
-                var dataTypeDefinitionId = new Guid(dataTypeElement.Attribute("Definition").Value);
-                var databaseTypeAttribute = dataTypeElement.Attribute("DatabaseType");
-
-                var definition = _dataTypeService.GetDataTypeDefinitionById(dataTypeDefinitionId);
-                //If the datatypedefinition doesn't already exist we create a new new according to the one in the package xml
-                if (definition == null)
-                {
-                    var databaseType = databaseTypeAttribute != null
-                                           ? databaseTypeAttribute.Value.EnumParse<DataTypeDatabaseType>(true)
-                                           : DataTypeDatabaseType.Ntext;
-                
-                    //check if the Id was a GUID, that means it is referenced using the legacy property editor GUID id
-                    if (legacyPropertyEditorId != Guid.Empty)
-                    {
-                        var dataTypeDefinition = new DataTypeDefinition(-1, legacyPropertyEditorId)
-                            {
-                                Key = dataTypeDefinitionId,
-                                Name = dataTypeDefinitionName,
-                                DatabaseType = databaseType
-                            };
-                        dataTypes.Add(dataTypeDefinitionName, dataTypeDefinition);
-                    }
-                    else
-                    {
-                        //the Id field is actually the string property editor Alias
-                        var dataTypeDefinition = new DataTypeDefinition(-1, dataTypeElement.Attribute("Id").Value.Trim())
-                        {
-                            Key = dataTypeDefinitionId,
-                            Name = dataTypeDefinitionName,
-                            DatabaseType = databaseType
-                        };
-                        dataTypes.Add(dataTypeDefinitionName, dataTypeDefinition);
-                    }
-                    
-                }
-            }
-
-            var list = dataTypes.Select(x => x.Value).ToList();
-            if (list.Any())
-            {
-                _dataTypeService.Save(list, userId);
-
-                SavePrevaluesFromXml(list, dataTypeElements);
-            }
-            return list;
-        }
-
-        private void SavePrevaluesFromXml(List<IDataTypeDefinition> dataTypes, IEnumerable<XElement> dataTypeElements)
-        {
-            foreach (var dataTypeElement in dataTypeElements)
-            {
-                var prevaluesElement = dataTypeElement.Element("PreValues");
-                if (prevaluesElement == null) continue;
-
-                var dataTypeDefinitionName = dataTypeElement.Attribute("Name").Value;
-                var dataTypeDefinition = dataTypes.First(x => x.Name == dataTypeDefinitionName);
-
-                var values = prevaluesElement.Elements("PreValue").Select(prevalue => prevalue.Attribute("Value").Value).ToList();
-                _dataTypeService.SavePreValues(dataTypeDefinition.Id, values);
-            }
-        }
-
-        #endregion
-
-        #region Dictionary Items
-        #endregion
-
-        #region Files
-        #endregion
-
-        #region Languages
-        #endregion
-
-        #region Macros
-        #endregion
-
-        #region Media
-
-        /// <summary>
-        /// Exports an <see cref="IMedia"/> item to xml as an <see cref="XElement"/>
-        /// </summary>
-        /// <param name="media">Media to export</param>
-        /// <param name="deep">Optional parameter indicating whether to include descendents</param>
-        /// <returns><see cref="XElement"/> containing the xml representation of the Media object</returns>
-        internal XElement Export(IMedia media, bool deep = false)
-        {
-            //nodeName should match Casing.SafeAliasWithForcingCheck(content.ContentType.Alias);
-            var nodeName = LegacyUmbracoSettings.UseLegacyXmlSchema ? "node" : media.ContentType.Alias.ToSafeAliasWithForcingCheck();
-
-            var xml = Export(media, nodeName);
-            xml.Add(new XAttribute("nodeType", media.ContentType.Id));
-            xml.Add(new XAttribute("writerName", media.GetCreatorProfile().Name));
-            xml.Add(new XAttribute("writerID", media.CreatorId));
-            xml.Add(new XAttribute("version", media.Version));
-            xml.Add(new XAttribute("template", 0));
-            xml.Add(new XAttribute("nodeTypeAlias", media.ContentType.Alias));
-
-            if (deep)
-            {
-                var descendants = media.Descendants().ToArray();
-                var currentChildren = descendants.Where(x => x.ParentId == media.Id);
-                AddChildXml(descendants, currentChildren, xml);
-            }
-
-            return xml;
-        }
-
-        /// <summary>
-        /// Used by Media Export to recursively add children
-        /// </summary>
-        /// <param name="originalDescendants"></param>
-        /// <param name="currentChildren"></param>
-        /// <param name="currentXml"></param>
-        private void AddChildXml(IMedia[] originalDescendants, IEnumerable<IMedia> currentChildren, XElement currentXml)
-        {
-            foreach (var child in currentChildren)
-            {
-                //add the child's xml
-                var childXml = Export(child);
-                currentXml.Add(childXml);
-                //copy local (out of closure)
-                var c = child;
-                //get this item's children                
-                var children = originalDescendants.Where(x => x.ParentId == c.Id);
-                //recurse and add it's children to the child xml element
-                AddChildXml(originalDescendants, children, childXml);
-            }
-        }
-
-        #endregion
-
-        #region MediaTypes
-
-        /// <summary>
-        /// Exports an <see cref="IMediaType"/> to xml as an <see cref="XElement"/>
-        /// </summary>
-        /// <param name="mediaType">MediaType to export</param>
-        /// <returns><see cref="XElement"/> containing the xml representation of the MediaType item.</returns>
-        internal XElement Export(IMediaType mediaType)
-        {
-            var info = new XElement("Info",
-                                    new XElement("Name", mediaType.Name),
-                                    new XElement("Alias", mediaType.Alias),
-                                    new XElement("Icon", mediaType.Icon),
-                                    new XElement("Thumbnail", mediaType.Thumbnail),
-                                    new XElement("Description", mediaType.Description),
-                                    new XElement("AllowAtRoot", mediaType.AllowedAsRoot.ToString()));
-
-            var masterContentType = mediaType.CompositionAliases().FirstOrDefault();
-            if (masterContentType != null)
-                info.Add(new XElement("Master", masterContentType));
-
-            var structure = new XElement("Structure");
-            foreach (var allowedType in mediaType.AllowedContentTypes)
-            {
-                structure.Add(new XElement("MediaType", allowedType.Alias));
-            }
-
-            var genericProperties = new XElement("GenericProperties");
-            foreach (var propertyType in mediaType.PropertyTypes)
-            {
-                var definition = _dataTypeService.GetDataTypeDefinitionById(propertyType.DataTypeDefinitionId);
-                var propertyGroup = mediaType.PropertyGroups.FirstOrDefault(x => x.Id == propertyType.PropertyGroupId.Value);
-                var genericProperty = new XElement("GenericProperty",
-                                                   new XElement("Name", propertyType.Name),
-                                                   new XElement("Alias", propertyType.Alias),
-                                                   new XElement("Type", propertyType.PropertyEditorAlias),
-                                                   new XElement("Definition", definition.Key),
-                                                   new XElement("Tab", propertyGroup == null ? "" : propertyGroup.Name),
-                                                   new XElement("Mandatory", propertyType.Mandatory.ToString()),
-                                                   new XElement("Validation", propertyType.ValidationRegExp),
-                                                   new XElement("Description", new XCData(propertyType.Description)));
-                genericProperties.Add(genericProperty);
-            }
-
-            var tabs = new XElement("Tabs");
-            foreach (var propertyGroup in mediaType.PropertyGroups)
-            {
-                var tab = new XElement("Tab",
-                                       new XElement("Id", propertyGroup.Id.ToString(CultureInfo.InvariantCulture)),
-                                       new XElement("Caption", propertyGroup.Name));
-                tabs.Add(tab);
-            }
-
-            var xml = new XElement("MediaType",
-                                   info,
-                                   structure,
-                                   genericProperties,
-                                   tabs);
-            return xml;
-        }
-
-        #endregion
-
-        #region Package Manifest
-        #endregion
-
-        #region Templates
-
-        /// <summary>
-        /// Imports and saves package xml as <see cref="ITemplate"/>
-        /// </summary>
-        /// <param name="element">Xml to import</param>
-        /// <param name="userId">Optional user id</param>
-        /// <returns>An enumrable list of generated Templates</returns>
-        public IEnumerable<ITemplate> ImportTemplates(XElement element, int userId = 0)
-        {
-            var name = element.Name.LocalName;
-            if (name.Equals("Templates") == false && name.Equals("Template") == false)
-            {
-                throw new ArgumentException("The passed in XElement is not valid! It does not contain a root element called 'Templates' for multiple imports or 'Template' for a single import.");
-            }
-
-            var templates = new List<ITemplate>();
-            var templateElements = name.Equals("Templates")
-                                       ? (from doc in element.Elements("Template") select doc).ToList()
-                                       : new List<XElement> { element.Element("Template") };
-
-            var fields = new List<TopologicalSorter.DependencyField<XElement>>();
-            foreach (XElement tempElement in templateElements)
-            {
-                var dependencies = new List<string>();
-                var elementCopy = tempElement;
-                //Ensure that the Master of the current template is part of the import, otherwise we ignore this dependency as part of the dependency sorting.
-                if (elementCopy.Element("Master") != null &&
-                    string.IsNullOrEmpty(elementCopy.Element("Master").Value) == false &&
-                    templateElements.Any(x => x.Element("Alias").Value == elementCopy.Element("Master").Value))
-                {
-                    dependencies.Add(elementCopy.Element("Master").Value);
-                }
-                else if (elementCopy.Element("Master") != null &&
-                         string.IsNullOrEmpty(elementCopy.Element("Master").Value) == false &&
-                         templateElements.Any(x => x.Element("Alias").Value == elementCopy.Element("Master").Value) ==
-                         false)
-                {
-                    LogHelper.Info<PackagingService>(string.Format("Template '{0}' has an invalid Master '{1}', so the reference has been ignored.", elementCopy.Element("Alias").Value, elementCopy.Element("Master").Value));
-                }
-
-                var field = new TopologicalSorter.DependencyField<XElement>
-                                {
-                                    Alias = elementCopy.Element("Alias").Value,
-                                    Item = new Lazy<XElement>(() => elementCopy),
-                                    DependsOn = dependencies.ToArray()
-                                };
-
-                fields.Add(field);
-            }
-            //Sort templates by dependencies to a potential master template
-            var sortedElements = TopologicalSorter.GetSortedItems(fields);
-            foreach (var templateElement in sortedElements)
-            {
-                var templateName = templateElement.Element("Name").Value;
-                var alias = templateElement.Element("Alias").Value;
-                var design = templateElement.Element("Design").Value;
-                var masterElement = templateElement.Element("Master");
-
-                var isMasterPage = IsMasterPageSyntax(design);
-                var path = isMasterPage ? MasterpagePath(alias) : ViewPath(alias);
-
-                var existingTemplate = _fileService.GetTemplate(alias) as Template;
-                var template = existingTemplate ?? new Template(path, templateName, alias);
-                template.Content = design;
-                if (masterElement != null && string.IsNullOrEmpty(masterElement.Value) == false)
-                {
-                    template.MasterTemplateAlias = masterElement.Value;
-                    var masterTemplate = templates.FirstOrDefault(x => x.Alias == masterElement.Value);
-                    if (masterTemplate != null)
-                        template.MasterTemplateId = new Lazy<int>(() => masterTemplate.Id);
-                }
-                templates.Add(template);
-            }
-
-            if (templates.Any())
-                _fileService.SaveTemplate(templates, userId);
-
-            return templates;
-        }
-
-        private bool IsMasterPageSyntax(string code)
-        {
-            return Regex.IsMatch(code, @"<%@\s*Master", RegexOptions.IgnoreCase) ||
-                code.InvariantContains("<umbraco:Item") || code.InvariantContains("<asp:") || code.InvariantContains("<umbraco:Macro");
-        }
-
-        private string ViewPath(string alias)
-        {
-            return SystemDirectories.MvcViews + "/" + alias.Replace(" ", "") + ".cshtml";
-        }
-
-        private string MasterpagePath(string alias)
-        {
-            return IOHelper.MapPath(SystemDirectories.Masterpages + "/" + alias.Replace(" ", "") + ".master");
-        }
-
-        #endregion
-    }
+﻿using System;
+using System.Collections.Generic;
+using System.Globalization;
+using System.Linq;
+using System.Text.RegularExpressions;
+using System.Threading;
+using System.Xml.Linq;
+using Umbraco.Core.Configuration;
+using Umbraco.Core.IO;
+using Umbraco.Core.Logging;
+using Umbraco.Core.Models;
+using Umbraco.Core.Models.Rdbms;
+using Umbraco.Core.Persistence;
+using Umbraco.Core.Persistence.Querying;
+using Umbraco.Core.Persistence.UnitOfWork;
+using Umbraco.Core.Strings;
+
+namespace Umbraco.Core.Services
+{
+    /// <summary>
+    /// Represents the Packaging Service, which provides import/export functionality for the Core models of the API
+    /// using xml representation. This is primarily used by the Package functionality.
+    /// </summary>
+    public class PackagingService : IService
+    {
+        private readonly IContentService _contentService;
+        private readonly IContentTypeService _contentTypeService;
+        private readonly IMediaService _mediaService;
+        private readonly IDataTypeService _dataTypeService;
+        private readonly IFileService _fileService;
+        private readonly ILocalizationService _localizationService;
+        private readonly RepositoryFactory _repositoryFactory;
+        private readonly IDatabaseUnitOfWorkProvider _uowProvider;
+        private Dictionary<string, IContentType> _importedContentTypes;
+        
+        
+        public PackagingService(IContentService contentService, 
+            IContentTypeService contentTypeService, 
+            IMediaService mediaService, 
+            IDataTypeService dataTypeService, 
+            IFileService fileService, 
+            ILocalizationService localizationService,
+            RepositoryFactory repositoryFactory, 
+            IDatabaseUnitOfWorkProvider uowProvider)
+        {
+            _contentService = contentService;
+            _contentTypeService = contentTypeService;
+            _mediaService = mediaService;
+            _dataTypeService = dataTypeService;
+            _fileService = fileService;
+            _localizationService = localizationService;
+            _repositoryFactory = repositoryFactory;
+            _uowProvider = uowProvider;
+
+            _importedContentTypes = new Dictionary<string, IContentType>();
+        }
+
+        #region Generic export methods
+        
+        internal void ExportToFile(string absoluteFilePath, string nodeType, int id)
+        {
+            XElement xml = null;
+
+            if (nodeType.Equals("content", StringComparison.InvariantCultureIgnoreCase))
+            {
+                var content = _contentService.GetById(id);
+                xml = Export(content);
+            }
+
+            if (nodeType.Equals("media", StringComparison.InvariantCultureIgnoreCase))
+            {
+                var media = _mediaService.GetById(id);
+                xml = Export(media);
+            }
+
+            if (nodeType.Equals("contenttype", StringComparison.InvariantCultureIgnoreCase))
+            {
+                var contentType = _contentTypeService.GetContentType(id);
+                xml = Export(contentType);
+            }
+
+            if (nodeType.Equals("mediatype", StringComparison.InvariantCultureIgnoreCase))
+            {
+                var mediaType = _contentTypeService.GetMediaType(id);
+                xml = Export(mediaType);
+            }
+
+            if (nodeType.Equals("datatype", StringComparison.InvariantCultureIgnoreCase))
+            {
+                var dataType = _dataTypeService.GetDataTypeDefinitionById(id);
+                xml = Export(dataType);
+            }
+
+            if(xml != null)
+                xml.Save(absoluteFilePath);
+        }
+
+        #endregion
+
+        #region Content
+
+        /// <summary>
+        /// Exports an <see cref="IContent"/> item to xml as an <see cref="XElement"/>
+        /// </summary>
+        /// <param name="content">Content to export</param>
+        /// <param name="deep">Optional parameter indicating whether to include descendents</param>
+        /// <returns><see cref="XElement"/> containing the xml representation of the Content object</returns>
+        internal XElement Export(IContent content, bool deep = false)
+        {
+            //nodeName should match Casing.SafeAliasWithForcingCheck(content.ContentType.Alias);
+            var nodeName = LegacyUmbracoSettings.UseLegacyXmlSchema ? "node" : content.ContentType.Alias.ToSafeAliasWithForcingCheck();
+
+            var xml = Export(content, nodeName);
+            xml.Add(new XAttribute("nodeType", content.ContentType.Id));
+            xml.Add(new XAttribute("creatorName", content.GetCreatorProfile().Name));
+            xml.Add(new XAttribute("writerName", content.GetWriterProfile().Name));
+            xml.Add(new XAttribute("writerID", content.WriterId));
+            xml.Add(new XAttribute("template", content.Template == null ? "0" : content.Template.Id.ToString(CultureInfo.InvariantCulture)));
+            xml.Add(new XAttribute("nodeTypeAlias", content.ContentType.Alias));
+
+            if (deep)
+            {
+                var descendants = content.Descendants().ToArray();
+                var currentChildren = descendants.Where(x => x.ParentId == content.Id);
+                AddChildXml(descendants, currentChildren, xml);
+            }
+
+            return xml;
+        }
+
+        /// <summary>
+        /// Part of the export of IContent and IMedia which is shared
+        /// </summary>
+        /// <param name="contentBase">Base Content or Media to export</param>
+        /// <param name="nodeName">Name of the node</param>
+        /// <returns><see cref="XElement"/></returns>
+        private XElement Export(IContentBase contentBase, string nodeName)
+        {
+            //NOTE: that one will take care of umbracoUrlName
+            var url = contentBase.GetUrlSegment();
+
+            var xml = new XElement(nodeName,
+                                   new XAttribute("id", contentBase.Id),
+                                   new XAttribute("parentID", contentBase.Level > 1 ? contentBase.ParentId : -1),
+                                   new XAttribute("level", contentBase.Level),
+                                   new XAttribute("creatorID", contentBase.CreatorId),
+                                   new XAttribute("sortOrder", contentBase.SortOrder),
+                                   new XAttribute("createDate", contentBase.CreateDate.ToString("s")),
+                                   new XAttribute("updateDate", contentBase.UpdateDate.ToString("s")),
+                                   new XAttribute("nodeName", contentBase.Name),
+                                   new XAttribute("urlName", url),
+                                   new XAttribute("path", contentBase.Path),
+                                   new XAttribute("isDoc", ""));
+
+            foreach (var property in contentBase.Properties.Where(p => p != null))
+                xml.Add(property.ToXml());
+
+            return xml;
+        }
+
+        /// <summary>
+        /// Used by Content Export to recursively add children
+        /// </summary>
+        /// <param name="originalDescendants"></param>
+        /// <param name="currentChildren"></param>
+        /// <param name="currentXml"></param>
+        private void AddChildXml(IContent[] originalDescendants, IEnumerable<IContent> currentChildren, XElement currentXml)
+        {
+            foreach (var child in currentChildren)
+            {
+                //add the child's xml
+                var childXml = Export(child);
+                currentXml.Add(childXml);
+                //copy local (out of closure)
+                var c = child;
+                //get this item's children                
+                var children = originalDescendants.Where(x => x.ParentId == c.Id);
+                //recurse and add it's children to the child xml element
+                AddChildXml(originalDescendants, children, childXml);
+            }
+        }
+
+        /// <summary>
+        /// Imports and saves package xml as <see cref="IContent"/>
+        /// </summary>
+        /// <param name="element">Xml to import</param>
+        /// <param name="parentId">Optional parent Id for the content being imported</param>
+        /// <param name="userId">Optional Id of the user performing the import</param>
+        /// <returns>An enumrable list of generated content</returns>
+        public IEnumerable<IContent> ImportContent(XElement element, int parentId = -1, int userId = 0)
+        {
+            var name = element.Name.LocalName;
+            if (name.Equals("DocumentSet"))
+            {
+                //This is a regular deep-structured import
+                var roots = from doc in element.Elements()
+                            where (string)doc.Attribute("isDoc") == ""
+                            select doc;
+
+                var contents = ParseDocumentRootXml(roots, parentId);
+                if (contents.Any())
+                    _contentService.Save(contents, userId);
+
+                return contents;
+            }
+
+            var attribute = element.Attribute("isDoc");
+            if (attribute != null)
+            {
+                //This is a single doc import
+                var elements = new List<XElement> { element };
+                var contents = ParseDocumentRootXml(elements, parentId);
+                if (contents.Any())
+                    _contentService.Save(contents, userId);
+
+                return contents;
+            }
+
+            throw new ArgumentException(
+                "The passed in XElement is not valid! It does not contain a root element called " +
+                "'DocumentSet' (for structured imports) nor is the first element a Document (for single document import).");
+        }
+
+        private IEnumerable<IContent> ParseDocumentRootXml(IEnumerable<XElement> roots, int parentId)
+        {
+            var contents = new List<IContent>();
+            foreach (var root in roots)
+            {
+                bool isLegacySchema = root.Name.LocalName.ToLowerInvariant().Equals("node");
+                string contentTypeAlias = isLegacySchema
+                                              ? root.Attribute("nodeTypeAlias").Value
+                                              : root.Name.LocalName;
+
+                if (_importedContentTypes.ContainsKey(contentTypeAlias) == false)
+                {
+                    var contentType = FindContentTypeByAlias(contentTypeAlias);
+                    _importedContentTypes.Add(contentTypeAlias, contentType);
+                }
+
+                var content = CreateContentFromXml(root, _importedContentTypes[contentTypeAlias], null, parentId, isLegacySchema);
+                contents.Add(content);
+
+                var children = from child in root.Elements()
+                               where (string)child.Attribute("isDoc") == ""
+                               select child;
+                if (children.Any())
+                    contents.AddRange(CreateContentFromXml(children, content, isLegacySchema));
+            }
+            return contents;
+        }
+
+        private IEnumerable<IContent> CreateContentFromXml(IEnumerable<XElement> children, IContent parent, bool isLegacySchema)
+        {
+            var list = new List<IContent>();
+            foreach (var child in children)
+            {
+                string contentTypeAlias = isLegacySchema
+                                              ? child.Attribute("nodeTypeAlias").Value
+                                              : child.Name.LocalName;
+
+                if (_importedContentTypes.ContainsKey(contentTypeAlias) == false)
+                {
+                    var contentType = FindContentTypeByAlias(contentTypeAlias);
+                    _importedContentTypes.Add(contentTypeAlias, contentType);
+                }
+
+                //Create and add the child to the list
+                var content = CreateContentFromXml(child, _importedContentTypes[contentTypeAlias], parent, default(int), isLegacySchema);
+                list.Add(content);
+
+                //Recursive call
+                XElement child1 = child;
+                var grandChildren = from grand in child1.Elements()
+                                    where (string)grand.Attribute("isDoc") == ""
+                                    select grand;
+
+                if (grandChildren.Any())
+                    list.AddRange(CreateContentFromXml(grandChildren, content, isLegacySchema));
+            }
+
+            return list;
+        }
+
+        private IContent CreateContentFromXml(XElement element, IContentType contentType, IContent parent, int parentId, bool isLegacySchema)
+        {
+            var id = element.Attribute("id").Value;
+            var level = element.Attribute("level").Value;
+            var sortOrder = element.Attribute("sortOrder").Value;
+            var nodeName = element.Attribute("nodeName").Value;
+            var path = element.Attribute("path").Value;
+            var template = element.Attribute("template").Value;
+
+            var properties = from property in element.Elements()
+                             where property.Attribute("isDoc") == null
+                             select property;
+            
+            IContent content = parent == null
+                                   ? new Content(nodeName, parentId, contentType)
+                                   {
+                                       Level = int.Parse(level),
+                                       SortOrder = int.Parse(sortOrder)
+                                   }
+                                   : new Content(nodeName, parent, contentType)
+                                   {
+                                       Level = int.Parse(level),
+                                       SortOrder = int.Parse(sortOrder)
+                                   };
+
+            foreach (var property in properties)
+            {
+                string propertyTypeAlias = isLegacySchema ? property.Attribute("alias").Value : property.Name.LocalName;
+                if (content.HasProperty(propertyTypeAlias))
+                {
+                    var propertyValue = property.Value;
+
+                    var propertyType = contentType.PropertyTypes.FirstOrDefault(pt => pt.Alias == propertyTypeAlias);
+                    if (propertyType != null && propertyType.PropertyEditorAlias == Constants.PropertyEditors.CheckBoxListAlias)
+                    {
+                        var database = ApplicationContext.Current.DatabaseContext.Database;
+                        var dtos = database.Fetch<DataTypePreValueDto>("WHERE datatypeNo" + "deId = @Id", new { Id = propertyType.DataTypeDefinitionId });
+
+                        var propertyValueList = new List<string>();
+                        foreach (var preValue in propertyValue.Split(','))
+                        {
+                            propertyValueList.Add(dtos.Single(x => x.Value == preValue).Id.ToString(CultureInfo.InvariantCulture));
+                        }
+                        
+                        propertyValue = string.Join(",", propertyValueList.ToArray());
+                    }
+
+                    content.SetValue(propertyTypeAlias, propertyValue);
+                }
+            }
+
+            return content;
+        }
+
+        #endregion
+
+        #region ContentTypes
+
+        /// <summary>
+        /// Exports an <see cref="IContentType"/> to xml as an <see cref="XElement"/>
+        /// </summary>
+        /// <param name="contentType">ContentType to export</param>
+        /// <returns><see cref="XElement"/> containing the xml representation of the ContentType item.</returns>
+        public XElement Export(IContentType contentType)
+        {
+            var info = new XElement("Info",
+                                    new XElement("Name", contentType.Name),
+                                    new XElement("Alias", contentType.Alias),
+                                    new XElement("Icon", contentType.Icon),
+                                    new XElement("Thumbnail", contentType.Thumbnail),
+                                    new XElement("Description", contentType.Description),
+                                    new XElement("AllowAtRoot", contentType.AllowedAsRoot.ToString()));
+
+            var masterContentType = contentType.CompositionAliases().FirstOrDefault();
+            if(masterContentType != null)
+                info.Add(new XElement("Master", masterContentType));
+
+            var allowedTemplates = new XElement("AllowedTemplates");
+            foreach (var template in contentType.AllowedTemplates)
+            {
+                allowedTemplates.Add(new XElement("Template", template.Alias));
+            }
+            info.Add(allowedTemplates);
+            if(contentType.DefaultTemplate != null && contentType.DefaultTemplate.Id != 0)
+                info.Add(new XElement("DefaultTemplate", contentType.DefaultTemplate.Alias));
+            else
+                info.Add(new XElement("DefaultTemplate", ""));
+
+            var structure = new XElement("Structure");
+            foreach (var allowedType in contentType.AllowedContentTypes)
+            {
+                structure.Add(new XElement("DocumentType", allowedType.Alias));
+            }
+
+            var genericProperties = new XElement("GenericProperties");
+            foreach (var propertyType in contentType.PropertyTypes)
+            {
+                var definition = _dataTypeService.GetDataTypeDefinitionById(propertyType.DataTypeDefinitionId);
+                var propertyGroup = contentType.PropertyGroups.FirstOrDefault(x => x.Id == propertyType.PropertyGroupId.Value);
+                var genericProperty = new XElement("GenericProperty",
+                                                   new XElement("Name", propertyType.Name),
+                                                   new XElement("Alias", propertyType.Alias),
+                                                   new XElement("Type", propertyType.PropertyEditorAlias),
+                                                   new XElement("Definition", definition.Key),
+                                                   new XElement("Tab", propertyGroup == null ? "" : propertyGroup.Name),
+                                                   new XElement("Mandatory", propertyType.Mandatory.ToString()),
+                                                   new XElement("Validation", propertyType.ValidationRegExp),
+                                                   new XElement("Description", new XCData(propertyType.Description)));
+                genericProperties.Add(genericProperty);
+            }
+            
+            var tabs = new XElement("Tabs");
+            foreach (var propertyGroup in contentType.PropertyGroups)
+            {
+                var tab = new XElement("Tab",
+                                       new XElement("Id", propertyGroup.Id.ToString(CultureInfo.InvariantCulture)),
+                                       new XElement("Caption", propertyGroup.Name));
+                tabs.Add(tab);
+            }
+
+            var xml = new XElement("DocumentType",
+                                   info,
+                                   structure,
+                                   genericProperties,
+                                   tabs);
+            return xml;
+        }
+
+        /// <summary>
+        /// Imports and saves package xml as <see cref="IContentType"/>
+        /// </summary>
+        /// <param name="element">Xml to import</param>
+        /// <param name="userId">Optional id of the User performing the operation. Default is zero (admin).</param>
+        /// <returns>An enumrable list of generated ContentTypes</returns>
+        public IEnumerable<IContentType> ImportContentTypes(XElement element, int userId = 0)
+        {
+            return ImportContentTypes(element, true, userId);
+        }
+
+        /// <summary>
+        /// Imports and saves package xml as <see cref="IContentType"/>
+        /// </summary>
+        /// <param name="element">Xml to import</param>
+        /// <param name="importStructure">Boolean indicating whether or not to import the </param>
+        /// <param name="userId">Optional id of the User performing the operation. Default is zero (admin).</param>
+        /// <returns>An enumrable list of generated ContentTypes</returns>
+        public IEnumerable<IContentType> ImportContentTypes(XElement element, bool importStructure, int userId = 0)
+        {
+            var name = element.Name.LocalName;
+            if (name.Equals("DocumentTypes") == false && name.Equals("DocumentType") == false)
+            {
+                throw new ArgumentException("The passed in XElement is not valid! It does not contain a root element called 'DocumentTypes' for multiple imports or 'DocumentType' for a single import.");
+            }
+
+            _importedContentTypes = new Dictionary<string, IContentType>();
+            var documentTypes = name.Equals("DocumentTypes")
+                                    ? (from doc in element.Elements("DocumentType") select doc).ToList()
+                                    : new List<XElement> { element };
+            //NOTE it might be an idea to sort the doctype XElements based on dependencies
+            //before creating the doc types - should also allow for a better structure/inheritance support.
+            foreach (var documentType in documentTypes)
+            {
+                var alias = documentType.Element("Info").Element("Alias").Value;
+                if (_importedContentTypes.ContainsKey(alias) == false)
+                {
+                    var contentType = _contentTypeService.GetContentType(alias);
+                    _importedContentTypes.Add(alias, contentType == null
+                                                         ? CreateContentTypeFromXml(documentType)
+                                                         : UpdateContentTypeFromXml(documentType, contentType));
+                }
+            }
+
+            var list = _importedContentTypes.Select(x => x.Value).ToList();
+            _contentTypeService.Save(list, userId);
+
+            if (importStructure)
+            {
+                var updatedContentTypes = new List<IContentType>();
+                //Update the structure here - we can't do it untill all DocTypes have been created
+                foreach (var documentType in documentTypes)
+                {
+                    var alias = documentType.Element("Info").Element("Alias").Value;
+                    var structureElement = documentType.Element("Structure");
+                    //Ensure that we only update ContentTypes which has actual structure-elements
+                    if (structureElement == null || structureElement.Elements("DocumentType").Any() == false) continue;
+
+                    var updated = UpdateContentTypesStructure(_importedContentTypes[alias], structureElement);
+                    updatedContentTypes.Add(updated);
+                }
+                //Update ContentTypes with a newly added structure/list of allowed children
+                if (updatedContentTypes.Any())
+                    _contentTypeService.Save(updatedContentTypes, userId);
+            }
+
+            return list;
+        }
+
+        private IContentType CreateContentTypeFromXml(XElement documentType)
+        {
+            var infoElement = documentType.Element("Info");
+
+            //Name of the master corresponds to the parent
+            var masterElement = infoElement.Element("Master");
+            IContentType parent = null;
+            if (masterElement != null)
+            {
+                var masterAlias = masterElement.Value;
+                parent = _importedContentTypes.ContainsKey(masterAlias)
+                             ? _importedContentTypes[masterAlias]
+                             : _contentTypeService.GetContentType(masterAlias);
+            }
+
+            var contentType = parent == null
+                                  ? new ContentType(-1)
+                                        {
+                                            Alias = infoElement.Element("Alias").Value
+                                        }
+                                  : new ContentType(parent)
+                                        {
+                                            Alias = infoElement.Element("Alias").Value
+                                        };
+
+            if (parent != null)
+                contentType.AddContentType(parent);
+
+            return UpdateContentTypeFromXml(documentType, contentType);
+        }
+
+        private IContentType UpdateContentTypeFromXml(XElement documentType, IContentType contentType)
+        {
+            var infoElement = documentType.Element("Info");
+            var defaultTemplateElement = infoElement.Element("DefaultTemplate");
+
+            contentType.Name = infoElement.Element("Name").Value;
+            contentType.Icon = infoElement.Element("Icon").Value;
+            contentType.Thumbnail = infoElement.Element("Thumbnail").Value;
+            contentType.Description = infoElement.Element("Description").Value;
+            //NOTE AllowAtRoot is a new property in the package xml so we need to verify it exists before using it.
+            if (infoElement.Element("AllowAtRoot") != null)
+                contentType.AllowedAsRoot = infoElement.Element("AllowAtRoot").Value.ToLowerInvariant().Equals("true");
+
+            UpdateContentTypesAllowedTemplates(contentType, infoElement.Element("AllowedTemplates"), defaultTemplateElement);
+            UpdateContentTypesTabs(contentType, documentType.Element("Tabs"));
+            UpdateContentTypesProperties(contentType, documentType.Element("GenericProperties"));
+
+            return contentType;
+        }
+
+        private void UpdateContentTypesAllowedTemplates(IContentType contentType,
+                                                        XElement allowedTemplatesElement, XElement defaultTemplateElement)
+        {
+            if (allowedTemplatesElement != null && allowedTemplatesElement.Elements("Template").Any())
+            {
+                var allowedTemplates = contentType.AllowedTemplates.ToList();
+                foreach (var templateElement in allowedTemplatesElement.Elements("Template"))
+                {
+                    var alias = templateElement.Value;
+                    var template = _fileService.GetTemplate(alias.ToSafeAlias());
+                    if (template != null)
+                    {
+                        if(allowedTemplates.Any(x => x.Id == template.Id)) continue;
+                        allowedTemplates.Add(template);
+                    }
+                    else
+                    {
+                        LogHelper.Warn<PackagingService>(
+                            string.Format(
+                                "Packager: Error handling allowed templates. Template with alias '{0}' could not be found.",
+                                alias));
+                    }
+                }
+
+                contentType.AllowedTemplates = allowedTemplates;
+            }
+
+            if (string.IsNullOrEmpty(defaultTemplateElement.Value) == false)
+            {
+                var defaultTemplate = _fileService.GetTemplate(defaultTemplateElement.Value.ToSafeAlias());
+                if (defaultTemplate != null)
+                {
+                    contentType.SetDefaultTemplate(defaultTemplate);
+                }
+                else
+                {
+                    LogHelper.Warn<PackagingService>(
+                        string.Format(
+                            "Packager: Error handling default template. Default template with alias '{0}' could not be found.",
+                            defaultTemplateElement.Value));
+                }
+            }
+        }
+
+        private void UpdateContentTypesTabs(IContentType contentType, XElement tabElement)
+        {
+            if (tabElement == null)
+                return;
+
+            var tabs = tabElement.Elements("Tab");
+            foreach (var tab in tabs)
+            {
+                var id = tab.Element("Id").Value;//Do we need to use this for tracking?
+                var caption = tab.Element("Caption").Value;
+                if (contentType.PropertyGroups.Contains(caption) == false)
+                {
+                    contentType.AddPropertyGroup(caption);
+                }
+            }
+        }
+
+        private void UpdateContentTypesProperties(IContentType contentType, XElement genericPropertiesElement)
+        {
+            var properties = genericPropertiesElement.Elements("GenericProperty");
+            foreach (var property in properties)
+            {
+                var dataTypeDefinitionId = new Guid(property.Element("Definition").Value);//Unique Id for a DataTypeDefinition
+
+                var dataTypeDefinition = _dataTypeService.GetDataTypeDefinitionById(dataTypeDefinitionId);
+                
+                //If no DataTypeDefinition with the guid from the xml wasn't found OR the ControlId on the DataTypeDefinition didn't match the DataType Id
+                //We look up a DataTypeDefinition that matches
+                if (dataTypeDefinition == null)
+                {
+                    //we'll check if it is a GUID (legacy id for a property editor)
+                    Guid legacyPropertyEditorId;
+                    if (Guid.TryParse(property.Element("Type").Value, out legacyPropertyEditorId))
+                    {
+                        if (dataTypeDefinition.ControlId != legacyPropertyEditorId)
+                        {
+                            var dataTypeDefinitions = _dataTypeService.GetDataTypeDefinitionByControlId(legacyPropertyEditorId);
+                            if (dataTypeDefinitions != null && dataTypeDefinitions.Any())
+                            {
+                                dataTypeDefinition = dataTypeDefinitions.First();
+                            }
+                        }
+                    }
+                    else
+                    {
+                        //check against the property editor string alias
+                        var propertyEditorAlias = property.Element("Type").Value.Trim();
+                        if (dataTypeDefinition.PropertyEditorAlias != propertyEditorAlias)
+                        {
+                            var dataTypeDefinitions = _dataTypeService.GetDataTypeDefinitionByPropertyEditorAlias(propertyEditorAlias);
+                            if (dataTypeDefinitions != null && dataTypeDefinitions.Any())
+                            {
+                                dataTypeDefinition = dataTypeDefinitions.First();
+                            }
+                        }
+                    }
+                }
+                
+
+                // For backwards compatibility, if no datatype with that ID can be found, we're letting this fail silently.
+                // This means that the property will not be created.
+                if (dataTypeDefinition == null)
+                {
+                    LogHelper.Warn<PackagingService>(
+                        string.Format("Packager: Error handling creation of PropertyType '{0}'. Could not find DataTypeDefintion with unique id '{1}' nor one referencing the DataType with a property editor alias (or legacy control id) '{2}'. Did the package creator forget to package up custom datatypes?",
+                                      property.Element("Name").Value,
+                                      dataTypeDefinitionId,
+                                      property.Element("Type").Value.Trim()));
+                    continue;
+                }
+
+                var propertyType = new PropertyType(dataTypeDefinition)
+                                       {
+                                           Alias = property.Element("Alias").Value,
+                                           Name = property.Element("Name").Value,
+                                           Description = property.Element("Description").Value,
+                                           Mandatory = property.Element("Mandatory").Value.ToLowerInvariant().Equals("true"),
+                                           ValidationRegExp = property.Element("Validation").Value
+                                       };
+
+                var helpTextElement = property.Element("HelpText");
+                if (helpTextElement != null)
+                {
+                    propertyType.HelpText = helpTextElement.Value;
+                }
+
+                var tab = property.Element("Tab").Value;
+                if (string.IsNullOrEmpty(tab))
+                {
+                    contentType.AddPropertyType(propertyType);
+                }
+                else
+                {
+                    contentType.AddPropertyType(propertyType, tab);
+                }
+            }
+        }
+
+        private IContentType UpdateContentTypesStructure(IContentType contentType, XElement structureElement)
+        {
+            var allowedChildren = contentType.AllowedContentTypes.ToList();
+            int sortOrder = allowedChildren.Any() ? allowedChildren.Last().SortOrder : 0;
+            foreach (var element in structureElement.Elements("DocumentType"))
+            {
+                var alias = element.Value;
+                if (_importedContentTypes.ContainsKey(alias))
+                {
+                    var allowedChild = _importedContentTypes[alias];
+                    if (allowedChild == null || allowedChildren.Any(x => x.Id.IsValueCreated && x.Id.Value == allowedChild.Id)) continue;
+
+                    allowedChildren.Add(new ContentTypeSort(new Lazy<int>(() => allowedChild.Id), sortOrder, allowedChild.Alias));
+                    sortOrder++;
+                }
+                else
+                {
+                    LogHelper.Warn<PackagingService>(
+                    string.Format(
+                        "Packager: Error handling DocumentType structure. DocumentType with alias '{0}' could not be found and was not added to the structure for '{1}'.",
+                        alias, contentType.Alias));
+                }
+            }
+
+            contentType.AllowedContentTypes = allowedChildren;
+            return contentType;
+        }
+
+        private IContentType FindContentTypeByAlias(string contentTypeAlias)
+        {
+            using (var repository = _repositoryFactory.CreateContentTypeRepository(_uowProvider.GetUnitOfWork()))
+            {
+                var query = Query<IContentType>.Builder.Where(x => x.Alias == contentTypeAlias);
+                var types = repository.GetByQuery(query);
+
+                if (!types.Any())
+                    throw new Exception(
+                        string.Format("No ContentType matching the passed in Alias: '{0}' was found",
+                                      contentTypeAlias));
+
+                var contentType = types.First();
+
+                if (contentType == null)
+                    throw new Exception(string.Format("ContentType matching the passed in Alias: '{0}' was null",
+                                                      contentTypeAlias));
+
+                return contentType;
+            }
+        }
+
+        #endregion
+
+        #region DataTypes
+
+        internal XElement Export(IDataTypeDefinition dataTypeDefinition)
+        {
+            var prevalues = new XElement("PreValues");
+
+            var prevalueList = ((DataTypeService)_dataTypeService).GetDetailedPreValuesByDataTypeId(dataTypeDefinition.Id);
+            foreach (var tuple in prevalueList)
+            {
+                var prevalue = new XElement("PreValue");
+                prevalue.Add(new XAttribute("Id", tuple.Item1));
+                prevalue.Add(new XAttribute("Value", tuple.Item4));
+                prevalue.Add(new XAttribute("Alias", tuple.Item2));
+                prevalue.Add(new XAttribute("SortOrder", tuple.Item3));
+                prevalues.Add(prevalue);
+            }
+
+            var xml = new XElement("DataType", prevalues);
+            xml.Add(new XAttribute("Name", dataTypeDefinition.Name));
+            xml.Add(new XAttribute("Id", dataTypeDefinition.Id));
+            xml.Add(new XAttribute("Definition", dataTypeDefinition.Key));
+            xml.Add(new XAttribute("DatabaseType", dataTypeDefinition.DatabaseType.ToString()));
+
+            return xml;
+        }
+
+        /// <summary>
+        /// Imports and saves package xml as <see cref="IDataTypeDefinition"/>
+        /// </summary>
+        /// <param name="element">Xml to import</param>
+        /// <param name="userId"></param>
+        /// <returns>An enumrable list of generated DataTypeDefinitions</returns>
+        public IEnumerable<IDataTypeDefinition> ImportDataTypeDefinitions(XElement element, int userId = 0)
+        {
+            var name = element.Name.LocalName;
+            if (name.Equals("DataTypes") == false && name.Equals("DataType") == false)
+            {
+                throw new ArgumentException("The passed in XElement is not valid! It does not contain a root element called 'DataTypes' for multiple imports or 'DataType' for a single import.");
+            }
+
+            var dataTypes = new Dictionary<string, IDataTypeDefinition>();
+            var dataTypeElements = name.Equals("DataTypes")
+                                       ? (from doc in element.Elements("DataType") select doc).ToList()
+                                       : new List<XElement> { element.Element("DataType") };
+
+            foreach (var dataTypeElement in dataTypeElements)
+            {
+                var dataTypeDefinitionName = dataTypeElement.Attribute("Name").Value;
+
+                var legacyPropertyEditorId = Guid.Empty;
+                Guid.TryParse(dataTypeElement.Attribute("Id").Value, out legacyPropertyEditorId);
+
+                var dataTypeDefinitionId = new Guid(dataTypeElement.Attribute("Definition").Value);
+                var databaseTypeAttribute = dataTypeElement.Attribute("DatabaseType");
+
+                var definition = _dataTypeService.GetDataTypeDefinitionById(dataTypeDefinitionId);
+                //If the datatypedefinition doesn't already exist we create a new new according to the one in the package xml
+                if (definition == null)
+                {
+                    var databaseType = databaseTypeAttribute != null
+                                           ? databaseTypeAttribute.Value.EnumParse<DataTypeDatabaseType>(true)
+                                           : DataTypeDatabaseType.Ntext;
+                
+                    //check if the Id was a GUID, that means it is referenced using the legacy property editor GUID id
+                    if (legacyPropertyEditorId != Guid.Empty)
+                    {
+                        var dataTypeDefinition = new DataTypeDefinition(-1, legacyPropertyEditorId)
+                            {
+                                Key = dataTypeDefinitionId,
+                                Name = dataTypeDefinitionName,
+                                DatabaseType = databaseType
+                            };
+                        dataTypes.Add(dataTypeDefinitionName, dataTypeDefinition);
+                    }
+                    else
+                    {
+                        //the Id field is actually the string property editor Alias
+                        var dataTypeDefinition = new DataTypeDefinition(-1, dataTypeElement.Attribute("Id").Value.Trim())
+                        {
+                            Key = dataTypeDefinitionId,
+                            Name = dataTypeDefinitionName,
+                            DatabaseType = databaseType
+                        };
+                        dataTypes.Add(dataTypeDefinitionName, dataTypeDefinition);
+                    }
+                    
+                }
+            }
+
+            var list = dataTypes.Select(x => x.Value).ToList();
+            if (list.Any())
+            {
+                _dataTypeService.Save(list, userId);
+
+                SavePrevaluesFromXml(list, dataTypeElements);
+            }
+            return list;
+        }
+
+        private void SavePrevaluesFromXml(List<IDataTypeDefinition> dataTypes, IEnumerable<XElement> dataTypeElements)
+        {
+            foreach (var dataTypeElement in dataTypeElements)
+            {
+                var prevaluesElement = dataTypeElement.Element("PreValues");
+                if (prevaluesElement == null) continue;
+
+                var dataTypeDefinitionName = dataTypeElement.Attribute("Name").Value;
+                var dataTypeDefinition = dataTypes.First(x => x.Name == dataTypeDefinitionName);
+
+                var values = prevaluesElement.Elements("PreValue").Select(prevalue => prevalue.Attribute("Value").Value).ToList();
+                _dataTypeService.SavePreValues(dataTypeDefinition.Id, values);
+            }
+        }
+
+        #endregion
+
+        #region Dictionary Items
+        #endregion
+
+        #region Files
+        #endregion
+
+        #region Languages
+        #endregion
+
+        #region Macros
+        #endregion
+
+        #region Media
+
+        /// <summary>
+        /// Exports an <see cref="IMedia"/> item to xml as an <see cref="XElement"/>
+        /// </summary>
+        /// <param name="media">Media to export</param>
+        /// <param name="deep">Optional parameter indicating whether to include descendents</param>
+        /// <returns><see cref="XElement"/> containing the xml representation of the Media object</returns>
+        internal XElement Export(IMedia media, bool deep = false)
+        {
+            //nodeName should match Casing.SafeAliasWithForcingCheck(content.ContentType.Alias);
+            var nodeName = LegacyUmbracoSettings.UseLegacyXmlSchema ? "node" : media.ContentType.Alias.ToSafeAliasWithForcingCheck();
+
+            var xml = Export(media, nodeName);
+            xml.Add(new XAttribute("nodeType", media.ContentType.Id));
+            xml.Add(new XAttribute("writerName", media.GetCreatorProfile().Name));
+            xml.Add(new XAttribute("writerID", media.CreatorId));
+            xml.Add(new XAttribute("version", media.Version));
+            xml.Add(new XAttribute("template", 0));
+            xml.Add(new XAttribute("nodeTypeAlias", media.ContentType.Alias));
+
+            if (deep)
+            {
+                var descendants = media.Descendants().ToArray();
+                var currentChildren = descendants.Where(x => x.ParentId == media.Id);
+                AddChildXml(descendants, currentChildren, xml);
+            }
+
+            return xml;
+        }
+
+        /// <summary>
+        /// Used by Media Export to recursively add children
+        /// </summary>
+        /// <param name="originalDescendants"></param>
+        /// <param name="currentChildren"></param>
+        /// <param name="currentXml"></param>
+        private void AddChildXml(IMedia[] originalDescendants, IEnumerable<IMedia> currentChildren, XElement currentXml)
+        {
+            foreach (var child in currentChildren)
+            {
+                //add the child's xml
+                var childXml = Export(child);
+                currentXml.Add(childXml);
+                //copy local (out of closure)
+                var c = child;
+                //get this item's children                
+                var children = originalDescendants.Where(x => x.ParentId == c.Id);
+                //recurse and add it's children to the child xml element
+                AddChildXml(originalDescendants, children, childXml);
+            }
+        }
+
+        #endregion
+
+        #region MediaTypes
+
+        /// <summary>
+        /// Exports an <see cref="IMediaType"/> to xml as an <see cref="XElement"/>
+        /// </summary>
+        /// <param name="mediaType">MediaType to export</param>
+        /// <returns><see cref="XElement"/> containing the xml representation of the MediaType item.</returns>
+        internal XElement Export(IMediaType mediaType)
+        {
+            var info = new XElement("Info",
+                                    new XElement("Name", mediaType.Name),
+                                    new XElement("Alias", mediaType.Alias),
+                                    new XElement("Icon", mediaType.Icon),
+                                    new XElement("Thumbnail", mediaType.Thumbnail),
+                                    new XElement("Description", mediaType.Description),
+                                    new XElement("AllowAtRoot", mediaType.AllowedAsRoot.ToString()));
+
+            var masterContentType = mediaType.CompositionAliases().FirstOrDefault();
+            if (masterContentType != null)
+                info.Add(new XElement("Master", masterContentType));
+
+            var structure = new XElement("Structure");
+            foreach (var allowedType in mediaType.AllowedContentTypes)
+            {
+                structure.Add(new XElement("MediaType", allowedType.Alias));
+            }
+
+            var genericProperties = new XElement("GenericProperties");
+            foreach (var propertyType in mediaType.PropertyTypes)
+            {
+                var definition = _dataTypeService.GetDataTypeDefinitionById(propertyType.DataTypeDefinitionId);
+                var propertyGroup = mediaType.PropertyGroups.FirstOrDefault(x => x.Id == propertyType.PropertyGroupId.Value);
+                var genericProperty = new XElement("GenericProperty",
+                                                   new XElement("Name", propertyType.Name),
+                                                   new XElement("Alias", propertyType.Alias),
+                                                   new XElement("Type", propertyType.PropertyEditorAlias),
+                                                   new XElement("Definition", definition.Key),
+                                                   new XElement("Tab", propertyGroup == null ? "" : propertyGroup.Name),
+                                                   new XElement("Mandatory", propertyType.Mandatory.ToString()),
+                                                   new XElement("Validation", propertyType.ValidationRegExp),
+                                                   new XElement("Description", new XCData(propertyType.Description)));
+                genericProperties.Add(genericProperty);
+            }
+
+            var tabs = new XElement("Tabs");
+            foreach (var propertyGroup in mediaType.PropertyGroups)
+            {
+                var tab = new XElement("Tab",
+                                       new XElement("Id", propertyGroup.Id.ToString(CultureInfo.InvariantCulture)),
+                                       new XElement("Caption", propertyGroup.Name));
+                tabs.Add(tab);
+            }
+
+            var xml = new XElement("MediaType",
+                                   info,
+                                   structure,
+                                   genericProperties,
+                                   tabs);
+            return xml;
+        }
+
+        #endregion
+
+        #region Package Manifest
+        #endregion
+
+        #region Templates
+
+        /// <summary>
+        /// Imports and saves package xml as <see cref="ITemplate"/>
+        /// </summary>
+        /// <param name="element">Xml to import</param>
+        /// <param name="userId">Optional user id</param>
+        /// <returns>An enumrable list of generated Templates</returns>
+        public IEnumerable<ITemplate> ImportTemplates(XElement element, int userId = 0)
+        {
+            var name = element.Name.LocalName;
+            if (name.Equals("Templates") == false && name.Equals("Template") == false)
+            {
+                throw new ArgumentException("The passed in XElement is not valid! It does not contain a root element called 'Templates' for multiple imports or 'Template' for a single import.");
+            }
+
+            var templates = new List<ITemplate>();
+            var templateElements = name.Equals("Templates")
+                                       ? (from doc in element.Elements("Template") select doc).ToList()
+                                       : new List<XElement> { element.Element("Template") };
+
+            var fields = new List<TopologicalSorter.DependencyField<XElement>>();
+            foreach (XElement tempElement in templateElements)
+            {
+                var dependencies = new List<string>();
+                var elementCopy = tempElement;
+                //Ensure that the Master of the current template is part of the import, otherwise we ignore this dependency as part of the dependency sorting.
+                if (elementCopy.Element("Master") != null &&
+                    string.IsNullOrEmpty(elementCopy.Element("Master").Value) == false &&
+                    templateElements.Any(x => x.Element("Alias").Value == elementCopy.Element("Master").Value))
+                {
+                    dependencies.Add(elementCopy.Element("Master").Value);
+                }
+                else if (elementCopy.Element("Master") != null &&
+                         string.IsNullOrEmpty(elementCopy.Element("Master").Value) == false &&
+                         templateElements.Any(x => x.Element("Alias").Value == elementCopy.Element("Master").Value) ==
+                         false)
+                {
+                    LogHelper.Info<PackagingService>(string.Format("Template '{0}' has an invalid Master '{1}', so the reference has been ignored.", elementCopy.Element("Alias").Value, elementCopy.Element("Master").Value));
+                }
+
+                var field = new TopologicalSorter.DependencyField<XElement>
+                                {
+                                    Alias = elementCopy.Element("Alias").Value,
+                                    Item = new Lazy<XElement>(() => elementCopy),
+                                    DependsOn = dependencies.ToArray()
+                                };
+
+                fields.Add(field);
+            }
+            //Sort templates by dependencies to a potential master template
+            var sortedElements = TopologicalSorter.GetSortedItems(fields);
+            foreach (var templateElement in sortedElements)
+            {
+                var templateName = templateElement.Element("Name").Value;
+                var alias = templateElement.Element("Alias").Value;
+                var design = templateElement.Element("Design").Value;
+                var masterElement = templateElement.Element("Master");
+
+                var isMasterPage = IsMasterPageSyntax(design);
+                var path = isMasterPage ? MasterpagePath(alias) : ViewPath(alias);
+
+                var existingTemplate = _fileService.GetTemplate(alias) as Template;
+                var template = existingTemplate ?? new Template(path, templateName, alias);
+                template.Content = design;
+                if (masterElement != null && string.IsNullOrEmpty(masterElement.Value) == false)
+                {
+                    template.MasterTemplateAlias = masterElement.Value;
+                    var masterTemplate = templates.FirstOrDefault(x => x.Alias == masterElement.Value);
+                    if (masterTemplate != null)
+                        template.MasterTemplateId = new Lazy<int>(() => masterTemplate.Id);
+                }
+                templates.Add(template);
+            }
+
+            if (templates.Any())
+                _fileService.SaveTemplate(templates, userId);
+
+            return templates;
+        }
+
+        private bool IsMasterPageSyntax(string code)
+        {
+            return Regex.IsMatch(code, @"<%@\s*Master", RegexOptions.IgnoreCase) ||
+                code.InvariantContains("<umbraco:Item") || code.InvariantContains("<asp:") || code.InvariantContains("<umbraco:Macro");
+        }
+
+        private string ViewPath(string alias)
+        {
+            return SystemDirectories.MvcViews + "/" + alias.Replace(" ", "") + ".cshtml";
+        }
+
+        private string MasterpagePath(string alias)
+        {
+            return IOHelper.MapPath(SystemDirectories.Masterpages + "/" + alias.Replace(" ", "") + ".master");
+        }
+
+        #endregion
+    }
 }