using System;
using Umbraco.Core.Logging;
using System.IO;
using Umbraco.Core.IO;
using Umbraco.Core.Models;
using Umbraco.Core.Persistence;
using Umbraco.Core.Persistence.UnitOfWork;

namespace Umbraco.Core.Services
{
    /// <summary>
    /// The Umbraco ServiceContext, which provides access to the following services:
    /// <see cref="IContentService"/>, <see cref="IContentTypeService"/>, <see cref="IDataTypeService"/>,
    /// <see cref="IFileService"/>, <see cref="ILocalizationService"/> and <see cref="IMediaService"/>.
    /// </summary>
    public class ServiceContext
    {
        private Lazy<IPublicAccessService> _publicAccessService; 
        private Lazy<ITaskService> _taskService; 
        private Lazy<IDomainService> _domainService; 
        private Lazy<IAuditService> _auditService; 
        private Lazy<ILocalizedTextService> _localizedTextService;
        private Lazy<ITagService> _tagService;
        private Lazy<Tuple<IContentService, IContentTypeService>> _contentServices;
        private Lazy<IUserService> _userService;
        private Lazy<Tuple<IMemberService, IMemberTypeService>> _memberServices;
        private Lazy<Tuple<IMediaService, IMediaTypeService>> _mediaServices;
        private Lazy<IDataTypeService> _dataTypeService;
        private Lazy<IFileService> _fileService;
        private Lazy<ILocalizationService> _localizationService;
        private Lazy<IPackagingService> _packagingService;
        private Lazy<ServerRegistrationService> _serverRegistrationService;
        private Lazy<IEntityService> _entityService;
        private Lazy<IRelationService> _relationService;
        private Lazy<IApplicationTreeService> _treeService;
        private Lazy<ISectionService> _sectionService;
        private Lazy<IMacroService> _macroService;
        private Lazy<IMemberGroupService> _memberGroupService;
        private Lazy<INotificationService> _notificationService;
        private Lazy<IExternalLoginService> _externalLoginService;

        /// <summary>
        /// public ctor - will generally just be used for unit testing all items are optional and if not specified, the defaults will be used
        /// </summary>
        /// <param name="contentServices"></param>
        /// <param name="mediaServices"></param>
        /// <param name="dataTypeService"></param>
        /// <param name="fileService"></param>
        /// <param name="localizationService"></param>
        /// <param name="packagingService"></param>
        /// <param name="entityService"></param>
        /// <param name="relationService"></param>
        /// <param name="memberGroupService"></param>
        /// <param name="memberServices"></param>
        /// <param name="userService"></param>
        /// <param name="sectionService"></param>
        /// <param name="treeService"></param>
        /// <param name="tagService"></param>
        /// <param name="notificationService"></param>
        /// <param name="localizedTextService"></param>
        /// <param name="auditService"></param>
        /// <param name="domainService"></param>
        /// <param name="taskService"></param>
        /// <param name="macroService"></param>
        /// <param name="publicAccessService"></param>
        /// <param name="externalLoginService"></param>
        public ServiceContext(
            Tuple<IContentService, IContentTypeService> contentServices = null,
            Tuple<IMediaService, IMediaTypeService> mediaServices = null,
            Tuple<IMemberService, IMemberTypeService> memberServices = null, // fixme and groups?
            IDataTypeService dataTypeService = null,
            IFileService fileService = null,
            ILocalizationService localizationService = null,
            IPackagingService packagingService = null,
            IEntityService entityService = null,
            IRelationService relationService = null,
            IMemberGroupService memberGroupService = null,
            IUserService userService = null,
            ISectionService sectionService = null,
            IApplicationTreeService treeService = null,
            ITagService tagService = null,
            INotificationService notificationService = null,
            ILocalizedTextService localizedTextService = null,
            IAuditService auditService = null,
            IDomainService domainService = null,
            ITaskService taskService = null,
            IMacroService macroService = null,
            IPublicAccessService publicAccessService = null,
            IExternalLoginService externalLoginService = null)
        {
            if (externalLoginService != null) _externalLoginService = new Lazy<IExternalLoginService>(() => externalLoginService);
            if (auditService != null) _auditService = new Lazy<IAuditService>(() => auditService);
            if (localizedTextService != null) _localizedTextService = new Lazy<ILocalizedTextService>(() => localizedTextService);
            if (tagService != null) _tagService = new Lazy<ITagService>(() => tagService);
            if (contentServices != null) _contentServices = new Lazy<Tuple<IContentService, IContentTypeService>>(() => contentServices);
            if (mediaServices != null) _mediaServices = new Lazy<Tuple<IMediaService, IMediaTypeService>>(() => mediaServices);
            if (dataTypeService != null) _dataTypeService = new Lazy<IDataTypeService>(() => dataTypeService);
            if (fileService != null) _fileService = new Lazy<IFileService>(() => fileService);
            if (localizationService != null) _localizationService = new Lazy<ILocalizationService>(() => localizationService);
            if (packagingService != null) _packagingService = new Lazy<IPackagingService>(() => packagingService);
            if (entityService != null) _entityService = new Lazy<IEntityService>(() => entityService);
            if (relationService != null) _relationService = new Lazy<IRelationService>(() => relationService);
            if (sectionService != null) _sectionService = new Lazy<ISectionService>(() => sectionService);
            if (memberGroupService != null) _memberGroupService = new Lazy<IMemberGroupService>(() => memberGroupService);
            if (treeService != null) _treeService = new Lazy<IApplicationTreeService>(() => treeService);
            if (memberServices != null) _memberServices = new Lazy<Tuple<IMemberService, IMemberTypeService>>(() => memberServices);
            if (userService != null) _userService = new Lazy<IUserService>(() => userService);
            if (notificationService != null) _notificationService = new Lazy<INotificationService>(() => notificationService);
            if (domainService != null) _domainService = new Lazy<IDomainService>(() => domainService);
            if (taskService != null) _taskService = new Lazy<ITaskService>(() => taskService);
            if (macroService != null) _macroService = new Lazy<IMacroService>(() => macroService);
            if (publicAccessService != null) _publicAccessService = new Lazy<IPublicAccessService>(() => publicAccessService);
        }

        internal ServiceContext(
            RepositoryFactory repositoryFactory,
            IDatabaseUnitOfWorkProvider dbUnitOfWorkProvider, 
            IUnitOfWorkProvider fileUnitOfWorkProvider,
            CacheHelper cache, 
            ILogger logger)
        {
            BuildServiceCache(dbUnitOfWorkProvider, fileUnitOfWorkProvider, cache,
                              repositoryFactory,
                              logger);
        }

        /// <summary>
        /// Builds the various services
        /// </summary>
        private void BuildServiceCache(
            IDatabaseUnitOfWorkProvider dbUnitOfWorkProvider,
            IUnitOfWorkProvider fileUnitOfWorkProvider,
            CacheHelper cache,
            RepositoryFactory repositoryFactory,
            ILogger logger)
        {
            var provider = dbUnitOfWorkProvider;
            var fileProvider = fileUnitOfWorkProvider;

            if (_externalLoginService == null)
                _externalLoginService = new Lazy<IExternalLoginService>(() => new ExternalLoginService(provider, repositoryFactory, logger));

            if (_publicAccessService == null)
                _publicAccessService = new Lazy<IPublicAccessService>(() => new PublicAccessService(provider, repositoryFactory, logger));

            if (_taskService == null)
                _taskService = new Lazy<ITaskService>(() => new TaskService(provider, repositoryFactory, logger));

            if (_domainService == null)
                _domainService = new Lazy<IDomainService>(() => new DomainService(provider, repositoryFactory, logger));

            if (_auditService == null)
                _auditService = new Lazy<IAuditService>(() => new AuditService(provider, repositoryFactory, logger));

            if (_localizedTextService == null)
                _localizedTextService = new Lazy<ILocalizedTextService>(() => new LocalizedTextService(
                    new LocalizedTextServiceFileSources(cache.RuntimeCache, new DirectoryInfo(IOHelper.MapPath(SystemDirectories.Umbraco + "/config/lang/"))),
                    logger));

            if (_notificationService == null)
                _notificationService = new Lazy<INotificationService>(() => new NotificationService(provider, _userService.Value, ContentService, logger));

            if (_serverRegistrationService == null)
                _serverRegistrationService = new Lazy<ServerRegistrationService>(() => new ServerRegistrationService(provider, repositoryFactory, logger));

            if (_userService == null)
                _userService = new Lazy<IUserService>(() => new UserService(provider, repositoryFactory, logger));

            // FIXME stop using _whateverService.Value everywhere!
            // FIXME below: inject everything?!

            if (_memberServices == null)
                _memberServices = new Lazy<Tuple<IMemberService, IMemberTypeService>>(() =>
                {
                    var memberService = new MemberService(provider, repositoryFactory, logger, _memberGroupService.Value, _dataTypeService.Value);
                    var memberTypeService = new MemberTypeService(provider, repositoryFactory, logger);
                    memberService.MemberTypeService = memberTypeService;
                    memberTypeService.MemberService = memberService;
                    return Tuple.Create((IMemberService) memberService, (IMemberTypeService) memberTypeService);
                });

            if (_memberGroupService == null)
                _memberGroupService = new Lazy<IMemberGroupService>(() => new MemberGroupService(provider, repositoryFactory, logger));

            if (_contentServices == null)
                _contentServices = new Lazy<Tuple<IContentService, IContentTypeService>>(() =>
                {
                    var contentService = new ContentService(provider, repositoryFactory, logger, _dataTypeService.Value, _userService.Value);
                    var contentTypeService = new ContentTypeService(provider, repositoryFactory, logger);
                    contentService.ContentTypeService = contentTypeService;
                    contentTypeService.ContentService = contentService;
                    return Tuple.Create((IContentService)contentService, (IContentTypeService) contentTypeService);
                });

            if (_mediaServices == null)
                _mediaServices = new Lazy<Tuple<IMediaService, IMediaTypeService>>(() =>
                {
                    var mediaService = new MediaService(provider, repositoryFactory, logger, _dataTypeService.Value, _userService.Value);
                    var mediaTypeService = new MediaTypeService(provider, repositoryFactory, logger);
                    mediaService.MediaTypeService = mediaTypeService;
                    mediaTypeService.MediaService = mediaService;
                    return Tuple.Create((IMediaService) mediaService, (IMediaTypeService) mediaTypeService);
                });

            if (_dataTypeService == null)
                _dataTypeService = new Lazy<IDataTypeService>(() => new DataTypeService(provider, repositoryFactory, logger));

            if (_fileService == null)
                _fileService = new Lazy<IFileService>(() => new FileService(fileProvider, provider, repositoryFactory));

            if (_localizationService == null)
                _localizationService = new Lazy<ILocalizationService>(() => new LocalizationService(provider, repositoryFactory, logger));

            if (_packagingService == null)
                _packagingService = new Lazy<IPackagingService>(() => new PackagingService(logger, ContentService, ContentTypeService, MediaService, _macroService.Value, _dataTypeService.Value, _fileService.Value, _localizationService.Value, _userService.Value, repositoryFactory, provider));

            if (_entityService == null)
                _entityService = new Lazy<IEntityService>(() => new EntityService(
<<<<<<< HEAD
                    provider, repositoryFactory, logger,
                    ContentService, ContentTypeService, MediaService, MediaTypeService, MemberService, MemberTypeService, _dataTypeService.Value));
=======
                    provider, repositoryFactory, logger, 
                    _contentService.Value, _contentTypeService.Value, _mediaService.Value, _dataTypeService.Value, _memberService.Value, _memberTypeService.Value,
                    cache.RuntimeCache));
>>>>>>> 99ff86ae

            if (_relationService == null)
                _relationService = new Lazy<IRelationService>(() => new RelationService(provider, repositoryFactory, logger, _entityService.Value));

            if (_treeService == null)
                _treeService = new Lazy<IApplicationTreeService>(() => new ApplicationTreeService(logger, cache));

            if (_sectionService == null)
                _sectionService = new Lazy<ISectionService>(() => new SectionService(_userService.Value, _treeService.Value, provider, cache));

            if (_macroService == null)
                _macroService = new Lazy<IMacroService>(() => new MacroService(provider, repositoryFactory, logger));

            if (_tagService == null)
                _tagService = new Lazy<ITagService>(() => new TagService(provider, repositoryFactory, logger));
        }

        /// <summary>
        /// Gets the <see cref="IPublicAccessService"/>
        /// </summary>
        public IPublicAccessService PublicAccessService
        {
            get { return _publicAccessService.Value; }
        }

        /// <summary>
        /// Gets the <see cref="ITaskService"/>
        /// </summary>
        public ITaskService TaskService
        {
            get { return _taskService.Value; }
        }

        /// <summary>
        /// Gets the <see cref="IDomainService"/>
        /// </summary>
        public IDomainService DomainService
        {
            get { return _domainService.Value; }
        }

        /// <summary>
        /// Gets the <see cref="IAuditService"/>
        /// </summary>
        public IAuditService AuditService
        {
            get { return _auditService.Value; }
        }

        /// <summary>
        /// Gets the <see cref="ILocalizedTextService"/>
        /// </summary>
        public ILocalizedTextService TextService
        {
            get { return _localizedTextService.Value; }
        }

        /// <summary>
        /// Gets the <see cref="INotificationService"/>
        /// </summary>
        public INotificationService NotificationService
        {
            get { return _notificationService.Value; }
        }

        /// <summary>
        /// Gets the <see cref="ServerRegistrationService"/>
        /// </summary>
        public ServerRegistrationService ServerRegistrationService
        {
            get { return _serverRegistrationService.Value; }
        }

        /// <summary>
        /// Gets the <see cref="ITagService"/>
        /// </summary>
        public ITagService TagService
        {
            get { return _tagService.Value; }
        }

        /// <summary>
        /// Gets the <see cref="IMacroService"/>
        /// </summary>
        public IMacroService MacroService
        {
            get { return _macroService.Value; }
        }

        /// <summary>
        /// Gets the <see cref="IEntityService"/>
        /// </summary>
        public IEntityService EntityService
        {
            get { return _entityService.Value; }
        }

        /// <summary>
        /// Gets the <see cref="IRelationService"/>
        /// </summary>
        public IRelationService RelationService
        {
            get { return _relationService.Value; }
        }

        /// <summary>
        /// Gets the <see cref="IContentService"/>
        /// </summary>
        public IContentService ContentService
        {
            get { return _contentServices.Value.Item1; }
        }

        /// <summary>
        /// Gets the <see cref="IContentTypeService"/>
        /// </summary>
        public IContentTypeService ContentTypeService
        {
            get { return _contentServices.Value.Item2; }
        }

        /// <summary>
        /// Gets the <see cref="IMediaTypeService"/>
        /// </summary>
        public IMediaTypeService MediaTypeService
        {
            get { return _mediaServices.Value.Item2; }
        }

        /// <summary>
        /// Gets the <see cref="IDataTypeService"/>
        /// </summary>
        public IDataTypeService DataTypeService
        {
            get { return _dataTypeService.Value; }
        }

        /// <summary>
        /// Gets the <see cref="IFileService"/>
        /// </summary>
        public IFileService FileService
        {
            get { return _fileService.Value; }
        }

        /// <summary>
        /// Gets the <see cref="ILocalizationService"/>
        /// </summary>
        public ILocalizationService LocalizationService
        {
            get { return _localizationService.Value; }
        }

        /// <summary>
        /// Gets the <see cref="IMediaService"/>
        /// </summary>
        public IMediaService MediaService
        {
            get { return _mediaServices.Value.Item1; }
        }

        /// <summary>
        /// Gets the <see cref="PackagingService"/>
        /// </summary>
        public IPackagingService PackagingService
        {
            get { return _packagingService.Value; }
        }

        /// <summary>
        /// Gets the <see cref="UserService"/>
        /// </summary>
        public IUserService UserService
        {
            get { return _userService.Value; }
        }

        /// <summary>
        /// Gets the <see cref="MemberService"/>
        /// </summary>
        public IMemberService MemberService
        {
            get { return _memberServices.Value.Item1; }
        }

        /// <summary>
        /// Gets the <see cref="SectionService"/>
        /// </summary>
        public ISectionService SectionService
        {
            get { return _sectionService.Value; }
        }

        /// <summary>
        /// Gets the <see cref="ApplicationTreeService"/>
        /// </summary>
        public IApplicationTreeService ApplicationTreeService
        {
            get { return _treeService.Value; }
        }

        /// <summary>
        /// Gets the MemberTypeService
        /// </summary>
        public IMemberTypeService MemberTypeService
        {
            get { return _memberServices.Value.Item2; }
        }

        /// <summary>
        /// Gets the MemberGroupService
        /// </summary>
        public IMemberGroupService MemberGroupService
        {
            get { return _memberGroupService.Value; }
        }

        public IExternalLoginService ExternalLoginService
        {
            get { return _externalLoginService.Value; }
        }
    }
}<|MERGE_RESOLUTION|>--- conflicted
+++ resolved
@@ -1,449 +1,444 @@
-using System;
-using Umbraco.Core.Logging;
-using System.IO;
-using Umbraco.Core.IO;
-using Umbraco.Core.Models;
-using Umbraco.Core.Persistence;
-using Umbraco.Core.Persistence.UnitOfWork;
-
-namespace Umbraco.Core.Services
-{
-    /// <summary>
-    /// The Umbraco ServiceContext, which provides access to the following services:
-    /// <see cref="IContentService"/>, <see cref="IContentTypeService"/>, <see cref="IDataTypeService"/>,
-    /// <see cref="IFileService"/>, <see cref="ILocalizationService"/> and <see cref="IMediaService"/>.
-    /// </summary>
-    public class ServiceContext
-    {
-        private Lazy<IPublicAccessService> _publicAccessService; 
-        private Lazy<ITaskService> _taskService; 
-        private Lazy<IDomainService> _domainService; 
-        private Lazy<IAuditService> _auditService; 
-        private Lazy<ILocalizedTextService> _localizedTextService;
-        private Lazy<ITagService> _tagService;
-        private Lazy<Tuple<IContentService, IContentTypeService>> _contentServices;
-        private Lazy<IUserService> _userService;
-        private Lazy<Tuple<IMemberService, IMemberTypeService>> _memberServices;
-        private Lazy<Tuple<IMediaService, IMediaTypeService>> _mediaServices;
-        private Lazy<IDataTypeService> _dataTypeService;
-        private Lazy<IFileService> _fileService;
-        private Lazy<ILocalizationService> _localizationService;
-        private Lazy<IPackagingService> _packagingService;
-        private Lazy<ServerRegistrationService> _serverRegistrationService;
-        private Lazy<IEntityService> _entityService;
-        private Lazy<IRelationService> _relationService;
-        private Lazy<IApplicationTreeService> _treeService;
-        private Lazy<ISectionService> _sectionService;
-        private Lazy<IMacroService> _macroService;
-        private Lazy<IMemberGroupService> _memberGroupService;
-        private Lazy<INotificationService> _notificationService;
-        private Lazy<IExternalLoginService> _externalLoginService;
-
-        /// <summary>
-        /// public ctor - will generally just be used for unit testing all items are optional and if not specified, the defaults will be used
-        /// </summary>
-        /// <param name="contentServices"></param>
-        /// <param name="mediaServices"></param>
-        /// <param name="dataTypeService"></param>
-        /// <param name="fileService"></param>
-        /// <param name="localizationService"></param>
-        /// <param name="packagingService"></param>
-        /// <param name="entityService"></param>
-        /// <param name="relationService"></param>
-        /// <param name="memberGroupService"></param>
-        /// <param name="memberServices"></param>
-        /// <param name="userService"></param>
-        /// <param name="sectionService"></param>
-        /// <param name="treeService"></param>
-        /// <param name="tagService"></param>
-        /// <param name="notificationService"></param>
-        /// <param name="localizedTextService"></param>
-        /// <param name="auditService"></param>
-        /// <param name="domainService"></param>
-        /// <param name="taskService"></param>
-        /// <param name="macroService"></param>
-        /// <param name="publicAccessService"></param>
-        /// <param name="externalLoginService"></param>
-        public ServiceContext(
-            Tuple<IContentService, IContentTypeService> contentServices = null,
-            Tuple<IMediaService, IMediaTypeService> mediaServices = null,
-            Tuple<IMemberService, IMemberTypeService> memberServices = null, // fixme and groups?
-            IDataTypeService dataTypeService = null,
-            IFileService fileService = null,
-            ILocalizationService localizationService = null,
-            IPackagingService packagingService = null,
-            IEntityService entityService = null,
-            IRelationService relationService = null,
-            IMemberGroupService memberGroupService = null,
-            IUserService userService = null,
-            ISectionService sectionService = null,
-            IApplicationTreeService treeService = null,
-            ITagService tagService = null,
-            INotificationService notificationService = null,
-            ILocalizedTextService localizedTextService = null,
-            IAuditService auditService = null,
-            IDomainService domainService = null,
-            ITaskService taskService = null,
-            IMacroService macroService = null,
-            IPublicAccessService publicAccessService = null,
-            IExternalLoginService externalLoginService = null)
-        {
-            if (externalLoginService != null) _externalLoginService = new Lazy<IExternalLoginService>(() => externalLoginService);
-            if (auditService != null) _auditService = new Lazy<IAuditService>(() => auditService);
-            if (localizedTextService != null) _localizedTextService = new Lazy<ILocalizedTextService>(() => localizedTextService);
-            if (tagService != null) _tagService = new Lazy<ITagService>(() => tagService);
-            if (contentServices != null) _contentServices = new Lazy<Tuple<IContentService, IContentTypeService>>(() => contentServices);
-            if (mediaServices != null) _mediaServices = new Lazy<Tuple<IMediaService, IMediaTypeService>>(() => mediaServices);
-            if (dataTypeService != null) _dataTypeService = new Lazy<IDataTypeService>(() => dataTypeService);
-            if (fileService != null) _fileService = new Lazy<IFileService>(() => fileService);
-            if (localizationService != null) _localizationService = new Lazy<ILocalizationService>(() => localizationService);
-            if (packagingService != null) _packagingService = new Lazy<IPackagingService>(() => packagingService);
-            if (entityService != null) _entityService = new Lazy<IEntityService>(() => entityService);
-            if (relationService != null) _relationService = new Lazy<IRelationService>(() => relationService);
-            if (sectionService != null) _sectionService = new Lazy<ISectionService>(() => sectionService);
-            if (memberGroupService != null) _memberGroupService = new Lazy<IMemberGroupService>(() => memberGroupService);
-            if (treeService != null) _treeService = new Lazy<IApplicationTreeService>(() => treeService);
-            if (memberServices != null) _memberServices = new Lazy<Tuple<IMemberService, IMemberTypeService>>(() => memberServices);
-            if (userService != null) _userService = new Lazy<IUserService>(() => userService);
-            if (notificationService != null) _notificationService = new Lazy<INotificationService>(() => notificationService);
-            if (domainService != null) _domainService = new Lazy<IDomainService>(() => domainService);
-            if (taskService != null) _taskService = new Lazy<ITaskService>(() => taskService);
-            if (macroService != null) _macroService = new Lazy<IMacroService>(() => macroService);
-            if (publicAccessService != null) _publicAccessService = new Lazy<IPublicAccessService>(() => publicAccessService);
-        }
-
-        internal ServiceContext(
-            RepositoryFactory repositoryFactory,
-            IDatabaseUnitOfWorkProvider dbUnitOfWorkProvider, 
-            IUnitOfWorkProvider fileUnitOfWorkProvider,
-            CacheHelper cache, 
-            ILogger logger)
-        {
-            BuildServiceCache(dbUnitOfWorkProvider, fileUnitOfWorkProvider, cache,
-                              repositoryFactory,
-                              logger);
-        }
-
-        /// <summary>
-        /// Builds the various services
-        /// </summary>
-        private void BuildServiceCache(
-            IDatabaseUnitOfWorkProvider dbUnitOfWorkProvider,
-            IUnitOfWorkProvider fileUnitOfWorkProvider,
-            CacheHelper cache,
-            RepositoryFactory repositoryFactory,
-            ILogger logger)
-        {
-            var provider = dbUnitOfWorkProvider;
-            var fileProvider = fileUnitOfWorkProvider;
-
-            if (_externalLoginService == null)
-                _externalLoginService = new Lazy<IExternalLoginService>(() => new ExternalLoginService(provider, repositoryFactory, logger));
-
-            if (_publicAccessService == null)
-                _publicAccessService = new Lazy<IPublicAccessService>(() => new PublicAccessService(provider, repositoryFactory, logger));
-
-            if (_taskService == null)
-                _taskService = new Lazy<ITaskService>(() => new TaskService(provider, repositoryFactory, logger));
-
-            if (_domainService == null)
-                _domainService = new Lazy<IDomainService>(() => new DomainService(provider, repositoryFactory, logger));
-
-            if (_auditService == null)
-                _auditService = new Lazy<IAuditService>(() => new AuditService(provider, repositoryFactory, logger));
-
-            if (_localizedTextService == null)
-                _localizedTextService = new Lazy<ILocalizedTextService>(() => new LocalizedTextService(
-                    new LocalizedTextServiceFileSources(cache.RuntimeCache, new DirectoryInfo(IOHelper.MapPath(SystemDirectories.Umbraco + "/config/lang/"))),
-                    logger));
-
-            if (_notificationService == null)
-                _notificationService = new Lazy<INotificationService>(() => new NotificationService(provider, _userService.Value, ContentService, logger));
-
-            if (_serverRegistrationService == null)
-                _serverRegistrationService = new Lazy<ServerRegistrationService>(() => new ServerRegistrationService(provider, repositoryFactory, logger));
-
-            if (_userService == null)
-                _userService = new Lazy<IUserService>(() => new UserService(provider, repositoryFactory, logger));
-
-            // FIXME stop using _whateverService.Value everywhere!
-            // FIXME below: inject everything?!
-
-            if (_memberServices == null)
-                _memberServices = new Lazy<Tuple<IMemberService, IMemberTypeService>>(() =>
-                {
-                    var memberService = new MemberService(provider, repositoryFactory, logger, _memberGroupService.Value, _dataTypeService.Value);
-                    var memberTypeService = new MemberTypeService(provider, repositoryFactory, logger);
-                    memberService.MemberTypeService = memberTypeService;
-                    memberTypeService.MemberService = memberService;
-                    return Tuple.Create((IMemberService) memberService, (IMemberTypeService) memberTypeService);
-                });
-
-            if (_memberGroupService == null)
-                _memberGroupService = new Lazy<IMemberGroupService>(() => new MemberGroupService(provider, repositoryFactory, logger));
-
-            if (_contentServices == null)
-                _contentServices = new Lazy<Tuple<IContentService, IContentTypeService>>(() =>
-                {
-                    var contentService = new ContentService(provider, repositoryFactory, logger, _dataTypeService.Value, _userService.Value);
-                    var contentTypeService = new ContentTypeService(provider, repositoryFactory, logger);
-                    contentService.ContentTypeService = contentTypeService;
-                    contentTypeService.ContentService = contentService;
-                    return Tuple.Create((IContentService)contentService, (IContentTypeService) contentTypeService);
-                });
-
-            if (_mediaServices == null)
-                _mediaServices = new Lazy<Tuple<IMediaService, IMediaTypeService>>(() =>
-                {
-                    var mediaService = new MediaService(provider, repositoryFactory, logger, _dataTypeService.Value, _userService.Value);
-                    var mediaTypeService = new MediaTypeService(provider, repositoryFactory, logger);
-                    mediaService.MediaTypeService = mediaTypeService;
-                    mediaTypeService.MediaService = mediaService;
-                    return Tuple.Create((IMediaService) mediaService, (IMediaTypeService) mediaTypeService);
-                });
-
-            if (_dataTypeService == null)
-                _dataTypeService = new Lazy<IDataTypeService>(() => new DataTypeService(provider, repositoryFactory, logger));
-
-            if (_fileService == null)
-                _fileService = new Lazy<IFileService>(() => new FileService(fileProvider, provider, repositoryFactory));
-
-            if (_localizationService == null)
-                _localizationService = new Lazy<ILocalizationService>(() => new LocalizationService(provider, repositoryFactory, logger));
-
-            if (_packagingService == null)
-                _packagingService = new Lazy<IPackagingService>(() => new PackagingService(logger, ContentService, ContentTypeService, MediaService, _macroService.Value, _dataTypeService.Value, _fileService.Value, _localizationService.Value, _userService.Value, repositoryFactory, provider));
-
-            if (_entityService == null)
-                _entityService = new Lazy<IEntityService>(() => new EntityService(
-<<<<<<< HEAD
-                    provider, repositoryFactory, logger,
-                    ContentService, ContentTypeService, MediaService, MediaTypeService, MemberService, MemberTypeService, _dataTypeService.Value));
-=======
-                    provider, repositoryFactory, logger, 
-                    _contentService.Value, _contentTypeService.Value, _mediaService.Value, _dataTypeService.Value, _memberService.Value, _memberTypeService.Value,
-                    cache.RuntimeCache));
->>>>>>> 99ff86ae
-
-            if (_relationService == null)
-                _relationService = new Lazy<IRelationService>(() => new RelationService(provider, repositoryFactory, logger, _entityService.Value));
-
-            if (_treeService == null)
-                _treeService = new Lazy<IApplicationTreeService>(() => new ApplicationTreeService(logger, cache));
-
-            if (_sectionService == null)
-                _sectionService = new Lazy<ISectionService>(() => new SectionService(_userService.Value, _treeService.Value, provider, cache));
-
-            if (_macroService == null)
-                _macroService = new Lazy<IMacroService>(() => new MacroService(provider, repositoryFactory, logger));
-
-            if (_tagService == null)
-                _tagService = new Lazy<ITagService>(() => new TagService(provider, repositoryFactory, logger));
-        }
-
-        /// <summary>
-        /// Gets the <see cref="IPublicAccessService"/>
-        /// </summary>
-        public IPublicAccessService PublicAccessService
-        {
-            get { return _publicAccessService.Value; }
-        }
-
-        /// <summary>
-        /// Gets the <see cref="ITaskService"/>
-        /// </summary>
-        public ITaskService TaskService
-        {
-            get { return _taskService.Value; }
-        }
-
-        /// <summary>
-        /// Gets the <see cref="IDomainService"/>
-        /// </summary>
-        public IDomainService DomainService
-        {
-            get { return _domainService.Value; }
-        }
-
-        /// <summary>
-        /// Gets the <see cref="IAuditService"/>
-        /// </summary>
-        public IAuditService AuditService
-        {
-            get { return _auditService.Value; }
-        }
-
-        /// <summary>
-        /// Gets the <see cref="ILocalizedTextService"/>
-        /// </summary>
-        public ILocalizedTextService TextService
-        {
-            get { return _localizedTextService.Value; }
-        }
-
-        /// <summary>
-        /// Gets the <see cref="INotificationService"/>
-        /// </summary>
-        public INotificationService NotificationService
-        {
-            get { return _notificationService.Value; }
-        }
-
-        /// <summary>
-        /// Gets the <see cref="ServerRegistrationService"/>
-        /// </summary>
-        public ServerRegistrationService ServerRegistrationService
-        {
-            get { return _serverRegistrationService.Value; }
-        }
-
-        /// <summary>
-        /// Gets the <see cref="ITagService"/>
-        /// </summary>
-        public ITagService TagService
-        {
-            get { return _tagService.Value; }
-        }
-
-        /// <summary>
-        /// Gets the <see cref="IMacroService"/>
-        /// </summary>
-        public IMacroService MacroService
-        {
-            get { return _macroService.Value; }
-        }
-
-        /// <summary>
-        /// Gets the <see cref="IEntityService"/>
-        /// </summary>
-        public IEntityService EntityService
-        {
-            get { return _entityService.Value; }
-        }
-
-        /// <summary>
-        /// Gets the <see cref="IRelationService"/>
-        /// </summary>
-        public IRelationService RelationService
-        {
-            get { return _relationService.Value; }
-        }
-
-        /// <summary>
-        /// Gets the <see cref="IContentService"/>
-        /// </summary>
-        public IContentService ContentService
-        {
-            get { return _contentServices.Value.Item1; }
-        }
-
-        /// <summary>
-        /// Gets the <see cref="IContentTypeService"/>
-        /// </summary>
-        public IContentTypeService ContentTypeService
-        {
-            get { return _contentServices.Value.Item2; }
-        }
-
-        /// <summary>
-        /// Gets the <see cref="IMediaTypeService"/>
-        /// </summary>
-        public IMediaTypeService MediaTypeService
-        {
-            get { return _mediaServices.Value.Item2; }
-        }
-
-        /// <summary>
-        /// Gets the <see cref="IDataTypeService"/>
-        /// </summary>
-        public IDataTypeService DataTypeService
-        {
-            get { return _dataTypeService.Value; }
-        }
-
-        /// <summary>
-        /// Gets the <see cref="IFileService"/>
-        /// </summary>
-        public IFileService FileService
-        {
-            get { return _fileService.Value; }
-        }
-
-        /// <summary>
-        /// Gets the <see cref="ILocalizationService"/>
-        /// </summary>
-        public ILocalizationService LocalizationService
-        {
-            get { return _localizationService.Value; }
-        }
-
-        /// <summary>
-        /// Gets the <see cref="IMediaService"/>
-        /// </summary>
-        public IMediaService MediaService
-        {
-            get { return _mediaServices.Value.Item1; }
-        }
-
-        /// <summary>
-        /// Gets the <see cref="PackagingService"/>
-        /// </summary>
-        public IPackagingService PackagingService
-        {
-            get { return _packagingService.Value; }
-        }
-
-        /// <summary>
-        /// Gets the <see cref="UserService"/>
-        /// </summary>
-        public IUserService UserService
-        {
-            get { return _userService.Value; }
-        }
-
-        /// <summary>
-        /// Gets the <see cref="MemberService"/>
-        /// </summary>
-        public IMemberService MemberService
-        {
-            get { return _memberServices.Value.Item1; }
-        }
-
-        /// <summary>
-        /// Gets the <see cref="SectionService"/>
-        /// </summary>
-        public ISectionService SectionService
-        {
-            get { return _sectionService.Value; }
-        }
-
-        /// <summary>
-        /// Gets the <see cref="ApplicationTreeService"/>
-        /// </summary>
-        public IApplicationTreeService ApplicationTreeService
-        {
-            get { return _treeService.Value; }
-        }
-
-        /// <summary>
-        /// Gets the MemberTypeService
-        /// </summary>
-        public IMemberTypeService MemberTypeService
-        {
-            get { return _memberServices.Value.Item2; }
-        }
-
-        /// <summary>
-        /// Gets the MemberGroupService
-        /// </summary>
-        public IMemberGroupService MemberGroupService
-        {
-            get { return _memberGroupService.Value; }
-        }
-
-        public IExternalLoginService ExternalLoginService
-        {
-            get { return _externalLoginService.Value; }
-        }
-    }
+using System;
+using Umbraco.Core.Logging;
+using System.IO;
+using Umbraco.Core.IO;
+using Umbraco.Core.Models;
+using Umbraco.Core.Persistence;
+using Umbraco.Core.Persistence.UnitOfWork;
+
+namespace Umbraco.Core.Services
+{
+    /// <summary>
+    /// The Umbraco ServiceContext, which provides access to the following services:
+    /// <see cref="IContentService"/>, <see cref="IContentTypeService"/>, <see cref="IDataTypeService"/>,
+    /// <see cref="IFileService"/>, <see cref="ILocalizationService"/> and <see cref="IMediaService"/>.
+    /// </summary>
+    public class ServiceContext
+    {
+        private Lazy<IPublicAccessService> _publicAccessService; 
+        private Lazy<ITaskService> _taskService; 
+        private Lazy<IDomainService> _domainService; 
+        private Lazy<IAuditService> _auditService; 
+        private Lazy<ILocalizedTextService> _localizedTextService;
+        private Lazy<ITagService> _tagService;
+        private Lazy<Tuple<IContentService, IContentTypeService>> _contentServices;
+        private Lazy<IUserService> _userService;
+        private Lazy<Tuple<IMemberService, IMemberTypeService>> _memberServices;
+        private Lazy<Tuple<IMediaService, IMediaTypeService>> _mediaServices;
+        private Lazy<IDataTypeService> _dataTypeService;
+        private Lazy<IFileService> _fileService;
+        private Lazy<ILocalizationService> _localizationService;
+        private Lazy<IPackagingService> _packagingService;
+        private Lazy<ServerRegistrationService> _serverRegistrationService;
+        private Lazy<IEntityService> _entityService;
+        private Lazy<IRelationService> _relationService;
+        private Lazy<IApplicationTreeService> _treeService;
+        private Lazy<ISectionService> _sectionService;
+        private Lazy<IMacroService> _macroService;
+        private Lazy<IMemberGroupService> _memberGroupService;
+        private Lazy<INotificationService> _notificationService;
+        private Lazy<IExternalLoginService> _externalLoginService;
+
+        /// <summary>
+        /// public ctor - will generally just be used for unit testing all items are optional and if not specified, the defaults will be used
+        /// </summary>
+        /// <param name="contentServices"></param>
+        /// <param name="mediaServices"></param>
+        /// <param name="dataTypeService"></param>
+        /// <param name="fileService"></param>
+        /// <param name="localizationService"></param>
+        /// <param name="packagingService"></param>
+        /// <param name="entityService"></param>
+        /// <param name="relationService"></param>
+        /// <param name="memberGroupService"></param>
+        /// <param name="memberServices"></param>
+        /// <param name="userService"></param>
+        /// <param name="sectionService"></param>
+        /// <param name="treeService"></param>
+        /// <param name="tagService"></param>
+        /// <param name="notificationService"></param>
+        /// <param name="localizedTextService"></param>
+        /// <param name="auditService"></param>
+        /// <param name="domainService"></param>
+        /// <param name="taskService"></param>
+        /// <param name="macroService"></param>
+        /// <param name="publicAccessService"></param>
+        /// <param name="externalLoginService"></param>
+        public ServiceContext(
+            Tuple<IContentService, IContentTypeService> contentServices = null,
+            Tuple<IMediaService, IMediaTypeService> mediaServices = null,
+            Tuple<IMemberService, IMemberTypeService> memberServices = null, // fixme and groups?
+            IDataTypeService dataTypeService = null,
+            IFileService fileService = null,
+            ILocalizationService localizationService = null,
+            IPackagingService packagingService = null,
+            IEntityService entityService = null,
+            IRelationService relationService = null,
+            IMemberGroupService memberGroupService = null,
+            IUserService userService = null,
+            ISectionService sectionService = null,
+            IApplicationTreeService treeService = null,
+            ITagService tagService = null,
+            INotificationService notificationService = null,
+            ILocalizedTextService localizedTextService = null,
+            IAuditService auditService = null,
+            IDomainService domainService = null,
+            ITaskService taskService = null,
+            IMacroService macroService = null,
+            IPublicAccessService publicAccessService = null,
+            IExternalLoginService externalLoginService = null)
+        {
+            if (externalLoginService != null) _externalLoginService = new Lazy<IExternalLoginService>(() => externalLoginService);
+            if (auditService != null) _auditService = new Lazy<IAuditService>(() => auditService);
+            if (localizedTextService != null) _localizedTextService = new Lazy<ILocalizedTextService>(() => localizedTextService);
+            if (tagService != null) _tagService = new Lazy<ITagService>(() => tagService);
+            if (contentServices != null) _contentServices = new Lazy<Tuple<IContentService, IContentTypeService>>(() => contentServices);
+            if (mediaServices != null) _mediaServices = new Lazy<Tuple<IMediaService, IMediaTypeService>>(() => mediaServices);
+            if (dataTypeService != null) _dataTypeService = new Lazy<IDataTypeService>(() => dataTypeService);
+            if (fileService != null) _fileService = new Lazy<IFileService>(() => fileService);
+            if (localizationService != null) _localizationService = new Lazy<ILocalizationService>(() => localizationService);
+            if (packagingService != null) _packagingService = new Lazy<IPackagingService>(() => packagingService);
+            if (entityService != null) _entityService = new Lazy<IEntityService>(() => entityService);
+            if (relationService != null) _relationService = new Lazy<IRelationService>(() => relationService);
+            if (sectionService != null) _sectionService = new Lazy<ISectionService>(() => sectionService);
+            if (memberGroupService != null) _memberGroupService = new Lazy<IMemberGroupService>(() => memberGroupService);
+            if (treeService != null) _treeService = new Lazy<IApplicationTreeService>(() => treeService);
+            if (memberServices != null) _memberServices = new Lazy<Tuple<IMemberService, IMemberTypeService>>(() => memberServices);
+            if (userService != null) _userService = new Lazy<IUserService>(() => userService);
+            if (notificationService != null) _notificationService = new Lazy<INotificationService>(() => notificationService);
+            if (domainService != null) _domainService = new Lazy<IDomainService>(() => domainService);
+            if (taskService != null) _taskService = new Lazy<ITaskService>(() => taskService);
+            if (macroService != null) _macroService = new Lazy<IMacroService>(() => macroService);
+            if (publicAccessService != null) _publicAccessService = new Lazy<IPublicAccessService>(() => publicAccessService);
+        }
+
+        internal ServiceContext(
+            RepositoryFactory repositoryFactory,
+            IDatabaseUnitOfWorkProvider dbUnitOfWorkProvider, 
+            IUnitOfWorkProvider fileUnitOfWorkProvider,
+            CacheHelper cache, 
+            ILogger logger)
+        {
+            BuildServiceCache(dbUnitOfWorkProvider, fileUnitOfWorkProvider, cache,
+                              repositoryFactory,
+                              logger);
+        }
+
+        /// <summary>
+        /// Builds the various services
+        /// </summary>
+        private void BuildServiceCache(
+            IDatabaseUnitOfWorkProvider dbUnitOfWorkProvider,
+            IUnitOfWorkProvider fileUnitOfWorkProvider,
+            CacheHelper cache,
+            RepositoryFactory repositoryFactory,
+            ILogger logger)
+        {
+            var provider = dbUnitOfWorkProvider;
+            var fileProvider = fileUnitOfWorkProvider;
+
+            if (_externalLoginService == null)
+                _externalLoginService = new Lazy<IExternalLoginService>(() => new ExternalLoginService(provider, repositoryFactory, logger));
+
+            if (_publicAccessService == null)
+                _publicAccessService = new Lazy<IPublicAccessService>(() => new PublicAccessService(provider, repositoryFactory, logger));
+
+            if (_taskService == null)
+                _taskService = new Lazy<ITaskService>(() => new TaskService(provider, repositoryFactory, logger));
+
+            if (_domainService == null)
+                _domainService = new Lazy<IDomainService>(() => new DomainService(provider, repositoryFactory, logger));
+
+            if (_auditService == null)
+                _auditService = new Lazy<IAuditService>(() => new AuditService(provider, repositoryFactory, logger));
+
+            if (_localizedTextService == null)
+                _localizedTextService = new Lazy<ILocalizedTextService>(() => new LocalizedTextService(
+                    new LocalizedTextServiceFileSources(cache.RuntimeCache, new DirectoryInfo(IOHelper.MapPath(SystemDirectories.Umbraco + "/config/lang/"))),
+                    logger));
+
+            if (_notificationService == null)
+                _notificationService = new Lazy<INotificationService>(() => new NotificationService(provider, _userService.Value, ContentService, logger));
+
+            if (_serverRegistrationService == null)
+                _serverRegistrationService = new Lazy<ServerRegistrationService>(() => new ServerRegistrationService(provider, repositoryFactory, logger));
+
+            if (_userService == null)
+                _userService = new Lazy<IUserService>(() => new UserService(provider, repositoryFactory, logger));
+
+            // FIXME stop using _whateverService.Value everywhere!
+            // FIXME below: inject everything?!
+
+            if (_memberServices == null)
+                _memberServices = new Lazy<Tuple<IMemberService, IMemberTypeService>>(() =>
+                {
+                    var memberService = new MemberService(provider, repositoryFactory, logger, _memberGroupService.Value, _dataTypeService.Value);
+                    var memberTypeService = new MemberTypeService(provider, repositoryFactory, logger);
+                    memberService.MemberTypeService = memberTypeService;
+                    memberTypeService.MemberService = memberService;
+                    return Tuple.Create((IMemberService) memberService, (IMemberTypeService) memberTypeService);
+                });
+
+            if (_memberGroupService == null)
+                _memberGroupService = new Lazy<IMemberGroupService>(() => new MemberGroupService(provider, repositoryFactory, logger));
+
+            if (_contentServices == null)
+                _contentServices = new Lazy<Tuple<IContentService, IContentTypeService>>(() =>
+                {
+                    var contentService = new ContentService(provider, repositoryFactory, logger, _dataTypeService.Value, _userService.Value);
+                    var contentTypeService = new ContentTypeService(provider, repositoryFactory, logger);
+                    contentService.ContentTypeService = contentTypeService;
+                    contentTypeService.ContentService = contentService;
+                    return Tuple.Create((IContentService)contentService, (IContentTypeService) contentTypeService);
+                });
+
+            if (_mediaServices == null)
+                _mediaServices = new Lazy<Tuple<IMediaService, IMediaTypeService>>(() =>
+                {
+                    var mediaService = new MediaService(provider, repositoryFactory, logger, _dataTypeService.Value, _userService.Value);
+                    var mediaTypeService = new MediaTypeService(provider, repositoryFactory, logger);
+                    mediaService.MediaTypeService = mediaTypeService;
+                    mediaTypeService.MediaService = mediaService;
+                    return Tuple.Create((IMediaService) mediaService, (IMediaTypeService) mediaTypeService);
+                });
+
+            if (_dataTypeService == null)
+                _dataTypeService = new Lazy<IDataTypeService>(() => new DataTypeService(provider, repositoryFactory, logger));
+
+            if (_fileService == null)
+                _fileService = new Lazy<IFileService>(() => new FileService(fileProvider, provider, repositoryFactory));
+
+            if (_localizationService == null)
+                _localizationService = new Lazy<ILocalizationService>(() => new LocalizationService(provider, repositoryFactory, logger));
+
+            if (_packagingService == null)
+                _packagingService = new Lazy<IPackagingService>(() => new PackagingService(logger, ContentService, ContentTypeService, MediaService, _macroService.Value, _dataTypeService.Value, _fileService.Value, _localizationService.Value, _userService.Value, repositoryFactory, provider));
+
+            if (_entityService == null)
+                _entityService = new Lazy<IEntityService>(() => new EntityService(
+                    provider, repositoryFactory, logger,
+                    ContentService, ContentTypeService, MediaService, MediaTypeService, MemberService, MemberTypeService, _dataTypeService.Value,
+                    cache.RuntimeCache));
+
+            if (_relationService == null)
+                _relationService = new Lazy<IRelationService>(() => new RelationService(provider, repositoryFactory, logger, _entityService.Value));
+
+            if (_treeService == null)
+                _treeService = new Lazy<IApplicationTreeService>(() => new ApplicationTreeService(logger, cache));
+
+            if (_sectionService == null)
+                _sectionService = new Lazy<ISectionService>(() => new SectionService(_userService.Value, _treeService.Value, provider, cache));
+
+            if (_macroService == null)
+                _macroService = new Lazy<IMacroService>(() => new MacroService(provider, repositoryFactory, logger));
+
+            if (_tagService == null)
+                _tagService = new Lazy<ITagService>(() => new TagService(provider, repositoryFactory, logger));
+        }
+
+        /// <summary>
+        /// Gets the <see cref="IPublicAccessService"/>
+        /// </summary>
+        public IPublicAccessService PublicAccessService
+        {
+            get { return _publicAccessService.Value; }
+        }
+
+        /// <summary>
+        /// Gets the <see cref="ITaskService"/>
+        /// </summary>
+        public ITaskService TaskService
+        {
+            get { return _taskService.Value; }
+        }
+
+        /// <summary>
+        /// Gets the <see cref="IDomainService"/>
+        /// </summary>
+        public IDomainService DomainService
+        {
+            get { return _domainService.Value; }
+        }
+
+        /// <summary>
+        /// Gets the <see cref="IAuditService"/>
+        /// </summary>
+        public IAuditService AuditService
+        {
+            get { return _auditService.Value; }
+        }
+
+        /// <summary>
+        /// Gets the <see cref="ILocalizedTextService"/>
+        /// </summary>
+        public ILocalizedTextService TextService
+        {
+            get { return _localizedTextService.Value; }
+        }
+
+        /// <summary>
+        /// Gets the <see cref="INotificationService"/>
+        /// </summary>
+        public INotificationService NotificationService
+        {
+            get { return _notificationService.Value; }
+        }
+
+        /// <summary>
+        /// Gets the <see cref="ServerRegistrationService"/>
+        /// </summary>
+        public ServerRegistrationService ServerRegistrationService
+        {
+            get { return _serverRegistrationService.Value; }
+        }
+
+        /// <summary>
+        /// Gets the <see cref="ITagService"/>
+        /// </summary>
+        public ITagService TagService
+        {
+            get { return _tagService.Value; }
+        }
+
+        /// <summary>
+        /// Gets the <see cref="IMacroService"/>
+        /// </summary>
+        public IMacroService MacroService
+        {
+            get { return _macroService.Value; }
+        }
+
+        /// <summary>
+        /// Gets the <see cref="IEntityService"/>
+        /// </summary>
+        public IEntityService EntityService
+        {
+            get { return _entityService.Value; }
+        }
+
+        /// <summary>
+        /// Gets the <see cref="IRelationService"/>
+        /// </summary>
+        public IRelationService RelationService
+        {
+            get { return _relationService.Value; }
+        }
+
+        /// <summary>
+        /// Gets the <see cref="IContentService"/>
+        /// </summary>
+        public IContentService ContentService
+        {
+            get { return _contentServices.Value.Item1; }
+        }
+
+        /// <summary>
+        /// Gets the <see cref="IContentTypeService"/>
+        /// </summary>
+        public IContentTypeService ContentTypeService
+        {
+            get { return _contentServices.Value.Item2; }
+        }
+
+        /// <summary>
+        /// Gets the <see cref="IMediaTypeService"/>
+        /// </summary>
+        public IMediaTypeService MediaTypeService
+        {
+            get { return _mediaServices.Value.Item2; }
+        }
+
+        /// <summary>
+        /// Gets the <see cref="IDataTypeService"/>
+        /// </summary>
+        public IDataTypeService DataTypeService
+        {
+            get { return _dataTypeService.Value; }
+        }
+
+        /// <summary>
+        /// Gets the <see cref="IFileService"/>
+        /// </summary>
+        public IFileService FileService
+        {
+            get { return _fileService.Value; }
+        }
+
+        /// <summary>
+        /// Gets the <see cref="ILocalizationService"/>
+        /// </summary>
+        public ILocalizationService LocalizationService
+        {
+            get { return _localizationService.Value; }
+        }
+
+        /// <summary>
+        /// Gets the <see cref="IMediaService"/>
+        /// </summary>
+        public IMediaService MediaService
+        {
+            get { return _mediaServices.Value.Item1; }
+        }
+
+        /// <summary>
+        /// Gets the <see cref="PackagingService"/>
+        /// </summary>
+        public IPackagingService PackagingService
+        {
+            get { return _packagingService.Value; }
+        }
+
+        /// <summary>
+        /// Gets the <see cref="UserService"/>
+        /// </summary>
+        public IUserService UserService
+        {
+            get { return _userService.Value; }
+        }
+
+        /// <summary>
+        /// Gets the <see cref="MemberService"/>
+        /// </summary>
+        public IMemberService MemberService
+        {
+            get { return _memberServices.Value.Item1; }
+        }
+
+        /// <summary>
+        /// Gets the <see cref="SectionService"/>
+        /// </summary>
+        public ISectionService SectionService
+        {
+            get { return _sectionService.Value; }
+        }
+
+        /// <summary>
+        /// Gets the <see cref="ApplicationTreeService"/>
+        /// </summary>
+        public IApplicationTreeService ApplicationTreeService
+        {
+            get { return _treeService.Value; }
+        }
+
+        /// <summary>
+        /// Gets the MemberTypeService
+        /// </summary>
+        public IMemberTypeService MemberTypeService
+        {
+            get { return _memberServices.Value.Item2; }
+        }
+
+        /// <summary>
+        /// Gets the MemberGroupService
+        /// </summary>
+        public IMemberGroupService MemberGroupService
+        {
+            get { return _memberGroupService.Value; }
+        }
+
+        public IExternalLoginService ExternalLoginService
+        {
+            get { return _externalLoginService.Value; }
+        }
+    }
 }