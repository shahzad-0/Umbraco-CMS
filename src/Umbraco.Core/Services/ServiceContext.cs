--- conflicted
+++ resolved
@@ -1,336 +1,327 @@
-using System;
-using Umbraco.Core.Persistence;
-using Umbraco.Core.Persistence.UnitOfWork;
-using Umbraco.Core.Publishing;
-
-namespace Umbraco.Core.Services
-{
-    /// <summary>
-    /// The Umbraco ServiceContext, which provides access to the following services:
-    /// <see cref="IContentService"/>, <see cref="IContentTypeService"/>, <see cref="IDataTypeService"/>,
-    /// <see cref="IFileService"/>, <see cref="ILocalizationService"/> and <see cref="IMediaService"/>.
-    /// </summary>
-    public class ServiceContext
-    {
-        private Lazy<ITagService> _tagService;
-        private Lazy<IContentService> _contentService;
-        private Lazy<IUserService> _userService;
-        private Lazy<IMemberService> _memberService;
-        private Lazy<IMediaService> _mediaService;
-        private Lazy<IContentTypeService> _contentTypeService;
-        private Lazy<IDataTypeService> _dataTypeService;
-        private Lazy<IFileService> _fileService;
-        private Lazy<ILocalizationService> _localizationService;
-        private Lazy<IPackagingService> _packagingService;
-        private Lazy<ServerRegistrationService> _serverRegistrationService;
-        private Lazy<IEntityService> _entityService;
-        private Lazy<IRelationService> _relationService;
-        private Lazy<IApplicationTreeService> _treeService;
-        private Lazy<ISectionService> _sectionService;
-        private Lazy<IMacroService> _macroService;
-        private Lazy<IMemberTypeService> _memberTypeService;
-        private Lazy<IMemberGroupService> _memberGroupService;
-        private Lazy<INotificationService> _notificationService;
-
-        /// <summary>
-        /// public ctor - will generally just be used for unit testing
-        /// </summary>
-        /// <param name="contentService"></param>
-        /// <param name="mediaService"></param>
-        /// <param name="contentTypeService"></param>
-        /// <param name="dataTypeService"></param>
-        /// <param name="fileService"></param>
-        /// <param name="localizationService"></param>
-        /// <param name="packagingService"></param>
-        /// <param name="entityService"></param>
-        /// <param name="relationService"></param>
-        /// <param name="memberGroupService"></param>
-        /// <param name="memberTypeService"></param>
-        /// <param name="memberService"></param>
-        /// <param name="userService"></param>
-        public ServiceContext(
-            IContentService contentService, 
-            IMediaService mediaService, 
-            IContentTypeService contentTypeService, 
-            IDataTypeService dataTypeService, 
-            IFileService fileService, 
-            ILocalizationService localizationService, 
-            IPackagingService packagingService, 
-            IEntityService entityService,
-            IRelationService relationService,
-            IMemberGroupService memberGroupService,
-<<<<<<< HEAD
-=======
-            IMemberTypeService memberTypeService,
-            IMemberService memberService,
-            IUserService userService
-            /*,
->>>>>>> fd19411e
-            ISectionService sectionService,
-            IApplicationTreeService treeService,
-            ITagService tagService)
-        {
-            _tagService = new Lazy<ITagService>(() => tagService);     
-            _contentService = new Lazy<IContentService>(() => contentService);        
-            _mediaService = new Lazy<IMediaService>(() => mediaService);
-            _contentTypeService = new Lazy<IContentTypeService>(() => contentTypeService);
-            _dataTypeService = new Lazy<IDataTypeService>(() => dataTypeService);
-            _fileService = new Lazy<IFileService>(() => fileService);
-            _localizationService = new Lazy<ILocalizationService>(() => localizationService);
-            _packagingService = new Lazy<IPackagingService>(() => packagingService);
-            _entityService = new Lazy<IEntityService>(() => entityService);
-            _relationService = new Lazy<IRelationService>(() => relationService);
-            _sectionService = new Lazy<ISectionService>(() => sectionService);
-            _memberGroupService = new Lazy<IMemberGroupService>(() => memberGroupService);
-<<<<<<< HEAD
-            _treeService = new Lazy<IApplicationTreeService>(() => treeService);
-=======
-            _memberTypeService = new Lazy<IMemberTypeService>(() => memberTypeService);
-            _memberService = new Lazy<IMemberService>(() => memberService);
-            _userService = new Lazy<IUserService>(() => userService);
-
-            //_sectionService = new Lazy<ISectionService>(() => sectionService);
-            //_treeService = new Lazy<IApplicationTreeService>(() => treeService);
->>>>>>> fd19411e
-        }
-
-        /// <summary>
-        /// Constructor used to instantiate the core services
-        /// </summary>
-        /// <param name="dbUnitOfWorkProvider"></param>
-        /// <param name="fileUnitOfWorkProvider"></param>
-        /// <param name="publishingStrategy"></param>
-        /// <param name="cache"></param>
-        internal ServiceContext(IDatabaseUnitOfWorkProvider dbUnitOfWorkProvider, IUnitOfWorkProvider fileUnitOfWorkProvider, BasePublishingStrategy publishingStrategy, CacheHelper cache)
-        {
-			BuildServiceCache(dbUnitOfWorkProvider, fileUnitOfWorkProvider, publishingStrategy, cache,
-                              //this needs to be lazy because when we create the service context it's generally before the
-                              //resolvers have been initialized!
-                              new Lazy<RepositoryFactory>(() => RepositoryResolver.Current.Factory));
-        }
-
-        /// <summary>
-        /// Builds the various services
-        /// </summary>
-        private void BuildServiceCache(
-            IDatabaseUnitOfWorkProvider dbUnitOfWorkProvider,
-            IUnitOfWorkProvider fileUnitOfWorkProvider,
-            BasePublishingStrategy publishingStrategy,
-            CacheHelper cache,
-            Lazy<RepositoryFactory> repositoryFactory)
-        {
-            var provider = dbUnitOfWorkProvider;
-            var fileProvider = fileUnitOfWorkProvider;
-
-            if (_notificationService == null)
-                _notificationService = new Lazy<INotificationService>(() => new NotificationService(provider, _userService.Value, _contentService.Value));
-
-            if (_serverRegistrationService == null)
-                _serverRegistrationService = new Lazy<ServerRegistrationService>(() => new ServerRegistrationService(provider, repositoryFactory.Value));
-
-            if (_userService == null)
-                _userService = new Lazy<IUserService>(() => new UserService(provider, repositoryFactory.Value));
-
-            if (_memberService == null)
-                _memberService = new Lazy<IMemberService>(() => new MemberService(provider, repositoryFactory.Value, _memberGroupService.Value));
-
-            if (_contentService == null)
-                _contentService = new Lazy<IContentService>(() => new ContentService(provider, repositoryFactory.Value, publishingStrategy));
-
-            if (_mediaService == null)
-                _mediaService = new Lazy<IMediaService>(() => new MediaService(provider, repositoryFactory.Value));
-
-            if (_contentTypeService == null)
-                _contentTypeService = new Lazy<IContentTypeService>(() => new ContentTypeService(provider, repositoryFactory.Value, _contentService.Value, _mediaService.Value));
-
-            if (_dataTypeService == null)
-                _dataTypeService = new Lazy<IDataTypeService>(() => new DataTypeService(provider, repositoryFactory.Value));
-
-            if (_fileService == null)
-                _fileService = new Lazy<IFileService>(() => new FileService(fileProvider, provider, repositoryFactory.Value));
-
-            if (_localizationService == null)
-                _localizationService = new Lazy<ILocalizationService>(() => new LocalizationService(provider, repositoryFactory.Value));
-
-            if (_packagingService == null)
-                _packagingService = new Lazy<IPackagingService>(() => new PackagingService(_contentService.Value, _contentTypeService.Value, _mediaService.Value, _macroService.Value, _dataTypeService.Value, _fileService.Value, _localizationService.Value, repositoryFactory.Value, provider));
-
-            if (_entityService == null)
-                _entityService = new Lazy<IEntityService>(() => new EntityService(provider, repositoryFactory.Value, _contentService.Value, _contentTypeService.Value, _mediaService.Value, _dataTypeService.Value));
-
-            if (_relationService == null)
-                _relationService = new Lazy<IRelationService>(() => new RelationService(provider, repositoryFactory.Value, _entityService.Value));
-
-            if (_treeService == null)
-                _treeService = new Lazy<IApplicationTreeService>(() => new ApplicationTreeService(cache));
-
-            if (_sectionService == null)
-                _sectionService = new Lazy<ISectionService>(() => new SectionService(_userService.Value, _treeService.Value, cache));
-
-            if (_macroService == null)
-                _macroService = new Lazy<IMacroService>(() => new MacroService(provider, repositoryFactory.Value));
-
-            if (_memberTypeService == null)
-                _memberTypeService = new Lazy<IMemberTypeService>(() => new MemberTypeService(provider, repositoryFactory.Value, _memberService.Value));
-
-            if (_tagService == null)
-                _tagService = new Lazy<ITagService>(() => new TagService(provider, repositoryFactory.Value));
-            if (_memberGroupService == null)
-                _memberGroupService = new Lazy<IMemberGroupService>(() => new MemberGroupService(provider, repositoryFactory.Value));
-            
-        }
-
-        /// <summary>
-        /// Gets the <see cref="INotificationService"/>
-        /// </summary>
-        internal INotificationService NotificationService
-        {
-            get { return _notificationService.Value; }
-        }
-
-        /// <summary>
-        /// Gets the <see cref="ServerRegistrationService"/>
-        /// </summary>
-        internal ServerRegistrationService ServerRegistrationService
-        {
-            get { return _serverRegistrationService.Value; }
-        }
-
-        /// <summary>
-        /// Gets the <see cref="ITagService"/>
-        /// </summary>
-        public ITagService TagService
-        {
-            get { return _tagService.Value; }
-        }
-
-        /// <summary>
-        /// Gets the <see cref="IMacroService"/>
-        /// </summary>
-        public IMacroService MacroService
-        {
-            get { return _macroService.Value; }
-        }
-
-        /// <summary>
-        /// Gets the <see cref="IEntityService"/>
-        /// </summary>
-        public IEntityService EntityService
-        {
-            get { return _entityService.Value; }
-        }
-
-        /// <summary>
-        /// Gets the <see cref="IRelationService"/>
-        /// </summary>
-        public IRelationService RelationService
-        {
-            get { return _relationService.Value; }
-        }
-
-        /// <summary>
-        /// Gets the <see cref="IContentService"/>
-        /// </summary>
-        public IContentService ContentService
-        {
-            get { return _contentService.Value; }
-        }
-
-        /// <summary>
-        /// Gets the <see cref="IContentTypeService"/>
-        /// </summary>
-        public IContentTypeService ContentTypeService
-        {
-            get { return _contentTypeService.Value; }
-        }
-
-        /// <summary>
-        /// Gets the <see cref="IDataTypeService"/>
-        /// </summary>
-        public IDataTypeService DataTypeService
-        {
-            get { return _dataTypeService.Value; }
-        }
-
-        /// <summary>
-        /// Gets the <see cref="IFileService"/>
-        /// </summary>
-        public IFileService FileService
-        {
-            get { return _fileService.Value; }
-        }
-
-        /// <summary>
-        /// Gets the <see cref="ILocalizationService"/>
-        /// </summary>
-        public ILocalizationService LocalizationService
-        {
-            get { return _localizationService.Value; }
-        }
-
-        /// <summary>
-        /// Gets the <see cref="IMediaService"/>
-        /// </summary>
-        public IMediaService MediaService
-        {
-            get { return _mediaService.Value; }
-        }
-
-        /// <summary>
-        /// Gets the <see cref="PackagingService"/>
-        /// </summary>
-        public IPackagingService PackagingService
-        {
-            get { return _packagingService.Value; }
-        }
-
-        /// <summary>
-        /// Gets the <see cref="UserService"/>
-        /// </summary>
-        public IUserService UserService
-        {
-            get { return _userService.Value; }
-        }
-
-        /// <summary>
-        /// Gets the <see cref="MemberService"/>
-        /// </summary>
-        public IMemberService MemberService
-        {
-            get { return _memberService.Value; }
-        }
-
-        /// <summary>
-        /// Gets the <see cref="SectionService"/>
-        /// </summary>
-        public ISectionService SectionService
-        {
-            get { return _sectionService.Value; }
-        }
-
-        /// <summary>
-        /// Gets the <see cref="ApplicationTreeService"/>
-        /// </summary>
-        public IApplicationTreeService ApplicationTreeService
-        {
-            get { return _treeService.Value; }
-        }
-
-        /// <summary>
-        /// Gets the MemberTypeService
-        /// </summary>
-        public IMemberTypeService MemberTypeService
-        {
-            get { return _memberTypeService.Value; }
-        }
-
-        /// <summary>
-        /// Gets the MemberGroupService
-        /// </summary>
-        public IMemberGroupService MemberGroupService
-        {
-            get { return _memberGroupService.Value; }
-        }
-        
-    }
+using System;
+using Umbraco.Core.Persistence;
+using Umbraco.Core.Persistence.UnitOfWork;
+using Umbraco.Core.Publishing;
+
+namespace Umbraco.Core.Services
+{
+    /// <summary>
+    /// The Umbraco ServiceContext, which provides access to the following services:
+    /// <see cref="IContentService"/>, <see cref="IContentTypeService"/>, <see cref="IDataTypeService"/>,
+    /// <see cref="IFileService"/>, <see cref="ILocalizationService"/> and <see cref="IMediaService"/>.
+    /// </summary>
+    public class ServiceContext
+    {
+        private Lazy<ITagService> _tagService;
+        private Lazy<IContentService> _contentService;
+        private Lazy<IUserService> _userService;
+        private Lazy<IMemberService> _memberService;
+        private Lazy<IMediaService> _mediaService;
+        private Lazy<IContentTypeService> _contentTypeService;
+        private Lazy<IDataTypeService> _dataTypeService;
+        private Lazy<IFileService> _fileService;
+        private Lazy<ILocalizationService> _localizationService;
+        private Lazy<IPackagingService> _packagingService;
+        private Lazy<ServerRegistrationService> _serverRegistrationService;
+        private Lazy<IEntityService> _entityService;
+        private Lazy<IRelationService> _relationService;
+        private Lazy<IApplicationTreeService> _treeService;
+        private Lazy<ISectionService> _sectionService;
+        private Lazy<IMacroService> _macroService;
+        private Lazy<IMemberTypeService> _memberTypeService;
+        private Lazy<IMemberGroupService> _memberGroupService;
+        private Lazy<INotificationService> _notificationService;
+
+        /// <summary>
+        /// public ctor - will generally just be used for unit testing
+        /// </summary>
+        /// <param name="contentService"></param>
+        /// <param name="mediaService"></param>
+        /// <param name="contentTypeService"></param>
+        /// <param name="dataTypeService"></param>
+        /// <param name="fileService"></param>
+        /// <param name="localizationService"></param>
+        /// <param name="packagingService"></param>
+        /// <param name="entityService"></param>
+        /// <param name="relationService"></param>
+        /// <param name="memberGroupService"></param>
+        /// <param name="memberTypeService"></param>
+        /// <param name="memberService"></param>
+        /// <param name="userService"></param>
+        public ServiceContext(
+            IContentService contentService, 
+            IMediaService mediaService, 
+            IContentTypeService contentTypeService, 
+            IDataTypeService dataTypeService, 
+            IFileService fileService, 
+            ILocalizationService localizationService, 
+            IPackagingService packagingService, 
+            IEntityService entityService,
+            IRelationService relationService,
+            IMemberGroupService memberGroupService,
+            IMemberTypeService memberTypeService,
+            IMemberService memberService,
+            IUserService userService,
+            ISectionService sectionService,
+            IApplicationTreeService treeService,
+            ITagService tagService)
+        {
+            _tagService = new Lazy<ITagService>(() => tagService);     
+            _contentService = new Lazy<IContentService>(() => contentService);        
+            _mediaService = new Lazy<IMediaService>(() => mediaService);
+            _contentTypeService = new Lazy<IContentTypeService>(() => contentTypeService);
+            _dataTypeService = new Lazy<IDataTypeService>(() => dataTypeService);
+            _fileService = new Lazy<IFileService>(() => fileService);
+            _localizationService = new Lazy<ILocalizationService>(() => localizationService);
+            _packagingService = new Lazy<IPackagingService>(() => packagingService);
+            _entityService = new Lazy<IEntityService>(() => entityService);
+            _relationService = new Lazy<IRelationService>(() => relationService);
+            _sectionService = new Lazy<ISectionService>(() => sectionService);
+            _memberGroupService = new Lazy<IMemberGroupService>(() => memberGroupService);
+            _memberTypeService = new Lazy<IMemberTypeService>(() => memberTypeService);
+            _treeService = new Lazy<IApplicationTreeService>(() => treeService);
+            _memberService = new Lazy<IMemberService>(() => memberService);
+            _userService = new Lazy<IUserService>(() => userService);
+
+        }
+
+        /// <summary>
+        /// Constructor used to instantiate the core services
+        /// </summary>
+        /// <param name="dbUnitOfWorkProvider"></param>
+        /// <param name="fileUnitOfWorkProvider"></param>
+        /// <param name="publishingStrategy"></param>
+        /// <param name="cache"></param>
+        internal ServiceContext(IDatabaseUnitOfWorkProvider dbUnitOfWorkProvider, IUnitOfWorkProvider fileUnitOfWorkProvider, BasePublishingStrategy publishingStrategy, CacheHelper cache)
+        {
+			BuildServiceCache(dbUnitOfWorkProvider, fileUnitOfWorkProvider, publishingStrategy, cache,
+                              //this needs to be lazy because when we create the service context it's generally before the
+                              //resolvers have been initialized!
+                              new Lazy<RepositoryFactory>(() => RepositoryResolver.Current.Factory));
+        }
+
+        /// <summary>
+        /// Builds the various services
+        /// </summary>
+        private void BuildServiceCache(
+            IDatabaseUnitOfWorkProvider dbUnitOfWorkProvider,
+            IUnitOfWorkProvider fileUnitOfWorkProvider,
+            BasePublishingStrategy publishingStrategy,
+            CacheHelper cache,
+            Lazy<RepositoryFactory> repositoryFactory)
+        {
+            var provider = dbUnitOfWorkProvider;
+            var fileProvider = fileUnitOfWorkProvider;
+
+            if (_notificationService == null)
+                _notificationService = new Lazy<INotificationService>(() => new NotificationService(provider, _userService.Value, _contentService.Value));
+
+            if (_serverRegistrationService == null)
+                _serverRegistrationService = new Lazy<ServerRegistrationService>(() => new ServerRegistrationService(provider, repositoryFactory.Value));
+
+            if (_userService == null)
+                _userService = new Lazy<IUserService>(() => new UserService(provider, repositoryFactory.Value));
+
+            if (_memberService == null)
+                _memberService = new Lazy<IMemberService>(() => new MemberService(provider, repositoryFactory.Value, _memberGroupService.Value));
+
+            if (_contentService == null)
+                _contentService = new Lazy<IContentService>(() => new ContentService(provider, repositoryFactory.Value, publishingStrategy));
+
+            if (_mediaService == null)
+                _mediaService = new Lazy<IMediaService>(() => new MediaService(provider, repositoryFactory.Value));
+
+            if (_contentTypeService == null)
+                _contentTypeService = new Lazy<IContentTypeService>(() => new ContentTypeService(provider, repositoryFactory.Value, _contentService.Value, _mediaService.Value));
+
+            if (_dataTypeService == null)
+                _dataTypeService = new Lazy<IDataTypeService>(() => new DataTypeService(provider, repositoryFactory.Value));
+
+            if (_fileService == null)
+                _fileService = new Lazy<IFileService>(() => new FileService(fileProvider, provider, repositoryFactory.Value));
+
+            if (_localizationService == null)
+                _localizationService = new Lazy<ILocalizationService>(() => new LocalizationService(provider, repositoryFactory.Value));
+
+            if (_packagingService == null)
+                _packagingService = new Lazy<IPackagingService>(() => new PackagingService(_contentService.Value, _contentTypeService.Value, _mediaService.Value, _macroService.Value, _dataTypeService.Value, _fileService.Value, _localizationService.Value, repositoryFactory.Value, provider));
+
+            if (_entityService == null)
+                _entityService = new Lazy<IEntityService>(() => new EntityService(provider, repositoryFactory.Value, _contentService.Value, _contentTypeService.Value, _mediaService.Value, _dataTypeService.Value));
+
+            if (_relationService == null)
+                _relationService = new Lazy<IRelationService>(() => new RelationService(provider, repositoryFactory.Value, _entityService.Value));
+
+            if (_treeService == null)
+                _treeService = new Lazy<IApplicationTreeService>(() => new ApplicationTreeService(cache));
+
+            if (_sectionService == null)
+                _sectionService = new Lazy<ISectionService>(() => new SectionService(_userService.Value, _treeService.Value, cache));
+
+            if (_macroService == null)
+                _macroService = new Lazy<IMacroService>(() => new MacroService(provider, repositoryFactory.Value));
+
+            if (_memberTypeService == null)
+                _memberTypeService = new Lazy<IMemberTypeService>(() => new MemberTypeService(provider, repositoryFactory.Value, _memberService.Value));
+
+            if (_tagService == null)
+                _tagService = new Lazy<ITagService>(() => new TagService(provider, repositoryFactory.Value));
+            if (_memberGroupService == null)
+                _memberGroupService = new Lazy<IMemberGroupService>(() => new MemberGroupService(provider, repositoryFactory.Value));
+            
+        }
+
+        /// <summary>
+        /// Gets the <see cref="INotificationService"/>
+        /// </summary>
+        internal INotificationService NotificationService
+        {
+            get { return _notificationService.Value; }
+        }
+
+        /// <summary>
+        /// Gets the <see cref="ServerRegistrationService"/>
+        /// </summary>
+        internal ServerRegistrationService ServerRegistrationService
+        {
+            get { return _serverRegistrationService.Value; }
+        }
+
+        /// <summary>
+        /// Gets the <see cref="ITagService"/>
+        /// </summary>
+        public ITagService TagService
+        {
+            get { return _tagService.Value; }
+        }
+
+        /// <summary>
+        /// Gets the <see cref="IMacroService"/>
+        /// </summary>
+        public IMacroService MacroService
+        {
+            get { return _macroService.Value; }
+        }
+
+        /// <summary>
+        /// Gets the <see cref="IEntityService"/>
+        /// </summary>
+        public IEntityService EntityService
+        {
+            get { return _entityService.Value; }
+        }
+
+        /// <summary>
+        /// Gets the <see cref="IRelationService"/>
+        /// </summary>
+        public IRelationService RelationService
+        {
+            get { return _relationService.Value; }
+        }
+
+        /// <summary>
+        /// Gets the <see cref="IContentService"/>
+        /// </summary>
+        public IContentService ContentService
+        {
+            get { return _contentService.Value; }
+        }
+
+        /// <summary>
+        /// Gets the <see cref="IContentTypeService"/>
+        /// </summary>
+        public IContentTypeService ContentTypeService
+        {
+            get { return _contentTypeService.Value; }
+        }
+
+        /// <summary>
+        /// Gets the <see cref="IDataTypeService"/>
+        /// </summary>
+        public IDataTypeService DataTypeService
+        {
+            get { return _dataTypeService.Value; }
+        }
+
+        /// <summary>
+        /// Gets the <see cref="IFileService"/>
+        /// </summary>
+        public IFileService FileService
+        {
+            get { return _fileService.Value; }
+        }
+
+        /// <summary>
+        /// Gets the <see cref="ILocalizationService"/>
+        /// </summary>
+        public ILocalizationService LocalizationService
+        {
+            get { return _localizationService.Value; }
+        }
+
+        /// <summary>
+        /// Gets the <see cref="IMediaService"/>
+        /// </summary>
+        public IMediaService MediaService
+        {
+            get { return _mediaService.Value; }
+        }
+
+        /// <summary>
+        /// Gets the <see cref="PackagingService"/>
+        /// </summary>
+        public IPackagingService PackagingService
+        {
+            get { return _packagingService.Value; }
+        }
+
+        /// <summary>
+        /// Gets the <see cref="UserService"/>
+        /// </summary>
+        public IUserService UserService
+        {
+            get { return _userService.Value; }
+        }
+
+        /// <summary>
+        /// Gets the <see cref="MemberService"/>
+        /// </summary>
+        public IMemberService MemberService
+        {
+            get { return _memberService.Value; }
+        }
+
+        /// <summary>
+        /// Gets the <see cref="SectionService"/>
+        /// </summary>
+        public ISectionService SectionService
+        {
+            get { return _sectionService.Value; }
+        }
+
+        /// <summary>
+        /// Gets the <see cref="ApplicationTreeService"/>
+        /// </summary>
+        public IApplicationTreeService ApplicationTreeService
+        {
+            get { return _treeService.Value; }
+        }
+
+        /// <summary>
+        /// Gets the MemberTypeService
+        /// </summary>
+        public IMemberTypeService MemberTypeService
+        {
+            get { return _memberTypeService.Value; }
+        }
+
+        /// <summary>
+        /// Gets the MemberGroupService
+        /// </summary>
+        public IMemberGroupService MemberGroupService
+        {
+            get { return _memberGroupService.Value; }
+        }
+        
+    }
 }