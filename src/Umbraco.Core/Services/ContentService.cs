--- conflicted
+++ resolved
@@ -1,2171 +1,2058 @@
-using System;
-using System.Collections.Generic;
-<<<<<<< HEAD
-using System.Data;
-=======
-using System.ComponentModel;
->>>>>>> 99ff86ae
-using System.Globalization;
-using System.Linq;
-using System.Threading;
-using Umbraco.Core.Cache;
-using Umbraco.Core.Configuration;
-using Umbraco.Core.Events;
-using Umbraco.Core.IO;
-using Umbraco.Core.Logging;
-using Umbraco.Core.Models;
-using Umbraco.Core.Models.Membership;
-using Umbraco.Core.Persistence;
-using Umbraco.Core.Persistence.DatabaseModelDefinitions;
-using Umbraco.Core.Persistence.Querying;
-using Umbraco.Core.Persistence.Repositories;
-using Umbraco.Core.Persistence.SqlSyntax;
-using Umbraco.Core.Persistence.UnitOfWork;
-using Umbraco.Core.Publishing;
-
-namespace Umbraco.Core.Services
-{
-    /// <summary>
-    /// Represents the Content Service, which is an easy access to operations involving <see cref="IContent"/>
-    /// </summary>
-    public class ContentService : RepositoryService, IContentService
-    {
-        private IContentTypeService _contentTypeService;
-
-        #region Constructors
-
-        public ContentService(IDatabaseUnitOfWorkProvider provider, RepositoryFactory repositoryFactory, ILogger logger, IDataTypeService dataTypeService, IUserService userService)
-            : base(provider, repositoryFactory, logger)
-        {
-            // though... these are not used?
-            Mandate.ParameterNotNull(dataTypeService, "dataTypeService");
-            Mandate.ParameterNotNull(userService, "userService");
-
-            _lrepo = new LockingRepository<ContentRepository>(UowProvider,
-                uow => RepositoryFactory.CreateContentRepository(uow) as ContentRepository,
-                LockingRepositoryLockIds, LockingRepositoryLockIds);
-        }
-
-        internal IContentTypeService ContentTypeService
-        {
-            get
-            {
-                if (_contentTypeService == null)
-                    throw new InvalidOperationException("ContentService.ContentTypeService has not been initialized.");
-                return _contentTypeService;
-            }
-            set { _contentTypeService = value; }
-        }
-
-        #endregion
-
-        #region Locking
-
-        // constant
-        private static readonly int[] LockingRepositoryLockIds = { Constants.System.ContentTreeLock };
-
-        private readonly LockingRepository<ContentRepository> _lrepo;
-
-        private void WithReadLocked(Action<ContentRepository> action, bool autoCommit = true)
-        {
-            _lrepo.WithReadLocked(xr => action(xr.Repository), autoCommit);
-        }
-
-        internal TResult WithReadLocked<TResult>(Func<ContentRepository, TResult> func, bool autoCommit = true)
-        {
-            return _lrepo.WithReadLocked(xr => func(xr.Repository), autoCommit);
-        }
-
-        internal void WithWriteLocked(Action<ContentRepository> action, bool autoCommit = true)
-        {
-            _lrepo.WithWriteLocked(xr => action(xr.Repository), autoCommit);
-        }
-
-        // fixme - remove
-        /*
-        // provide a locked repository within a RepeatableRead Transaction and a UnitOfWork
-        // depending on autoCommit, the Transaction & UnitOfWork can be auto-commited (default)
-        //
-        // the locks are database locks, re-entrant (recursive), and are released when the
-        // transaction completes - it is possible to acquire a read lock while holding a write
-        // lock, and a write lock while holding a read lock, within the same transaction
-        //
-        // we might want to try and see how this can be factored for other repos?
-
-        private void WithReadLocked(Action<ContentRepository> action, bool autoCommit = true)
-        {
-            _lrepo.WithReadLocked(x => action(x.Repository), autoCommit);
-
-            //var uow = UowProvider.GetUnitOfWork();
-            //using (var transaction = uow.Database.GetTransaction(IsolationLevel.RepeatableRead))
-            //using (var irepository = RepositoryFactory.CreateContentRepository(uow))
-            //{
-            //    var repository = irepository as ContentRepository;
-            //    if (repository == null) throw new Exception("oops");
-            //    repository.AcquireReadLock();
-            //    action(repository);
-                
-            //    if (autoCommit == false) return;
-
-            //    // commit the UnitOfWork... will get a transaction from the database
-            //    // and obtain the current one, which it will complete, which will do
-            //    // nothing because of transaction nesting, so it's only back here that
-            //    // the real complete will take place
-            //    repository.UnitOfWork.Commit();
-            //    transaction.Complete();
-            //}
-        }
-
-        internal T WithReadLocked<T>(Func<ContentRepository, T> func, bool autoCommit = true)
-        {
-            var uow = UowProvider.GetUnitOfWork();
-            using (var transaction = uow.Database.GetTransaction(IsolationLevel.RepeatableRead))
-            using (var irepository = RepositoryFactory.CreateContentRepository(uow))
-            {
-                var repository = irepository as ContentRepository;
-                if (repository == null) throw new Exception("oops");
-                repository.AcquireReadLock();
-                var ret = func(repository);
-                if (autoCommit == false) return ret;
-                repository.UnitOfWork.Commit();
-                transaction.Complete();
-                return ret;
-            }
-        }
-
-        internal void WithWriteLocked(Action<ContentRepository> action, bool autoCommit = true)
-        {
-            var uow = UowProvider.GetUnitOfWork();
-            using (var transaction = uow.Database.GetTransaction(IsolationLevel.RepeatableRead))
-            using (var irepository = RepositoryFactory.CreateContentRepository(uow))
-            {
-                var repository = irepository as ContentRepository;
-                if (repository == null) throw new Exception("oops");
-                repository.AcquireWriteLock();
-                action(repository);
-                if (autoCommit == false) return;
-                repository.UnitOfWork.Commit();
-                transaction.Complete();
-            }
-        }
-
-        private T WithWriteLocked<T>(Func<ContentRepository, T> func, bool autoCommit = true)
-        {
-            var uow = UowProvider.GetUnitOfWork();
-            using (var transaction = uow.Database.GetTransaction(IsolationLevel.RepeatableRead))
-            using (var irepository = RepositoryFactory.CreateContentRepository(uow))
-            {
-                var repository = irepository as ContentRepository;
-                if (repository == null) throw new Exception("oops");
-                repository.AcquireWriteLock();
-                var ret = func(repository);
-                if (autoCommit == false) return ret;
-                repository.UnitOfWork.Commit();
-                transaction.Complete();
-                return ret;
-            }
-        }
-        */
-
-        #endregion
-
-        #region Count
-
-        public int CountPublished(string contentTypeAlias = null)
-        {
-            return _lrepo.WithReadLocked(xr => xr.Repository.CountPublished(/*contentTypeAlias*/)); // fixme?!
-        }
-
-        public int Count(string contentTypeAlias = null)
-        {
-            return _lrepo.WithReadLocked(xr => xr.Repository.Count(contentTypeAlias));
-        }
-
-        public int CountChildren(int parentId, string contentTypeAlias = null)
-        {
-            return _lrepo.WithReadLocked(xr => xr.Repository.CountChildren(parentId, contentTypeAlias));
-        }
-
-        public int CountDescendants(int parentId, string contentTypeAlias = null)
-        {
-            return _lrepo.WithReadLocked(xr => xr.Repository.CountDescendants(parentId, contentTypeAlias));
-        }
-
-        #endregion
-
-        #region Permissions
-
-        /// <summary>
-        /// Used to bulk update the permissions set for a content item. This will replace all permissions
-        /// assigned to an entity with a list of user id & permission pairs.
-        /// </summary>
-        /// <param name="permissionSet"></param>
-        public void ReplaceContentPermissions(EntityPermissionSet permissionSet)
-        {
-            _lrepo.WithWriteLocked(xr => xr.Repository.ReplaceContentPermissions(permissionSet));
-        }
-
-        /// <summary>
-        /// Assigns a single permission to the current content item for the specified user ids
-        /// </summary>
-        /// <param name="entity"></param>
-        /// <param name="permission"></param>
-        /// <param name="userIds"></param>
-        public void AssignContentPermission(IContent entity, char permission, IEnumerable<int> userIds)
-        {
-            _lrepo.WithWriteLocked(xr => xr.Repository.AssignEntityPermission(entity, permission, userIds));
-        }
-
-        /// <summary>
-        /// Gets the list of permissions for the content item
-        /// </summary>
-        /// <param name="content"></param>
-        /// <returns></returns>
-        public IEnumerable<EntityPermission> GetPermissionsForEntity(IContent content)
-        {
-            return _lrepo.WithWriteLocked(xr => xr.Repository.GetPermissionsForEntity(content.Id));
-        }
-
-        #endregion
-
-        #region Create
-
-        /// <summary>
-        /// Creates an <see cref="IContent"/> object using the alias of the <see cref="IContentType"/>
-        /// that this Content should based on.
-        /// </summary>
-        /// <remarks>
-        /// Note that using this method will simply return a new IContent without any identity
-        /// as it has not yet been persisted. It is intended as a shortcut to creating new content objects
-        /// that does not invoke a save operation against the database.
-        /// </remarks>
-        /// <param name="name">Name of the Content object</param>
-        /// <param name="parentId">Id of Parent for the new Content</param>
-        /// <param name="contentTypeAlias">Alias of the <see cref="IContentType"/></param>
-        /// <param name="userId">Optional id of the user creating the content</param>
-        /// <returns><see cref="IContent"/></returns>
-        public IContent CreateContent(string name, int parentId, string contentTypeAlias, int userId = 0)
-        {
-            var contentType = GetContentType(contentTypeAlias);
-            var content = new Content(name, parentId, contentType);
-            CreateContent(content, null, parentId, false, userId, false);
-            return content;
-        }
-
-        /// <summary>
-        /// Creates an <see cref="IContent"/> object using the alias of the <see cref="IContentType"/>
-        /// that this Content should based on.
-        /// </summary>
-        /// <remarks>
-        /// Note that using this method will simply return a new IContent without any identity
-        /// as it has not yet been persisted. It is intended as a shortcut to creating new content objects
-        /// that does not invoke a save operation against the database.
-        /// </remarks>
-        /// <param name="name">Name of the Content object</param>
-        /// <param name="parent">Parent <see cref="IContent"/> object for the new Content</param>
-        /// <param name="contentTypeAlias">Alias of the <see cref="IContentType"/></param>
-        /// <param name="userId">Optional id of the user creating the content</param>
-        /// <returns><see cref="IContent"/></returns>
-        public IContent CreateContent(string name, IContent parent, string contentTypeAlias, int userId = 0)
-        {
-            var contentType = GetContentType(contentTypeAlias);
-            var content = new Content(name, parent, contentType);
-            CreateContent(content, parent, parent.Id, true, userId, false);
-            return content;
-        }
-
-        /// <summary>
-        /// Creates and saves an <see cref="IContent"/> object using the alias of the <see cref="IContentType"/>
-        /// that this Content should based on.
-        /// </summary>
-        /// <remarks>
-        /// This method returns an <see cref="IContent"/> object that has been persisted to the database
-        /// and therefor has an identity.
-        /// </remarks>
-        /// <param name="name">Name of the Content object</param>
-        /// <param name="parentId">Id of Parent for the new Content</param>
-        /// <param name="contentTypeAlias">Alias of the <see cref="IContentType"/></param>
-        /// <param name="userId">Optional id of the user creating the content</param>
-        /// <returns><see cref="IContent"/></returns>
-        public IContent CreateContentWithIdentity(string name, int parentId, string contentTypeAlias, int userId = 0)
-        {
-            var contentType = GetContentType(contentTypeAlias);
-            var content = new Content(name, parentId, contentType);
-            CreateContent(content, null, parentId, false, userId, true);
-            return content;
-        }
-
-        /// <summary>
-        /// Creates and saves an <see cref="IContent"/> object using the alias of the <see cref="IContentType"/>
-        /// that this Content should based on.
-        /// </summary>
-        /// <remarks>
-        /// This method returns an <see cref="IContent"/> object that has been persisted to the database
-        /// and therefor has an identity.
-        /// </remarks>
-        /// <param name="name">Name of the Content object</param>
-        /// <param name="parent">Parent <see cref="IContent"/> object for the new Content</param>
-        /// <param name="contentTypeAlias">Alias of the <see cref="IContentType"/></param>
-        /// <param name="userId">Optional id of the user creating the content</param>
-        /// <returns><see cref="IContent"/></returns>
-        public IContent CreateContentWithIdentity(string name, IContent parent, string contentTypeAlias, int userId = 0)
-        {
-            var contentType = GetContentType(contentTypeAlias);
-            var content = new Content(name, parent, contentType);
-            CreateContent(content, parent, parent.Id, true, userId, true);
-            return content;
-        }
-
-        private void CreateContent(Content content, IContent parent, int parentId, bool withParent, int userId, bool withIdentity)
-        {
-            // NOTE: I really hate the notion of these Creating/Created events - they are so inconsistent, I've only just found
-            // out that in these 'WithIdentity' methods, the Saving/Saved events were not fired, wtf. Anyways, they're added now.
-            var newArgs = withParent
-                ? new NewEventArgs<IContent>(content, content.ContentType.Alias, parent)
-                : new NewEventArgs<IContent>(content, content.ContentType.Alias, parentId);
-            // ReSharper disable once CSharpWarnings::CS0618
-            if (Creating.IsRaisedEventCancelled(newArgs, this))
-            {
-                content.WasCancelled = true;
-                return;
-            }
-
-            content.CreatorId = userId;
-            content.WriterId = userId;
-
-            if (withIdentity)
-            {
-                if (Saving.IsRaisedEventCancelled(new SaveEventArgs<IContent>(content), this))
-                {
-                    content.WasCancelled = true;
-                    return;
-                }
-
-                _lrepo.WithWriteLocked(xr => xr.Repository.AddOrUpdate(content));
-
-                Saved.RaiseEvent(new SaveEventArgs<IContent>(content, false), this);
-                TreeChanged.RaiseEvent(new TreeChange<IContent>(content, TreeChangeTypes.RefreshNode).ToEventArgs(), this);
-            }
-
-            Created.RaiseEvent(new NewEventArgs<IContent>(content, false, content.ContentType.Alias, parent), this);
-
-            var msg = withIdentity
-                ? "Content '{0}' was created with Id {1}"
-                : "Content '{0}' was created";
-            Audit(AuditType.New, string.Format(msg, content.Name, content.Id), content.CreatorId, content.Id);
-        }
-
-        #endregion
-
-        #region Get, Has, Is
-
-        /// <summary>
-        /// Gets an <see cref="IContent"/> object by Id
-        /// </summary>
-        /// <param name="id">Id of the Content to retrieve</param>
-        /// <returns><see cref="IContent"/></returns>
-        public IContent GetById(int id)
-        {
-            return _lrepo.WithReadLocked(xr => xr.Repository.Get(id));
-        }
-
-        /// <summary>
-        /// Gets an <see cref="IContent"/> object by Id
-        /// </summary>
-        /// <param name="ids">Ids of the Content to retrieve</param>
-        /// <returns><see cref="IContent"/></returns>
-        public IEnumerable<IContent> GetByIds(IEnumerable<int> ids)
-        {
-            return _lrepo.WithReadLocked(xr => xr.Repository.GetAll(ids.ToArray()));
-        }
-
-        /// <summary>
-        /// Gets an <see cref="IContent"/> object by its 'UniqueId'
-        /// </summary>
-        /// <param name="key">Guid key of the Content to retrieve</param>
-        /// <returns><see cref="IContent"/></returns>
-        public IContent GetById(Guid key)
-        {
-            var query = Query<IContent>.Builder.Where(x => x.Key == key);
-            return _lrepo.WithReadLocked(xr => xr.Repository.GetByQuery(query).SingleOrDefault());
-        }
-
-        /// <summary>
-        /// Gets a collection of <see cref="IContent"/> objects by the Id of the <see cref="IContentType"/>
-        /// </summary>
-        /// <param name="id">Id of the <see cref="IContentType"/></param>
-        /// <returns>An Enumerable list of <see cref="IContent"/> objects</returns>
-        public IEnumerable<IContent> GetContentOfContentType(int id)
-        {
-            var query = Query<IContent>.Builder.Where(x => x.ContentTypeId == id);
-            return _lrepo.WithReadLocked(xr => xr.Repository.GetByQuery(query));
-        }
-
-        internal IEnumerable<IContent> GetPublishedContentOfContentType(int id)
-        {
-            var query = Query<IContent>.Builder.Where(x => x.ContentTypeId == id);
-            return _lrepo.WithReadLocked(xr => xr.Repository.GetByPublishedVersion(query));
-        }
-
-        /// <summary>
-        /// Gets a collection of <see cref="IContent"/> objects by Level
-        /// </summary>
-        /// <param name="level">The level to retrieve Content from</param>
-        /// <returns>An Enumerable list of <see cref="IContent"/> objects</returns>
-        public IEnumerable<IContent> GetByLevel(int level)
-        {
-            var query = Query<IContent>.Builder.Where(x => x.Level == level && x.Trashed == false);
-            return _lrepo.WithReadLocked(xr => xr.Repository.GetByQuery(query));
-        }
-
-        /// <summary>
-        /// Gets a specific version of an <see cref="IContent"/> item.
-        /// </summary>
-        /// <param name="versionId">Id of the version to retrieve</param>
-        /// <returns>An <see cref="IContent"/> item</returns>
-        public IContent GetByVersion(Guid versionId)
-        {
-            return _lrepo.WithReadLocked(xr => xr.Repository.GetByVersion(versionId));
-        }
-
-
-        /// <summary>
-        /// Gets a collection of an <see cref="IContent"/> objects versions by Id
-        /// </summary>
-        /// <param name="id"></param>
-        /// <returns>An Enumerable list of <see cref="IContent"/> objects</returns>
-        public IEnumerable<IContent> GetVersions(int id)
-        {
-            return _lrepo.WithReadLocked(xr => xr.Repository.GetAllVersions(id));
-        }
-
-        /// <summary>
-        /// Gets a collection of <see cref="IContent"/> objects, which are ancestors of the current content.
-        /// </summary>
-        /// <param name="id">Id of the <see cref="IContent"/> to retrieve ancestors for</param>
-        /// <returns>An Enumerable list of <see cref="IContent"/> objects</returns>
-        public IEnumerable<IContent> GetAncestors(int id)
-        {
-            var content = GetById(id);
-            return GetAncestors(content);
-        }
-
-        /// <summary>
-        /// Gets a collection of <see cref="IContent"/> objects, which are ancestors of the current content.
-        /// </summary>
-        /// <param name="content"><see cref="IContent"/> to retrieve ancestors for</param>
-        /// <returns>An Enumerable list of <see cref="IContent"/> objects</returns>
-        public IEnumerable<IContent> GetAncestors(IContent content)
-        {
-            var rootId = Constants.System.Root.ToInvariantString();
-            var ids = content.Path.Split(',')
-                .Where(x => x != rootId && x != content.Id.ToString(CultureInfo.InvariantCulture)).Select(int.Parse).ToArray();
-            if (ids.Any() == false)
-                return new List<IContent>();
-
-            return _lrepo.WithReadLocked(xr => xr.Repository.GetAll(ids));
-        }
-
-        /// <summary>
-        /// Gets a collection of <see cref="IContent"/> objects by Parent Id
-        /// </summary>
-        /// <param name="id">Id of the Parent to retrieve Children from</param>
-        /// <returns>An Enumerable list of <see cref="IContent"/> objects</returns>
-        public IEnumerable<IContent> GetChildren(int id)
-        {
-            var query = Query<IContent>.Builder.Where(x => x.ParentId == id);
-            return _lrepo.WithReadLocked(xr => xr.Repository.GetByQuery(query).OrderBy(x => x.SortOrder));
-        }
-
-        /// <summary>
-        /// Gets a collection of published <see cref="IContent"/> objects by Parent Id
-        /// </summary>
-        /// <param name="id">Id of the Parent to retrieve Children from</param>
-        /// <returns>An Enumerable list of published <see cref="IContent"/> objects</returns>
-        public IEnumerable<IContent> GetPublishedChildren(int id)
-        {
-            var query = Query<IContent>.Builder.Where(x => x.ParentId == id && x.Published);
-            return _lrepo.WithReadLocked(xr => xr.Repository.GetByQuery(query).OrderBy(x => x.SortOrder));
-        }
-
-        [Obsolete("Use the overload with 'long' parameter types instead")]
-        [EditorBrowsable(EditorBrowsableState.Never)]
-        public IEnumerable<IContent> GetPagedChildren(int id, int pageIndex, int pageSize, out int totalChildren,
-            string orderBy, Direction orderDirection, string filter = "")
-        {
-            Mandate.ParameterCondition(pageIndex >= 0, "pageIndex");
-            Mandate.ParameterCondition(pageSize > 0, "pageSize");
-            using (var repository = RepositoryFactory.CreateContentRepository(UowProvider.GetUnitOfWork()))
-            {
-
-                var query = Query<IContent>.Builder;
-                //if the id is System Root, then just get all
-                if (id != Constants.System.Root)
-                {
-                    query.Where(x => x.ParentId == id);
-                }
-                long total;
-                var contents = repository.GetPagedResultsByQuery(query, pageIndex, pageSize, out total, orderBy, orderDirection, filter);
-                totalChildren = Convert.ToInt32(total);
-                return contents;
-            }
-        }
-
-        /// <summary>
-        /// Gets a collection of <see cref="IContent"/> objects by Parent Id
-        /// </summary>
-        /// <param name="id">Id of the Parent to retrieve Children from</param>
-        /// <param name="pageIndex">Page index (zero based)</param>
-        /// <param name="pageSize">Page size</param>
-        /// <param name="totalChildren">Total records query would return without paging</param>
-        /// <param name="orderBy">Field to order by</param>
-        /// <param name="orderDirection">Direction to order by</param>
-        /// <param name="filter">Search text filter</param>
-        /// <returns>An Enumerable list of <see cref="IContent"/> objects</returns>
-        public IEnumerable<IContent> GetPagedChildren(int id, long pageIndex, int pageSize, out long totalChildren,
-            string orderBy, Direction orderDirection, string filter = "")
-        {
-            Mandate.ParameterCondition(pageIndex >= 0, "pageIndex");
-            Mandate.ParameterCondition(pageSize > 0, "pageSize");
-
-            var query = Query<IContent>.Builder;
-            //if the id is System Root, then just get all
-            if (id != Constants.System.Root)
-                query.Where(x => x.ParentId == id);
-
-            IEnumerable<IContent> ret = null;
-            var totalChildren2 = 0;
-            _lrepo.WithReadLocked(xr =>
-            {
-                ret = xr.Repository.GetPagedResultsByQuery(query, pageIndex, pageSize, out totalChildren2, orderBy, orderDirection, filter);
-            });
-            totalChildren = totalChildren2;
-            return ret;
-        }
-
-        [Obsolete("Use the overload with 'long' parameter types instead")]
-        [EditorBrowsable(EditorBrowsableState.Never)]
-        public IEnumerable<IContent> GetPagedDescendants(int id, int pageIndex, int pageSize, out int totalChildren, string orderBy = "Path", Direction orderDirection = Direction.Ascending, string filter = "")
-        {
-            Mandate.ParameterCondition(pageIndex >= 0, "pageIndex");
-            Mandate.ParameterCondition(pageSize > 0, "pageSize");
-            using (var repository = RepositoryFactory.CreateContentRepository(UowProvider.GetUnitOfWork()))
-            {
-
-                var query = Query<IContent>.Builder;
-                //if the id is System Root, then just get all
-                if (id != Constants.System.Root)
-                {
-                    query.Where(x => x.Path.SqlContains(string.Format(",{0},", id), TextColumnType.NVarchar));
-                }
-                long total;
-                var contents = repository.GetPagedResultsByQuery(query, pageIndex, pageSize, out total, orderBy, orderDirection, filter);
-                totalChildren = Convert.ToInt32(total);
-                return contents;
-            }
-        }
-
-        /// <summary>
-        /// Gets a collection of <see cref="IContent"/> objects by Parent Id
-        /// </summary>
-        /// <param name="id">Id of the Parent to retrieve Descendants from</param>
-        /// <param name="pageIndex">Page number</param>
-        /// <param name="pageSize">Page size</param>
-        /// <param name="totalChildren">Total records query would return without paging</param>
-        /// <param name="orderBy">Field to order by</param>
-        /// <param name="orderDirection">Direction to order by</param>
-        /// <param name="filter">Search text filter</param>
-        /// <returns>An Enumerable list of <see cref="IContent"/> objects</returns>
-        public IEnumerable<IContent> GetPagedDescendants(int id, long pageIndex, int pageSize, out long totalChildren, string orderBy = "Path", Direction orderDirection = Direction.Ascending, string filter = "")
-        {
-            Mandate.ParameterCondition(pageIndex >= 0, "pageIndex");
-            Mandate.ParameterCondition(pageSize > 0, "pageSize");
-
-            var query = Query<IContent>.Builder;
-            //if the id is System Root, then just get all
-            if (id != Constants.System.Root)
-                query.Where(x => x.Path.SqlContains(string.Format(",{0},", id), TextColumnType.NVarchar));
-            
-            IEnumerable<IContent> ret = null;
-            var totalChildren2 = 0;
-            _lrepo.WithReadLocked(xr =>
-            {
-                ret = xr.Repository.GetPagedResultsByQuery(query, pageIndex, pageSize, out totalChildren2, orderBy, orderDirection, filter);
-            });
-            totalChildren = totalChildren2;
-            return ret;
-        }
-
-        /// <summary>
-        /// Gets a collection of <see cref="IContent"/> objects by its name or partial name
-        /// </summary>
-        /// <param name="parentId">Id of the Parent to retrieve Children from</param>
-        /// <param name="name">Full or partial name of the children</param>
-        /// <returns>An Enumerable list of <see cref="IContent"/> objects</returns>
-        public IEnumerable<IContent> GetChildrenByName(int parentId, string name)
-        {
-            var query = Query<IContent>.Builder.Where(x => x.ParentId == parentId && x.Name.Contains(name));
-            return _lrepo.WithReadLocked(xr => xr.Repository.GetByQuery(query));
-        }
-
-        /// <summary>
-        /// Gets a collection of <see cref="IContent"/> objects by Parent Id
-        /// </summary>
-        /// <param name="id">Id of the Parent to retrieve Descendants from</param>
-        /// <returns>An Enumerable list of <see cref="IContent"/> objects</returns>
-        public IEnumerable<IContent> GetDescendants(int id)
-        {
-            var content = GetById(id);
-            return content == null ? Enumerable.Empty<IContent>() : GetDescendants(content);
-        }
-
-        /// <summary>
-        /// Gets a collection of <see cref="IContent"/> objects by Parent Id
-        /// </summary>
-        /// <param name="content"><see cref="IContent"/> item to retrieve Descendants from</param>
-        /// <returns>An Enumerable list of <see cref="IContent"/> objects</returns>
-        public IEnumerable<IContent> GetDescendants(IContent content)
-        {
-            var pathMatch = content.Path + ",";
-            var query = Query<IContent>.Builder.Where(x => x.Id != content.Id && x.Path.StartsWith(pathMatch));
-            return _lrepo.WithReadLocked(xr => xr.Repository.GetByQuery(query));
-        }
-
-        /// <summary>
-        /// Gets the parent of the current content as an <see cref="IContent"/> item.
-        /// </summary>
-        /// <param name="id">Id of the <see cref="IContent"/> to retrieve the parent from</param>
-        /// <returns>Parent <see cref="IContent"/> object</returns>
-        public IContent GetParent(int id)
-        {
-            var content = GetById(id);
-            return GetParent(content);
-        }
-
-        /// <summary>
-        /// Gets the parent of the current content as an <see cref="IContent"/> item.
-        /// </summary>
-        /// <param name="content"><see cref="IContent"/> to retrieve the parent from</param>
-        /// <returns>Parent <see cref="IContent"/> object</returns>
-        public IContent GetParent(IContent content)
-        {
-            if (content.ParentId == Constants.System.Root || content.ParentId == Constants.System.RecycleBinContent)
-                return null;
-
-            return GetById(content.ParentId);
-        }
-
-        /// <summary>
-        /// Gets the published version of an <see cref="IContent"/> item
-        /// </summary>
-        /// <param name="id">Id of the <see cref="IContent"/> to retrieve version from</param>
-        /// <returns>An <see cref="IContent"/> item</returns>
-        public IContent GetPublishedVersion(int id)
-        {
-            var version = GetVersions(id);
-            return version.FirstOrDefault(x => x.Published);
-        }
-
-        /// <summary>
-        /// Gets the published version of a <see cref="IContent"/> item.
-        /// </summary>
-        /// <param name="content">The content item.</param>
-        /// <returns>The published version, if any; otherwise, null.</returns>
-        public IContent GetPublishedVersion(IContent content)
-        {
-            if (content.Published) return content;
-            return content.HasPublishedVersion
-                ? GetByVersion(content.PublishedVersionGuid)
-                : null;
-        }
-
-        /// <summary>
-        /// Gets a collection of <see cref="IContent"/> objects, which reside at the first level / root
-        /// </summary>
-        /// <returns>An Enumerable list of <see cref="IContent"/> objects</returns>
-        public IEnumerable<IContent> GetRootContent()
-        {
-            var query = Query<IContent>.Builder.Where(x => x.ParentId == Constants.System.Root);
-            return _lrepo.WithReadLocked(xr => xr.Repository.GetByQuery(query));
-        }
-
-        /// <summary>
-        /// Gets all published content items
-        /// </summary>
-        /// <returns></returns>
-        internal IEnumerable<IContent> GetAllPublished()
-        {
-            var query = Query<IContent>.Builder.Where(x => x.Trashed == false);
-            return _lrepo.WithReadLocked(xr => xr.Repository.GetByPublishedVersion(query));
-        }
-
-        /// <summary>
-        /// Gets a collection of <see cref="IContent"/> objects, which has an expiration date less than or equal to today.
-        /// </summary>
-        /// <returns>An Enumerable list of <see cref="IContent"/> objects</returns>
-        public IEnumerable<IContent> GetContentForExpiration()
-        {
-            var query = Query<IContent>.Builder.Where(x => x.Published && x.ExpireDate <= DateTime.Now);
-            return _lrepo.WithReadLocked(xr => xr.Repository.GetByQuery(query));
-        }
-
-        /// <summary>
-        /// Gets a collection of <see cref="IContent"/> objects, which has a release date less than or equal to today.
-        /// </summary>
-        /// <returns>An Enumerable list of <see cref="IContent"/> objects</returns>
-        public IEnumerable<IContent> GetContentForRelease()
-        {
-            var query = Query<IContent>.Builder.Where(x => x.Published == false && x.ReleaseDate <= DateTime.Now);
-            return _lrepo.WithReadLocked(xr => xr.Repository.GetByQuery(query));
-        }
-
-        /// <summary>
-        /// Gets a collection of an <see cref="IContent"/> objects, which resides in the Recycle Bin
-        /// </summary>
-        /// <returns>An Enumerable list of <see cref="IContent"/> objects</returns>
-        public IEnumerable<IContent> GetContentInRecycleBin()
-        {
-            var query = Query<IContent>.Builder.Where(x => x.Path.Contains(Constants.System.RecycleBinContent.ToInvariantString()));
-            return _lrepo.WithReadLocked(xr => xr.Repository.GetByQuery(query));
-        }
-
-        /// <summary>
-        /// Checks whether an <see cref="IContent"/> item has any children
-        /// </summary>
-        /// <param name="id">Id of the <see cref="IContent"/></param>
-        /// <returns>True if the content has any children otherwise False</returns>
-        public bool HasChildren(int id)
-        {
-            return CountChildren(id) > 0;
-        }
-
-        /// <summary>
-        /// Checks whether an <see cref="IContent"/> item has any published versions
-        /// </summary>
-        /// <param name="id">Id of the <see cref="IContent"/></param>
-        /// <returns>True if the content has any published version otherwise False</returns>
-        public bool HasPublishedVersion(int id)
-        {
-            var query = Query<IContent>.Builder.Where(x => x.Published && x.Id == id && x.Trashed == false);
-            return _lrepo.WithReadLocked(xr => xr.Repository.Count(query) > 0);
-        }
-
-        /// <summary>
-        /// Checks if the passed in <see cref="IContent"/> can be published based on the anscestors publish state.
-        /// </summary>
-        /// <param name="content"><see cref="IContent"/> to check if anscestors are published</param>
-        /// <returns>True if the Content can be published, otherwise False</returns>
-        public bool IsPublishable(IContent content)
-        {
-            var parent = GetById(content.ParentId);
-            return IsPathPublished(parent);
-        }
-
-        /// <summary>
-        /// Gets a value indicating whether a specified content is path-published, ie whether it is published
-        /// and all its ancestors are published too and none are trashed.
-        /// </summary>
-        /// <param name="content">The content.</param>
-        /// <returns>true if the content is path-published; otherwise, false.</returns>
-        public bool IsPathPublished(IContent content)
-        {
-            return _lrepo.WithReadLocked(xr => xr.Repository.IsPathPublished(content));
-        }
-
-        #endregion
-
-        #region Save, Publish, Unpublish
-
-        /// <summary>
-        /// This will rebuild the xml structures for content in the database. 
-        /// </summary>
-        /// <param name="userId">This is not used for anything</param>
-        /// <returns>True if publishing succeeded, otherwise False</returns>
-        /// <remarks>
-        /// This is used for when a document type alias or a document type property is changed, the xml will need to 
-        /// be regenerated.
-        /// </remarks>
-        [Obsolete("See IPublishedCachesService implementations.", false)]
-        public bool RePublishAll(int userId = 0)
-        {
-            throw new NotImplementedException("Obsolete.");
-        }
-
-        /// <summary>
-        /// This will rebuild the xml structures for content in the database. 
-        /// </summary>
-        /// <param name="contentTypeIds">
-        /// If specified will only rebuild the xml for the content type's specified, otherwise will update the structure
-        /// for all published content.
-        /// </param>
-        [Obsolete("See IPublishedCachesService implementations.", false)]
-        internal void RePublishAll(params int[] contentTypeIds)
-        {
-            throw new NotImplementedException("Obsolete.");
-        }
-
-        /// <summary>
-        /// Saves a single <see cref="IContent"/> object
-        /// </summary>
-        /// <param name="content">The <see cref="IContent"/> to save</param>
-        /// <param name="userId">Optional Id of the User saving the Content</param>
-        /// <param name="raiseEvents">Optional boolean indicating whether or not to raise events.</param>
-        public void Save(IContent content, int userId = 0, bool raiseEvents = true)
-        {
-            if (raiseEvents && Saving.IsRaisedEventCancelled(new SaveEventArgs<IContent>(content), this))
-                return;
-
-            var isNew = content.IsNewEntity();
-
-            _lrepo.WithWriteLocked(xr =>
-            {
-                if (content.HasIdentity == false)
-                    content.CreatorId = userId;
-                content.WriterId = userId;
-
-                // saving the Published version => indicate we are .Saving
-                // saving the Unpublished version => remains .Unpublished
-                if (content.Published)
-                    content.ChangePublishedState(PublishedState.Saving);
-
-                xr.Repository.AddOrUpdate(content);
-            });
-
-            if (raiseEvents)
-                Saved.RaiseEvent(new SaveEventArgs<IContent>(content, false), this);
-            var changeType = isNew ? TreeChangeTypes.RefreshBranch : TreeChangeTypes.RefreshNode;
-            using (ChangeSet.WithAmbient)
-                TreeChanged.RaiseEvent(new TreeChange<IContent>(content, changeType).ToEventArgs(), this);
-            Audit(AuditType.Save, "Save Content performed by user", userId, content.Id);
-        }
-
-        /// <summary>
-        /// Saves a collection of <see cref="IContent"/> objects.
-        /// </summary>
-        /// <remarks>
-        /// If the collection of content contains new objects that references eachother by Id or ParentId,
-        /// then use the overload Save method with a collection of Lazy <see cref="IContent"/>.
-        /// </remarks>
-        /// <param name="contents">Collection of <see cref="IContent"/> to save</param>
-        /// <param name="userId">Optional Id of the User saving the Content</param>
-        /// <param name="raiseEvents">Optional boolean indicating whether or not to raise events.</param>
-        public void Save(IEnumerable<IContent> contents, int userId = 0, bool raiseEvents = true)
-        {
-            var contentsA = contents.ToArray();
-
-            if (raiseEvents && Saving.IsRaisedEventCancelled(new SaveEventArgs<IContent>(contentsA), this))
-                return;
-
-            var treeChanges = contentsA.Select(x => new TreeChange<IContent>(x,
-                x.IsNewEntity() ? TreeChangeTypes.RefreshBranch : TreeChangeTypes.RefreshNode));
-
-            _lrepo.WithWriteLocked(xr =>
-            {
-                foreach (var content in contentsA)
-                {
-                    if (content.HasIdentity == false)
-                        content.CreatorId = userId;
-                    content.WriterId = userId;
-
-                    // saving the Published version => indicate we are .Saving
-                    // saving the Unpublished version => remains .Unpublished
-                    if (content.Published)
-                        content.ChangePublishedState(PublishedState.Saving);
-
-                    xr.Repository.AddOrUpdate(content);
-                }
-            });
-
-            if (raiseEvents)
-                Saved.RaiseEvent(new SaveEventArgs<IContent>(contentsA, false), this);
-            using (ChangeSet.WithAmbient)
-                TreeChanged.RaiseEvent(treeChanges.ToEventArgs(), this);
-            Audit(AuditType.Save, "Bulk Save content performed by user", userId == -1 ? 0 : userId, Constants.System.Root);
-        }
-
-        /// <summary>
-        /// Saves and Publishes a single <see cref="IContent"/> object
-        /// </summary>
-        /// <param name="content">The <see cref="IContent"/> to save and publish</param>
-        /// <param name="userId">Optional Id of the User issueing the publishing</param>
-        /// <param name="raiseEvents">Optional boolean indicating whether or not to raise save events.</param>
-        /// <returns>True if publishing succeeded, otherwise False</returns>
-        [Obsolete("Use SaveAndPublishWithStatus instead, that method will provide more detailed information on the outcome")]
-        public bool SaveAndPublish(IContent content, int userId = 0, bool raiseEvents = true)
-        {
-            var result = SaveAndPublishDo(content, userId, raiseEvents);
-            return result.Success;
-        }
-
-        /// <summary>
-        /// Publishes a single <see cref="IContent"/> object
-        /// </summary>
-        /// <param name="content">The <see cref="IContent"/> to publish</param>
-        /// <param name="userId">Optional Id of the User issueing the publishing</param>
-        /// <returns>True if publishing succeeded, otherwise False</returns>
-        public bool Publish(IContent content, int userId = 0)
-        {
-            var result = SaveAndPublishDo(content, userId);
-            Logger.Info<ContentService>("Call was made to ContentService.Publish, use PublishWithStatus instead since that method will provide more detailed information on the outcome");
-            return result.Success;
-        }
-
-        /// <summary>
-        /// Unpublishes a single <see cref="IContent"/> object.
-        /// </summary>
-        /// <param name="content">The <see cref="IContent"/> to publish.</param>
-        /// <param name="userId">Optional unique identifier of the User issueing the unpublishing.</param>
-        /// <returns>True if unpublishing succeeded, otherwise False.</returns>
-        public bool UnPublish(IContent content, int userId = 0)
-        {
-            return UnPublishDo(content, userId);
-        }
-
-        /// <summary>
-        /// Saves and Publishes a single <see cref="IContent"/> object
-        /// </summary>
-        /// <param name="content">The <see cref="IContent"/> to save and publish</param>
-        /// <param name="userId">Optional Id of the User issueing the publishing</param>
-        /// <param name="raiseEvents">Optional boolean indicating whether or not to raise save events.</param>
-        /// <returns>True if publishing succeeded, otherwise False</returns>
-        public Attempt<PublishStatus> SaveAndPublishWithStatus(IContent content, int userId = 0, bool raiseEvents = true)
-        {
-            return SaveAndPublishDo(content, userId, raiseEvents);
-        }
-
-        /// <summary>
-        /// Publishes a single <see cref="IContent"/> object
-        /// </summary>
-        /// <param name="content">The <see cref="IContent"/> to publish</param>
-        /// <param name="userId">Optional Id of the User issueing the publishing</param>
-        /// <returns>True if publishing succeeded, otherwise False</returns>
-        public Attempt<PublishStatus> PublishWithStatus(IContent content, int userId = 0)
-        {
-            return SaveAndPublishDo(content, userId);
-        }
-
-        /// <summary>
-        /// Publishes a <see cref="IContent"/> object and all its children
-        /// </summary>
-        /// <param name="content">The <see cref="IContent"/> to publish along with its children</param>
-        /// <param name="userId">Optional Id of the User issueing the publishing</param>
-        /// <returns>True if publishing succeeded, otherwise False</returns>
-        [Obsolete("Use PublishWithChildrenWithStatus instead, that method will provide more detailed information on the outcome and also allows the includeUnpublished flag")]
-        public bool PublishWithChildren(IContent content, int userId = 0)
-        {
-            var result = PublishWithChildrenDo(content, userId, true);
-
-            // this used to just return false only when the parent content failed;
-            // otherwise would always return true so we'll do the same thing for the moment
-            // though it makes little sense
-
-            var parentResult = result.SingleOrDefault(x => x.Result.ContentItem.Id == content.Id);
-            // if it does not exist, then parentResult is default(Attempt<PublishStatus>) and not
-            // null because Attempt is a value type, and its default has .Success == false so we
-            // can return it
-            return parentResult.Success;
-        }
-
-        /// <summary>
-        /// Publishes a <see cref="IContent"/> object and all its children
-        /// </summary>
-        /// <param name="content">The <see cref="IContent"/> to publish along with its children</param>
-        /// <param name="userId">Optional Id of the User issueing the publishing</param>
-        /// <param name="includeUnpublished">set to true if you want to also publish children that are currently unpublished</param>
-        /// <returns>True if publishing succeeded, otherwise False</returns>
-        public IEnumerable<Attempt<PublishStatus>> PublishWithChildrenWithStatus(IContent content, int userId = 0, bool includeUnpublished = false)
-        {
-            return PublishWithChildrenDo(content, userId, includeUnpublished);
-        }
-
-        #endregion
-
-        #region Delete
-
-        /// <summary>
-        /// Permanently deletes an <see cref="IContent"/> object as well as all of its Children.
-        /// </summary>
-        /// <remarks>
-        /// This method will also delete associated media files, child content and possibly associated domains.
-        /// </remarks>
-        /// <remarks>Please note that this method will completely remove the Content from the database</remarks>
-        /// <param name="content">The <see cref="IContent"/> to delete</param>
-        /// <param name="userId">Optional Id of the User deleting the Content</param>
-        public void Delete(IContent content, int userId = 0)
-        {
-            using (ChangeSet.WithAmbient)
-            {
-                _lrepo.WithWriteLocked(xr =>
-                {
-                    if (Deleting.IsRaisedEventCancelled(new DeleteEventArgs<IContent>(content), this))
-                        return;
-
-                    // if it's not trashed yet, and published, we should unpublish
-                    // but... UnPublishing event makes no sense (not going to cancel?) and no need to save
-                    // just raise the event
-                    if (content.Trashed == false && content.HasPublishedVersion)
-                        UnPublished.RaiseEvent(new PublishEventArgs<IContent>(content, false, false), this);
-
-                    DeleteLocked(content, xr.Repository);
-
-                    TreeChanged.RaiseEvent(new TreeChange<IContent>(content, TreeChangeTypes.Remove).ToEventArgs(), this);
-                });                
-            }
-
-            Audit(AuditType.Delete, "Delete Content performed by user", userId, content.Id);
-        }
-
-        private void DeleteLocked(IContent content, IContentRepository repository)
-        {
-            // then recursively delete descendants, bottom-up
-            // just repository.Delete + an event
-            var stack = new Stack<IContent>();
-            stack.Push(content);
-            var level = 1;
-            while (stack.Count > 0)
-            {
-                var c = stack.Peek();
-                IContent[] cc;
-                if (c.Level == level)
-                    while ((cc = c.Children().ToArray()).Length > 0)
-                    {
-                        foreach (var ci in cc)
-                            stack.Push(ci);
-                        c = cc[cc.Length - 1];
-                    }
-                c = stack.Pop();
-                level = c.Level;
-
-                repository.Delete(c);
-                var args = new DeleteEventArgs<IContent>(c, false); // raise event & get flagged files
-                Deleted.RaiseEvent(args, this);
-                IOHelper.DeleteFiles(args.MediaFilesToDelete, // remove flagged files
-                    (file, e) => Logger.Error<MemberService>("An error occurred while deleting file attached to nodes: " + file, e));
-            }
-        }
-
-        //TODO:
-        // both DeleteVersions methods below have an issue. Sort of. They do NOT take care of files the way
-        // Delete does - for a good reason: the file may be referenced by other, non-deleted, versions. BUT,
-        // if that's not the case, then the file will never be deleted, because when we delete the content,
-        // the version referencing the file will not be there anymore. SO, we can leak files.
-
-        /// <summary>
-        /// Permanently deletes versions from an <see cref="IContent"/> object prior to a specific date.
-        /// This method will never delete the latest version of a content item.
-        /// </summary>
-        /// <param name="id">Id of the <see cref="IContent"/> object to delete versions from</param>
-        /// <param name="versionDate">Latest version date</param>
-        /// <param name="userId">Optional Id of the User deleting versions of a Content object</param>
-        public void DeleteVersions(int id, DateTime versionDate, int userId = 0)
-        {
-            if (DeletingVersions.IsRaisedEventCancelled(new DeleteRevisionsEventArgs(id, dateToRetain: versionDate), this))
-                return;
-
-            _lrepo.WithWriteLocked(xr => xr.Repository.DeleteVersions(id, versionDate));
-
-            DeletedVersions.RaiseEvent(new DeleteRevisionsEventArgs(id, false, dateToRetain: versionDate), this);
-            Audit(AuditType.Delete, "Delete Content by version date performed by user", userId, Constants.System.Root);
-        }
-
-        /// <summary>
-        /// Permanently deletes specific version(s) from an <see cref="IContent"/> object.
-        /// This method will never delete the latest version of a content item.
-        /// </summary>
-        /// <param name="id">Id of the <see cref="IContent"/> object to delete a version from</param>
-        /// <param name="versionId">Id of the version to delete</param>
-        /// <param name="deletePriorVersions">Boolean indicating whether to delete versions prior to the versionId</param>
-        /// <param name="userId">Optional Id of the User deleting versions of a Content object</param>
-        public void DeleteVersion(int id, Guid versionId, bool deletePriorVersions, int userId = 0)
-        {
-            using (ChangeSet.WithAmbient)
-            {
-                _lrepo.WithWriteLocked(xr =>
-                {
-                    if (DeletingVersions.IsRaisedEventCancelled(new DeleteRevisionsEventArgs(id, /*specificVersion:*/ versionId), this))
-                        return;
-
-                    if (deletePriorVersions)
-                    {
-                        var content = GetByVersion(versionId);
-                        DeleteVersions(id, content.UpdateDate, userId);
-                    }
-
-                    xr.Repository.DeleteVersion(versionId);
-                });
-            }
-
-            DeletedVersions.RaiseEvent(new DeleteRevisionsEventArgs(id, false, /*specificVersion:*/ versionId), this);
-            Audit(AuditType.Delete, "Delete Content by version performed by user", userId, Constants.System.Root);
-        }
-
-        #endregion 
-
-        #region Move, RecycleBin
-
-        /// <summary>
-        /// Deletes an <see cref="IContent"/> object by moving it to the Recycle Bin
-        /// </summary>
-        /// <remarks>Move an item to the Recycle Bin will result in the item being unpublished</remarks>
-        /// <param name="content">The <see cref="IContent"/> to delete</param>
-        /// <param name="userId">Optional Id of the User deleting the Content</param>
-        public void MoveToRecycleBin(IContent content, int userId = 0)
-        {
-            var moves = new List<Tuple<IContent, string>>();
-
-            using (ChangeSet.WithAmbient)
-            {
-                _lrepo.WithWriteLocked(xr =>
-                {
-                    var originalPath = content.Path;
-                    if (Trashing.IsRaisedEventCancelled(new MoveEventArgs<IContent>(
-                        new MoveEventInfo<IContent>(content, originalPath, Constants.System.RecycleBinContent)), this))
-                        return;
-
-                    // if it's published we may want to force-unpublish it - that would be backward-compatible... but...
-                    // making a radical decision here: trashing is equivalent to moving under an unpublished node so
-                    // it's NOT unpublishing, only the content is now masked - allowing us to restore it if wanted
-                    //if (content.HasPublishedVersion)
-                    //{ }
-
-                    PerformMoveLocked(content, Constants.System.RecycleBinContent, null, userId, moves, true, xr.Repository);
-
-                    TreeChanged.RaiseEvent(new TreeChange<IContent>(content, TreeChangeTypes.RefreshBranch).ToEventArgs(), this);
-                });
-            }
-
-            var moveInfo = moves
-                .Select(x => new MoveEventInfo<IContent>(x.Item1, x.Item2, x.Item1.ParentId))
-                .ToArray();
-            Trashed.RaiseEvent(new MoveEventArgs<IContent>(false, moveInfo), this);
-            Audit(AuditType.Move, "Move Content to Recycle Bin performed by user", userId, content.Id);
-        }
-
-        /// <summary>
-        /// Moves an <see cref="IContent"/> object to a new location by changing its parent id.
-        /// </summary>
-        /// <remarks>
-        /// If the <see cref="IContent"/> object is already published it will be
-        /// published after being moved to its new location. Otherwise it'll just
-        /// be saved with a new parent id.
-        /// </remarks>
-        /// <param name="content">The <see cref="IContent"/> to move</param>
-        /// <param name="parentId">Id of the Content's new Parent</param>
-        /// <param name="userId">Optional Id of the User moving the Content</param>
-        public void Move(IContent content, int parentId, int userId = 0)
-        {
-            // if moving to the recycle bin then use the proper method
-            if (parentId == Constants.System.RecycleBinContent)
-            {
-                MoveToRecycleBin(content, userId);
-                return;
-            }
-
-            var moves = new List<Tuple<IContent, string>>();
-
-            using (ChangeSet.WithAmbient)
-            {
-                _lrepo.WithWriteLocked(xr =>
-                {
-                    var parent = parentId == Constants.System.Root ? null : GetById(parentId);
-                    if (parentId != Constants.System.Root && (parent == null || parent.Trashed))
-                        throw new InvalidOperationException("Parent does not exist or is trashed.");
-
-                    if (Moving.IsRaisedEventCancelled(new MoveEventArgs<IContent>(
-                        new MoveEventInfo<IContent>(content, content.Path, parentId)), this))
-                        return;
-
-                    // if content was trashed, and since we're not moving to the recycle bin,
-                    // indicate that the trashed status should be changed to false, else just
-                    // leave it unchanged
-                    var trashed = content.Trashed ? false : (bool?)null;
-
-                    // if the content was trashed under another content, and so has a published version,
-                    // it cannot move back as published but has to be unpublished first - that's for the
-                    // root content, everything underneath will retain its published status
-                    if (content.Trashed && content.HasPublishedVersion)
-                    {
-                        // however, it had been masked when being trashed, so there's no need for
-                        // any special event here - just change its state
-                        content.ChangePublishedState(PublishedState.Unpublishing);
-                    }
-
-                    PerformMoveLocked(content, parentId, parent, userId, moves, trashed, xr.Repository);
-
-                    TreeChanged.RaiseEvent(new TreeChange<IContent>(content, TreeChangeTypes.RefreshBranch).ToEventArgs(), this);
-                });
-            }
-
-            var moveInfo = moves //changes
-                    .Select(x => new MoveEventInfo<IContent>(x.Item1, x.Item2, x.Item1.ParentId))
-                    .ToArray();
-            Moved.RaiseEvent(new MoveEventArgs<IContent>(false, moveInfo), this);
-            Audit(AuditType.Move, "Move Content performed by user", userId, content.Id);
-        }
-
-        // MUST be called from within WriteLock
-        // trash indicates whether we are trashing, un-trashing, or not changing anything
-        private void PerformMoveLocked(IContent content, int parentId, IContent parent, int userId, 
-            ICollection<Tuple<IContent, string>> moves,
-            bool? trash, IContentRepository repository)
-        {
-            content.WriterId = userId;
-            content.ParentId = parentId;
-
-            // get the level delta (old pos to new pos)
-            var levelDelta = parent == null
-                ? 1 - content.Level + (parentId == Constants.System.RecycleBinContent ? 1 : 0)
-                : parent.Level + 1 - content.Level;
-
-            var paths = new Dictionary<int, string>();
-
-            moves.Add(Tuple.Create(content, content.Path)); // capture original path
-
-            // these will be updated by the repo because we changed parentId
-            //content.Path = (parent == null ? "-1" : parent.Path) + "," + content.Id;
-            //content.SortOrder = ((ContentRepository) repository).NextChildSortOrder(parentId);
-            //content.Level += levelDelta;
-            PerformMoveContentLocked(repository, content, userId, trash);
-
-            // BUT content.Path will be updated only when the UOW commits, and
-            //  because we want it now, we have to calculate it by ourselves
-            //paths[content.Id] = content.Path;
-            paths[content.Id] = (parent == null ? (parentId == Constants.System.RecycleBinContent ? "-1,-20" : "-1") : parent.Path) + "," + content.Id;
-
-            var descendants = GetDescendants(content);
-            foreach (var descendant in descendants)
-            {
-                moves.Add(Tuple.Create(descendant, descendant.Path)); // capture original path
-
-                // update path and level since we do not update parentId
-                descendant.Path = paths[descendant.Id] = paths[descendant.ParentId] + "," + descendant.Id;
-                descendant.Level += levelDelta;
-                PerformMoveContentLocked(repository, descendant, userId, trash);
-            }
-        }
-
-        private static void PerformMoveContentLocked(IContentRepository repository, IContent content, int userId,
-            bool? trash)
-        {
-            if (trash.HasValue) ((ContentBase) content).Trashed = trash.Value;
-            content.WriterId = userId;
-            repository.AddOrUpdate(content);
-        }
-
-        /// <summary>
-        /// Empties the Recycle Bin by deleting all <see cref="IContent"/> that resides in the bin.
-        /// </summary>
-        public void EmptyRecycleBin()
-        {
-            var nodeObjectType = new Guid(Constants.ObjectTypes.Document);
-            var deleted = new List<IContent>();
-
-            using (ChangeSet.WithAmbient)
-            {
-                _lrepo.WithWriteLocked(xr =>
-                {
-                    // no idea what those events are for, keep a simplified version
-                    if (EmptyingRecycleBin.IsRaisedEventCancelled(new RecycleBinEventArgs(nodeObjectType), this))
-                        return;
-
-                    // emptying the recycle bin means deleting whetever is in there - do it properly!
-                    var query = Query<IContent>.Builder.Where(x => x.ParentId == Constants.System.RecycleBinContent);
-                    var contents = xr.Repository.GetByQuery(query).ToArray();
-                    foreach (var content in contents)
-                    {
-                        DeleteLocked(content, xr.Repository);
-                        deleted.Add(content);
-                    }
-
-                    EmptiedRecycleBin.RaiseEvent(new RecycleBinEventArgs(nodeObjectType, true), this);
-                    TreeChanged.RaiseEvent(deleted.Select(x => new TreeChange<IContent>(x, TreeChangeTypes.Remove)).ToEventArgs(), this);
-                });
-            }
-
-            Audit(AuditType.Delete, "Empty Content Recycle Bin performed by user", 0, Constants.System.RecycleBinContent);
-        }
-
-        #endregion
-
-        #region Others
-
-        /// <summary>
-        /// Copies an <see cref="IContent"/> object by creating a new Content object of the same type and copies all data from the current 
-        /// to the new copy which is returned.
-        /// </summary>
-        /// <param name="content">The <see cref="IContent"/> to copy</param>
-        /// <param name="parentId">Id of the Content's new Parent</param>
-        /// <param name="relateToOriginal">Boolean indicating whether the copy should be related to the original</param>
-        /// <param name="userId">Optional Id of the User copying the Content</param>
-        /// <returns>The newly created <see cref="IContent"/> object</returns>
-        public IContent Copy(IContent content, int parentId, bool relateToOriginal, int userId = 0)
-        {
-            if (parentId == Constants.System.RecycleBinContent)
-                throw new InvalidOperationException("Cannot create a copy in trash.");
-
-            IContent copy = null;
-
-            using (ChangeSet.WithAmbient)
-            {
-                _lrepo.WithWriteLocked(xr =>
-                {
-                    copy = content.DeepCloneWithResetIdentities();
-                    copy.ParentId = parentId;
-
-                    if (Copying.IsRaisedEventCancelled(new CopyEventArgs<IContent>(content, copy, parentId), this))
-                    {
-                        copy = null;
-                        return;
-                    }
-
-                    // a copy is .Saving and will be .Unpublished
-                    if (copy.Published)
-                        copy.ChangePublishedState(PublishedState.Saving);
-
-                    // update the create author and last edit author
-                    copy.CreatorId = userId;
-                    copy.WriterId = userId;
-
-                    // save
-                    xr.Repository.AddOrUpdate(copy);
-
-                    // process descendants
-                    var copyIds = new Dictionary<int, IContent>();
-                    copyIds[content.Id] = copy;
-                    foreach (var descendant in GetDescendants(content))
-                    {
-                        var dcopy = descendant.DeepCloneWithResetIdentities();
-                        //dcopy.ParentId = copyIds[descendant.ParentId];
-                        var descendantParentId = descendant.ParentId;
-                        ((Content) dcopy).SetLazyParentId(new Lazy<int>(() => copyIds[descendantParentId].Id));
-                        if (dcopy.Published)
-                            dcopy.ChangePublishedState(PublishedState.Saving);
-                        dcopy.CreatorId = userId;
-                        dcopy.WriterId = userId;
-                        xr.Repository.AddOrUpdate(dcopy);
-
-                        copyIds[descendant.Id] = dcopy;
-                    }
-
-                    // note: here was some code handling tags - which has been removed
-                    // - tags should be handled by the content repository
-                    // - a copy is unpublished and therefore has no impact on tags in DB
-                });
-            }
-
-            TreeChanged.RaiseEvent(new TreeChange<IContent>(copy, TreeChangeTypes.RefreshBranch).ToEventArgs(), this);
-            Copied.RaiseEvent(new CopyEventArgs<IContent>(content, copy, false, parentId, relateToOriginal), this);
-            Audit(AuditType.Copy, "Copy Content performed by user", content.WriterId, content.Id);
-            return copy;
-        }
-
-        /// <summary>
-        /// Sends an <see cref="IContent"/> to Publication, which executes handlers and events for the 'Send to Publication' action.
-        /// </summary>
-        /// <param name="content">The <see cref="IContent"/> to send to publication</param>
-        /// <param name="userId">Optional Id of the User issueing the send to publication</param>
-        /// <returns>True if sending publication was succesfull otherwise false</returns>
-        public bool SendToPublication(IContent content, int userId = 0)
-        {
-
-            if (SendingToPublish.IsRaisedEventCancelled(new SendToPublishEventArgs<IContent>(content), this))
-                return false;
-
-            //Save before raising event
-            Save(content, userId);
-
-            SentToPublish.RaiseEvent(new SendToPublishEventArgs<IContent>(content, false), this);
-
-            Audit(AuditType.SendToPublish, "Send to Publish performed by user", content.WriterId, content.Id);
-
-            //TODO: will this ever be false??
-            return true;
-        }
-
-        /// <summary>
-        /// Rollback an <see cref="IContent"/> object to a previous version.
-        /// This will create a new version, which is a copy of all the old data.
-        /// </summary>
-        /// <remarks>
-        /// The way data is stored actually only allows us to rollback on properties
-        /// and not data like Name and Alias of the Content.
-        /// </remarks>
-        /// <param name="id">Id of the <see cref="IContent"/>being rolled back</param>
-        /// <param name="versionId">Id of the version to rollback to</param>
-        /// <param name="userId">Optional Id of the User issueing the rollback of the Content</param>
-        /// <returns>The newly created <see cref="IContent"/> object</returns>
-        public IContent Rollback(int id, Guid versionId, int userId = 0)
-        {
-            var content = GetByVersion(versionId);
-
-            if (RollingBack.IsRaisedEventCancelled(new RollbackEventArgs<IContent>(content), this))
-                return content;
-
-            _lrepo.WithWriteLocked(xr =>
-            {
-                content.CreatorId = userId;
-                //content.WriterId = userId;
-
-                // need to make sure that the repository is going to save a new version
-                // but if we're not changing anything, the repository would not save anything
-                // so - make sure the property IS dirty, doing a flip-flop with an impossible value
-                content.WriterId = -1;
-                content.WriterId = userId;
-
-                // a rolled back version is .Saving and will be .Unpublished
-                content.ChangePublishedState(PublishedState.Saving);
-
-                xr.Repository.AddOrUpdate(content);
-            });
-
-            RolledBack.RaiseEvent(new RollbackEventArgs<IContent>(content, false), this);
-            TreeChanged.RaiseEvent(new TreeChange<IContent>(content, TreeChangeTypes.RefreshNode).ToEventArgs(), this);
-
-            Audit(AuditType.RollBack, "Content rollback performed by user", content.WriterId, content.Id);
-
-            return content;
-        }
-
-        /// <summary>
-        /// Sorts a collection of <see cref="IContent"/> objects by updating the SortOrder according
-        /// to the ordering of items in the passed in <see cref="IEnumerable{T}"/>.
-        /// </summary>
-        /// <remarks>
-        /// Using this method will ensure that the Published-state is maintained upon sorting
-        /// so the cache is updated accordingly - as needed.
-        /// </remarks>
-        /// <param name="items"></param>
-        /// <param name="userId"></param>
-        /// <param name="raiseEvents"></param>
-        /// <returns>True if sorting succeeded, otherwise False</returns>
-        public bool Sort(IEnumerable<IContent> items, int userId = 0, bool raiseEvents = true)
-        {
-            var itemsA = items.ToArray();
-            if (itemsA.Length == 0) return true;
-
-            //TODO:
-            // firing Saving for all the items, but we're not going to save those that are already
-            // correctly ordered, so we're not going to fire Saved for all the items, and that's not
-            // really consistent - but the only way to be consistent would be to first check which
-            // items we're going to save, then trigger the events... within the UOW transaction...
-            // which is not something we want to do, so what?
-            if (raiseEvents && Saving.IsRaisedEventCancelled(new SaveEventArgs<IContent>(itemsA), this))
-                return false;
-
-            var published = new List<IContent>();
-            var saved = new List<IContent>();
-
-            using (ChangeSet.WithAmbient)
-            {
-                _lrepo.WithWriteLocked(xr =>
-                {
-                    var sortOrder = 0;
-                    foreach (var content in itemsA)
-                    {
-                        // if the current sort order equals that of the content we don't
-                        // need to update it, so just increment the sort order and continue.
-                        if (content.SortOrder == sortOrder)
-                        {
-                            sortOrder++;
-                            continue;
-                        }
-
-                        // else update
-                        content.SortOrder = sortOrder++;
-                        content.WriterId = userId;
-
-                        // if it's published, register it, no point running StrategyPublish
-                        // since we're not really publishing it and it cannot be cancelled etc
-                        if (content.Published)
-                            published.Add(content);
-                        else if (content.HasPublishedVersion)
-                            published.Add(GetByVersion(content.PublishedVersionGuid));
-
-                        // save
-                        saved.Add(content);
-                        xr.Repository.AddOrUpdate(content);
-                    }
-                });
-
-                if (raiseEvents)
-                    Saved.RaiseEvent(new SaveEventArgs<IContent>(saved, false), this);
-
-                if (raiseEvents && published.Any())
-                    Published.RaiseEvent(new PublishEventArgs<IContent>(published, false, false), this);
-
-                TreeChanged.RaiseEvent(saved.Select(x => new TreeChange<IContent>(x, TreeChangeTypes.RefreshNode)).ToEventArgs(), this);
-            }
-            
-            Audit(AuditType.Sort, "Sorting content performed by user", userId, 0);
-            return true;
-        }
-
-        #endregion
-
-        #region Internal Methods
-
-        /// <summary>
-        /// Gets a collection of <see cref="IContent"/> descendants by the first Parent.
-        /// </summary>
-        /// <param name="content"><see cref="IContent"/> item to retrieve Descendants from</param>
-        /// <returns>An Enumerable list of <see cref="IContent"/> objects</returns>
-        internal IEnumerable<IContent> GetPublishedDescendants(IContent content)
-        {
-            return _lrepo.WithReadLocked(xr => GetPublishedDescendantsLocked(content, xr.Repository));
-        }
-
-        internal IEnumerable<IContent> GetPublishedDescendantsLocked(IContent content, IContentRepository repository)
-        {
-            var pathMatch = content.Path + ",";
-            var query = Query<IContent>.Builder.Where(x => x.Id != content.Id && x.Path.StartsWith(pathMatch) /*&& x.Trashed == false*/);
-            var contents = repository.GetByPublishedVersion(query);
-
-            // beware! contents contains all published version below content
-            // including those that are not directly published because below an unpublished content
-            // these must be filtered out here
-
-            var parents = new List<int> { content.Id };
-            foreach (var c in contents)
-            {
-                if (parents.Contains(c.ParentId))
-                {
-                    yield return c;
-                    parents.Add(c.Id);
-                }
-            }
-        }
-
-        #endregion
-
-        #region Private Methods
-
-        private void Audit(AuditType type, string message, int userId, int objectId)
-        {
-            var uow = UowProvider.GetUnitOfWork();
-            using (var auditRepo = RepositoryFactory.CreateAuditRepository(uow))
-            {
-                auditRepo.AddOrUpdate(new AuditItem(objectId, message, type, userId));
-                uow.Commit();
-            }
-        }
-
-        /// <summary>
-        /// Publishes a <see cref="IContent"/> object and all its children
-        /// </summary>
-        /// <param name="content">The <see cref="IContent"/> to publish along with its children</param>
-        /// <param name="userId">Optional Id of the User issueing the publishing</param>
-        /// <param name="includeUnpublished">If set to true, this will also publish descendants that are completely unpublished, normally this will only publish children that have previously been published</param>	    
-        /// <returns>
-        /// A list of publish statues. If the parent document is not valid or cannot be published because it's parent(s) is not published
-        /// then the list will only contain one status item, otherwise it will contain status items for it and all of it's descendants that
-        /// are to be published.
-        /// </returns>
-        private IEnumerable<Attempt<PublishStatus>> PublishWithChildrenDo(IContent content, int userId = 0, bool includeUnpublished = false)
-        {
-            if (content == null) throw new ArgumentNullException("content");
-
-            Attempt<PublishStatus>[] attempts = null;
-            var publishedItems = new List<IContent>(); // this is for events
-
-            using (ChangeSet.WithAmbient)
-            {
-                _lrepo.WithWriteLocked(xr =>
-                {
-                    // fail fast + use in alreadyChecked below to avoid duplicate checks
-                    var attempt = EnsurePublishable(content);
-                    if (attempt.Success)
-                        attempt = StrategyCanPublish(content, userId);
-                    if (attempt.Success == false)
-                    {
-                        attempts = new[] { attempt };
-                        return;
-                    }
-
-                    var contents = new List<IContent> { content }; //include parent item
-                    contents.AddRange(GetDescendants(content));
-
-                    // publish using the strategy - for descendants,
-                    // - published w/out changes: nothing to do
-                    // - published w/changes: publish those changes
-                    // - unpublished: publish if includeUnpublished, otherwise ignroe
-                    var alreadyChecked = new[] { content };
-                    attempts = StrategyPublishWithChildren(contents, alreadyChecked, userId, includeUnpublished).ToArray();
-
-                    foreach (var status in attempts.Where(x => x.Success).Select(x => x.Result))
-                    {
-                        // save them all, even those that are .Success because of (.StatusType == PublishStatusType.SuccessAlreadyPublished)
-                        // so we bump the date etc
-                        var publishedItem = status.ContentItem;
-                        publishedItem.WriterId = userId;
-                        xr.Repository.AddOrUpdate(publishedItem);
-                        publishedItems.Add(publishedItem);
-                    }
-                });
-            }
-
-            Published.RaiseEvent(new PublishEventArgs<IContent>(publishedItems, false, false), this);
-            TreeChanged.RaiseEvent(new TreeChange<IContent>(content, TreeChangeTypes.RefreshBranch).ToEventArgs(), this);
-            Audit(AuditType.Publish, "Publish with Children performed by user", userId, content.Id);
-            return attempts;
-        }
-
-        /// <summary>
-        /// Unpublishes a single <see cref="IContent"/> object.
-        /// </summary>
-        /// <param name="content">The <see cref="IContent"/> to publish.</param>
-        /// <param name="userId">Optional unique identifier of the User issueing the unpublishing.</param>
-        /// <returns>True if unpublishing succeeded, otherwise False.</returns>
-        private bool UnPublishDo(IContent content, int userId = 0)
-        {
-            var returnFalse = false;
-
-            using (ChangeSet.WithAmbient)
-            {
-                _lrepo.WithWriteLocked(xr =>
-                {
-                    var newest = GetById(content.Id); // ensure we have the newest version
-                    if (content.Version != newest.Version) // but use the original object if it's already the newest version
-                        content = newest;
-                    if (content.Published == false && content.HasPublishedVersion == false)
-                    {
-                        returnFalse = true; // already unpublished
-                        return;
-                    }
-
-                    // strategy
-                    if (StrategyUnPublish(content, userId) == false)
-                    {
-                        returnFalse = true;
-                        return;
-                    }
-
-                    content.WriterId = userId;
-                    xr.Repository.AddOrUpdate(content);
-                });
-            }
-
-            if (returnFalse)
-                return false;
-
-            UnPublished.RaiseEvent(new PublishEventArgs<IContent>(content, false, false), this);
-            TreeChanged.RaiseEvent(new TreeChange<IContent>(content, TreeChangeTypes.RefreshBranch).ToEventArgs(), this);
-            Audit(AuditType.UnPublish, "UnPublish performed by user", userId, content.Id);
-            return true;
-        }
-
-        /// <summary>
-        /// Saves and Publishes a single <see cref="IContent"/> object
-        /// </summary>
-        /// <param name="content">The <see cref="IContent"/> to save and publish</param>
-        /// <param name="userId">Optional Id of the User issueing the publishing</param>
-        /// <param name="raiseEvents">Optional boolean indicating whether or not to raise save events.</param>
-        /// <returns>True if publishing succeeded, otherwise False</returns>
-        private Attempt<PublishStatus> SaveAndPublishDo(IContent content, int userId = 0, bool raiseEvents = true)
-        {
-            if (raiseEvents && Saving.IsRaisedEventCancelled(new SaveEventArgs<IContent>(content), this))
-                return Attempt.Fail(new PublishStatus(content, PublishStatusType.FailedCancelledByEvent));
-
-            var isNew = content.IsNewEntity();
-            var changeType = isNew ? TreeChangeTypes.RefreshBranch : TreeChangeTypes.RefreshNode;
-            var previouslyPublished = content.HasIdentity && content.HasPublishedVersion;
-            var status = default(Attempt<PublishStatus>);
-
-            _lrepo.WithWriteLocked(xr =>
-            {
-                // ensure content is publishable, and try to publish
-                status = EnsurePublishable(content);
-                if (status.Success)
-                {
-                    // strategy handles events, and various business rules eg release & expire
-                    // dates, trashed status...
-                    status = StrategyPublish(content, false, userId);
-                }
-
-                // save - aways, even if not publishing (this is SaveAndPublish)
-                if (content.HasIdentity == false)
-                    content.CreatorId = userId;
-                content.WriterId = userId;
-
-                xr.Repository.AddOrUpdate(content);
-            });
-
-            if (raiseEvents)
-                Saved.RaiseEvent(new SaveEventArgs<IContent>(content, false), this);
-
-            if (status.Success == false)
-            {
-                // notify it's been saved
-                using (ChangeSet.WithAmbient)
-                    TreeChanged.RaiseEvent(new TreeChange<IContent>(content, changeType).ToEventArgs(), this);
-                return status;
-            }
-
-            Published.RaiseEvent(new PublishEventArgs<IContent>(content, false, false), this);
-
-            // if was not published and now is... descendants that were 'published' (but 
-            // had an unpublished ancestor) are 're-published' ie not explicitely published
-            // but back as 'published' nevertheless
-            if (isNew == false && previouslyPublished == false)
-            {
-                if (HasChildren(content.Id))
-                {
-                    var descendants = GetPublishedDescendants(content).ToArray();
-                    Published.RaiseEvent(new PublishEventArgs<IContent>(descendants, false, false), this);
-                }
-                changeType = TreeChangeTypes.RefreshBranch; // whole branch
-            }
-
-            // invalidate the node/branch
-            using (ChangeSet.WithAmbient)
-                TreeChanged.RaiseEvent(new TreeChange<IContent>(content, changeType).ToEventArgs(), this);
-            Audit(AuditType.Publish, "Save and Publish performed by user", userId, content.Id);
-            return status;
-        }
-
-        private Attempt<PublishStatus> EnsurePublishable(IContent content)
-        {
-            // root content can be published
-            if (content.ParentId == Constants.System.Root)
-                return Attempt<PublishStatus>.Succeed();
-
-            // trashed content cannot be published
-            if (content.ParentId != Constants.System.RecycleBinContent)
-            {
-                // ensure all ancestors are published
-                // because content may be new its Path may be null - start with parent
-                var path = content.Path ?? content.Parent().Path;
-                if (path != null) // if parent is also null, give up
-                {
-                    var ancestorIds = path.Split(',')
-                        .Skip(1) // remove leading "-1"
-                        .Reverse()
-                        .Select(int.Parse);
-                    if (content.Path != null)
-                        ancestorIds = ancestorIds.Skip(1); // remove trailing content.Id
-
-                    if (ancestorIds.All(HasPublishedVersion))
-                        return Attempt<PublishStatus>.Succeed();
-                }
-            }
-
-            Logger.Info<ContentService>(
-                string.Format( "Content '{0}' with Id '{1}' could not be published because its parent is not published.", content.Name, content.Id));
-            return Attempt.Fail(new PublishStatus(content, PublishStatusType.FailedPathNotPublished));
-        }
-
-        #endregion
-
-        #region Event Handlers
-
-        /// <summary>
-        /// Occurs before Delete
-        /// </summary>		
-        public static event TypedEventHandler<IContentService, DeleteEventArgs<IContent>> Deleting;
-
-        /// <summary>
-        /// Occurs after Delete
-        /// </summary>
-        public static event TypedEventHandler<IContentService, DeleteEventArgs<IContent>> Deleted;
-
-        /// <summary>
-        /// Occurs before Delete Versions
-        /// </summary>		
-        public static event TypedEventHandler<IContentService, DeleteRevisionsEventArgs> DeletingVersions;
-
-        /// <summary>
-        /// Occurs after Delete Versions
-        /// </summary>
-        public static event TypedEventHandler<IContentService, DeleteRevisionsEventArgs> DeletedVersions;
-
-        /// <summary>
-        /// Occurs before Save
-        /// </summary>
-        public static event TypedEventHandler<IContentService, SaveEventArgs<IContent>> Saving;
-
-        /// <summary>
-        /// Occurs after Save
-        /// </summary>
-        public static event TypedEventHandler<IContentService, SaveEventArgs<IContent>> Saved;
-
-        /// <summary>
-        /// Occurs before Create
-        /// </summary>
-        [Obsolete("Use the Created event instead, the Creating and Created events both offer the same functionality, Creating event has been deprecated.")]
-        public static event TypedEventHandler<IContentService, NewEventArgs<IContent>> Creating;
-
-        /// <summary>
-        /// Occurs after Create
-        /// </summary>
-        /// <remarks>
-        /// Please note that the Content object has been created, but might not have been saved
-        /// so it does not have an identity yet (meaning no Id has been set).
-        /// </remarks>
-        public static event TypedEventHandler<IContentService, NewEventArgs<IContent>> Created;
-
-        /// <summary>
-        /// Occurs before Copy
-        /// </summary>
-        public static event TypedEventHandler<IContentService, CopyEventArgs<IContent>> Copying;
-
-        /// <summary>
-        /// Occurs after Copy
-        /// </summary>
-        public static event TypedEventHandler<IContentService, CopyEventArgs<IContent>> Copied;
-
-        /// <summary>
-        /// Occurs before Content is moved to Recycle Bin
-        /// </summary>
-        public static event TypedEventHandler<IContentService, MoveEventArgs<IContent>> Trashing;
-
-        /// <summary>
-        /// Occurs after Content is moved to Recycle Bin
-        /// </summary>
-        public static event TypedEventHandler<IContentService, MoveEventArgs<IContent>> Trashed;
-
-        /// <summary>
-        /// Occurs before Move
-        /// </summary>
-        public static event TypedEventHandler<IContentService, MoveEventArgs<IContent>> Moving;
-
-        /// <summary>
-        /// Occurs after Move
-        /// </summary>
-        public static event TypedEventHandler<IContentService, MoveEventArgs<IContent>> Moved;
-
-        /// <summary>
-        /// Occurs before Rollback
-        /// </summary>
-        public static event TypedEventHandler<IContentService, RollbackEventArgs<IContent>> RollingBack;
-
-        /// <summary>
-        /// Occurs after Rollback
-        /// </summary>
-        public static event TypedEventHandler<IContentService, RollbackEventArgs<IContent>> RolledBack;
-
-        /// <summary>
-        /// Occurs before Send to Publish
-        /// </summary>
-        public static event TypedEventHandler<IContentService, SendToPublishEventArgs<IContent>> SendingToPublish;
-
-        /// <summary>
-        /// Occurs after Send to Publish
-        /// </summary>
-        public static event TypedEventHandler<IContentService, SendToPublishEventArgs<IContent>> SentToPublish;
-
-        /// <summary>
-        /// Occurs before the Recycle Bin is emptied
-        /// </summary>
-        public static event TypedEventHandler<IContentService, RecycleBinEventArgs> EmptyingRecycleBin;
-
-        /// <summary>
-        /// Occurs after the Recycle Bin has been Emptied
-        /// </summary>
-        public static event TypedEventHandler<IContentService, RecycleBinEventArgs> EmptiedRecycleBin;
-
-        /// <summary>
-        /// Occurs before publish
-        /// </summary>
-        public static event TypedEventHandler<IContentService, PublishEventArgs<IContent>> Publishing;
-
-        /// <summary>
-        /// Occurs after publish
-        /// </summary>
-        public static event TypedEventHandler<IContentService, PublishEventArgs<IContent>> Published;
-
-        /// <summary>
-        /// Occurs before unpublish
-        /// </summary>
-        public static event TypedEventHandler<IContentService, PublishEventArgs<IContent>> UnPublishing;
-
-        /// <summary>
-        /// Occurs after unpublish
-        /// </summary>
-        public static event TypedEventHandler<IContentService, PublishEventArgs<IContent>> UnPublished;
-
-        /// <summary>
-        /// Occurs after change.
-        /// </summary>
-        internal static event TypedEventHandler<IContentService, TreeChange<IContent>.EventArgs> TreeChanged; 
-
-        #endregion
-
-        #region Publishing strategies
-
-        // prob. want to find nicer names?
-
-        internal Attempt<PublishStatus> StrategyCanPublish(IContent content, int userId)
-        {
-            if (Publishing.IsRaisedEventCancelled(new PublishEventArgs<IContent>(content), this))
-            {
-                LogHelper.Info<ContentService>(
-                    string.Format("Content '{0}' with Id '{1}' will not be published, the event was cancelled.", content.Name, content.Id));
-                return Attempt.Fail(new PublishStatus(content, PublishStatusType.FailedCancelledByEvent));
-            }
-
-            // check if the content is valid
-            if (content.IsValid() == false)
-            {
-                LogHelper.Info<ContentService>(
-                    string.Format("Content '{0}' with Id '{1}' could not be published because of invalid properties.", content.Name, content.Id));
-                return Attempt.Fail(new PublishStatus(content, PublishStatusType.FailedContentInvalid)
-                {
-                    InvalidProperties = ((ContentBase)content).LastInvalidProperties
-                });
-            }
-
-            // check if the Content is Expired
-            if (content.Status == ContentStatus.Expired)
-            {
-                LogHelper.Info<ContentService>(
-                    string.Format("Content '{0}' with Id '{1}' has expired and could not be published.", content.Name, content.Id));
-                return Attempt.Fail(new PublishStatus(content, PublishStatusType.FailedHasExpired));
-            }
-
-            // check if the Content is Awaiting Release
-            if (content.Status == ContentStatus.AwaitingRelease)
-            {
-                LogHelper.Info<ContentService>(
-                    string.Format("Content '{0}' with Id '{1}' is awaiting release and could not be published.", content.Name, content.Id));
-                return Attempt.Fail(new PublishStatus(content, PublishStatusType.FailedAwaitingRelease));
-            }
-
-            // check if the Content is Trashed
-            if (content.Status == ContentStatus.Trashed)
-            {
-                LogHelper.Info<ContentService>(
-                    string.Format("Content '{0}' with Id '{1}' is trashed and could not be published.", content.Name, content.Id));
-                return Attempt.Fail(new PublishStatus(content, PublishStatusType.FailedIsTrashed));
-            }
-
-            return Attempt.Succeed(new PublishStatus(content));
-        }
-
-        internal Attempt<PublishStatus> StrategyPublish(IContent content, bool alreadyCheckedCanPublish, int userId)
-        {
-            var attempt = alreadyCheckedCanPublish 
-                ? Attempt.Succeed(new PublishStatus(content)) // already know we can
-                : StrategyCanPublish(content, userId); // else check
-            if (attempt.Success == false)
-                return attempt;
-
-            // change state to publishing
-            content.ChangePublishedState(PublishedState.Publishing);
-
-            LogHelper.Info<ContentService>(
-                string.Format("Content '{0}' with Id '{1}' has been published.", content.Name, content.Id));
-
-            return attempt;
-        }
-
-        ///  <summary>
-        ///  Publishes a list of content items
-        ///  </summary>
-        ///  <param name="contents">Contents, ordered by level ASC</param>
-        /// <param name="alreadyChecked">Contents for which we've already checked CanPublish</param>
-        /// <param name="userId"></param>
-        ///  <param name="includeUnpublished">Indicates whether to publish content that is completely unpublished (has no published
-        ///  version). If false, will only publish already published content with changes. Also impacts what happens if publishing
-        ///  fails (see remarks).</param>        
-        ///  <returns></returns>
-        ///  <remarks>
-        ///  Navigate content & descendants top-down and for each,
-        ///  - if it is published
-        ///    - and unchanged, do nothing
-        ///    - else (has changes), publish those changes
-        ///  - if it is not published
-        ///    - and at top-level, publish
-        ///    - or includeUnpublished is true, publish
-        ///    - else do nothing & skip the underlying branch
-        /// 
-        ///  When publishing fails
-        ///  - if content has no published version, skip the underlying branch
-        ///  - else (has published version),
-        ///    - if includeUnpublished is true, process the underlying branch
-        ///    - else, do not process the underlying branch
-        ///  </remarks>
-        internal IEnumerable<Attempt<PublishStatus>> StrategyPublishWithChildren(IEnumerable<IContent> contents, IEnumerable<IContent> alreadyChecked, int userId, bool includeUnpublished = true)
-        {
-            var statuses = new List<Attempt<PublishStatus>>();
-            var alreadyCheckedA = (alreadyChecked ?? Enumerable.Empty<IContent>()).ToArray();
-
-            // list of ids that we exclude because they could not be published
-            var excude = new List<int>();
-
-            var topLevel = -1;
-            foreach (var content in contents)
-            {
-                // initialize - content is ordered by level ASC
-                if (topLevel < 0)
-                    topLevel = content.Level;
-
-                if (excude.Contains(content.ParentId))
-                {
-                    // parent is excluded, so exclude content too
-                    LogHelper.Info<ContentService>(
-                        string.Format("Content '{0}' with Id '{1}' will not be published because it's parent's publishing action failed or was cancelled.", content.Name, content.Id));
-                    excude.Add(content.Id);
-                    // status has been reported for an ancestor and that one is excluded => no status
-                    continue;
-                }
-
-                if (content.Published && content.Level > topLevel) // topLevel we DO want to (re)publish
-                {
-                    // newest is published already
-                    statuses.Add(Attempt.Succeed(new PublishStatus(content, PublishStatusType.SuccessAlreadyPublished)));
-                    continue;
-                }
-
-                if (content.HasPublishedVersion)
-                {
-                    // newest is published already but we are topLevel, or
-                    // newest is not published, but another version is - publish newest
-                    var r = StrategyPublish(content, alreadyCheckedA.Contains(content), userId);
-                    if (r.Success == false)
-                    {
-                        // we tried to publish and it failed, but it already had / still has a published version,
-                        // the rule in remarks says that we should skip the underlying branch if includeUnpublished
-                        // is false, else process it - not that it makes much sense, but keep it like that for now
-                        if (includeUnpublished == false)
-                            excude.Add(content.Id);
-                    }
-
-                    statuses.Add(r);
-                    continue;
-                }
-
-                if (content.Level == topLevel || includeUnpublished)
-                {
-                    // content has no published version, and we want to publish it, either
-                    // because it is top-level or because we include unpublished.
-                    // if publishing fails, and because content does not have a published 
-                    // version at all, ensure we do not process its descendants
-                    var r = StrategyPublish(content, alreadyCheckedA.Contains(content), userId);
-                    if (r.Success == false)
-                        excude.Add(content.Id);
-
-                    statuses.Add(r);
-                    continue;
-                }
-
-                // content has no published version, and we don't want to publish it
-                excude.Add(content.Id); // ignore everything below it
-                // content is not even considered, really => no status
-            }
-
-            return statuses;
-        }
-
-        internal Attempt<PublishStatus> StrategyUnPublish(IContent content, int userId)
-        {
-            // content should (is assumed to) be the newest version, which may not be published,
-            // don't know how to test this, so it's not verified
-
-            // fire UnPublishing event
-            if (UnPublishing.IsRaisedEventCancelled(new PublishEventArgs<IContent>(content), this))
-            {
-                LogHelper.Info<ContentService>(
-                    string.Format("Content '{0}' with Id '{1}' will not be unpublished, the event was cancelled.", content.Name, content.Id));
-                return Attempt.Fail(new PublishStatus(content, PublishStatusType.FailedCancelledByEvent));
-            }
-
-            // if Content has a release date set to before now, it should be removed so it doesn't interrupt an unpublish
-            // otherwise it would remain released == published
-            if (content.ReleaseDate.HasValue && content.ReleaseDate.Value <= DateTime.Now)
-            {
-                content.ReleaseDate = null;
-                LogHelper.Info<ContentService>(
-                    string.Format("Content '{0}' with Id '{1}' had its release date removed, because it was unpublished.", content.Name, content.Id));
-            }
-
-            // version is published or unpublished, but content is published
-            // change state to unpublishing
-            content.ChangePublishedState(PublishedState.Unpublishing);
-
-            LogHelper.Info<ContentService>(
-                string.Format("Content '{0}' with Id '{1}' has been unpublished.", content.Name, content.Id));
-
-            return Attempt.Succeed(new PublishStatus(content));
-        }
-
-        internal IEnumerable<Attempt<PublishStatus>> StrategyUnPublish(IEnumerable<IContent> content, int userId)
-        {
-            return content.Select(x => StrategyUnPublish(x, userId));
-        }
-
-        #endregion
-
-        #region Content Types
-
-        /// <summary>
-        /// Deletes all content of specified type. All children of deleted content is moved to Recycle Bin.
-        /// </summary>
-        /// <remarks>This needs extra care and attention as its potentially a dangerous and extensive operation</remarks>
-        /// <param name="contentTypeId">Id of the <see cref="IContentType"/></param>
-        /// <param name="userId">Optional Id of the user issueing the delete operation</param>
-        public void DeleteContentOfType(int contentTypeId, int userId = 0)
-        {
-            var changes = new List<TreeChange<IContent>>();
-            var moves = new List<Tuple<IContent, string>>();
-
-            using (ChangeSet.WithAmbient)
-            {
-                _lrepo.WithWriteLocked(xr =>
-                {
-                    var query = Query<IContent>.Builder.Where(x => x.ContentTypeId == contentTypeId);
-                    var contents = xr.Repository.GetByQuery(query).ToArray();
-
-                    if (Deleting.IsRaisedEventCancelled(new DeleteEventArgs<IContent>(contents), this))
-                        return;
-
-                    // order by level, descending, so deepest first - that way, we cannot move
-                    // a content of the deleted type, to the recycle bin (and then delete it...)
-                    foreach (var content in contents.OrderByDescending(x => x.Level))
-                    {
-                        // if it's not trashed yet, and published, we should unpublish
-                        // but... UnPublishing event makes no sense (not going to cancel?) and no need to save
-                        // just raise the event
-                        if (content.Trashed == false && content.HasPublishedVersion)
-                            UnPublished.RaiseEvent(new PublishEventArgs<IContent>(content, false, false), this);
-
-                        // if current content has children, move them to trash
-                        var c = content;
-                        var childQuery = Query<IContent>.Builder.Where(x => x.Path.StartsWith(c.Path));
-                        var children = xr.Repository.GetByQuery(childQuery);
-                        foreach (var child in children.Where(x => x.ContentTypeId != contentTypeId))
-                        {
-                            // see MoveToRecycleBin
-                            PerformMoveLocked(child, Constants.System.RecycleBinContent, null, userId, moves, true, xr.Repository);
-                            changes.Add(new TreeChange<IContent>(content, TreeChangeTypes.RefreshBranch));
-                        }
-
-                        // delete content
-                        // triggers the deleted event (and handles the files)
-                        DeleteLocked(content, xr.Repository);
-                        changes.Add(new TreeChange<IContent>(content, TreeChangeTypes.Remove));
-                    }
-                });
-
-                var moveInfos = moves
-                    .Select(x => new MoveEventInfo<IContent>(x.Item1, x.Item2, x.Item1.ParentId))
-                    .ToArray();
-                if (moveInfos.Length > 0)
-                    Trashed.RaiseEvent(new MoveEventArgs<IContent>(false, moveInfos), this);
-                TreeChanged.RaiseEvent(changes.ToEventArgs(), this);
-            }
-
-            Audit(AuditType.Delete,
-                        string.Format("Delete Content of Type {0} performed by user", contentTypeId),
-                        userId, Constants.System.Root);
-        }
-
-        private IContentType GetContentType(string contentTypeAlias)
-        {
-            var contentType = ContentTypeService.Get(contentTypeAlias);
-            if (contentType == null)
-                throw new Exception(string.Format("No ContentType matching alias: \"{0}\".", contentTypeAlias));
-            return contentType;
-        }
-
-        #endregion
-    }
+using System;
+using System.Collections.Generic;
+using System.Data;
+using System.ComponentModel;
+using System.Globalization;
+using System.Linq;
+using System.Threading;
+using Umbraco.Core.Cache;
+using Umbraco.Core.Configuration;
+using Umbraco.Core.Events;
+using Umbraco.Core.IO;
+using Umbraco.Core.Logging;
+using Umbraco.Core.Models;
+using Umbraco.Core.Models.Membership;
+using Umbraco.Core.Persistence;
+using Umbraco.Core.Persistence.DatabaseModelDefinitions;
+using Umbraco.Core.Persistence.Querying;
+using Umbraco.Core.Persistence.Repositories;
+using Umbraco.Core.Persistence.SqlSyntax;
+using Umbraco.Core.Persistence.UnitOfWork;
+using Umbraco.Core.Publishing;
+
+namespace Umbraco.Core.Services
+{
+    /// <summary>
+    /// Represents the Content Service, which is an easy access to operations involving <see cref="IContent"/>
+    /// </summary>
+    public class ContentService : RepositoryService, IContentService
+    {
+        private IContentTypeService _contentTypeService;
+
+        #region Constructors
+
+        public ContentService(IDatabaseUnitOfWorkProvider provider, RepositoryFactory repositoryFactory, ILogger logger, IDataTypeService dataTypeService, IUserService userService)
+            : base(provider, repositoryFactory, logger)
+        {
+            // though... these are not used?
+            Mandate.ParameterNotNull(dataTypeService, "dataTypeService");
+            Mandate.ParameterNotNull(userService, "userService");
+
+            _lrepo = new LockingRepository<ContentRepository>(UowProvider,
+                uow => RepositoryFactory.CreateContentRepository(uow) as ContentRepository,
+                LockingRepositoryLockIds, LockingRepositoryLockIds);
+        }
+
+        internal IContentTypeService ContentTypeService
+        {
+            get
+            {
+                if (_contentTypeService == null)
+                    throw new InvalidOperationException("ContentService.ContentTypeService has not been initialized.");
+                return _contentTypeService;
+            }
+            set { _contentTypeService = value; }
+        }
+
+        #endregion
+
+        #region Locking
+
+        // constant
+        private static readonly int[] LockingRepositoryLockIds = { Constants.System.ContentTreeLock };
+
+        private readonly LockingRepository<ContentRepository> _lrepo;
+
+        private void WithReadLocked(Action<ContentRepository> action, bool autoCommit = true)
+        {
+            _lrepo.WithReadLocked(xr => action(xr.Repository), autoCommit);
+        }
+
+        internal TResult WithReadLocked<TResult>(Func<ContentRepository, TResult> func, bool autoCommit = true)
+        {
+            return _lrepo.WithReadLocked(xr => func(xr.Repository), autoCommit);
+        }
+
+        internal void WithWriteLocked(Action<ContentRepository> action, bool autoCommit = true)
+        {
+            _lrepo.WithWriteLocked(xr => action(xr.Repository), autoCommit);
+        }
+
+        #endregion
+
+        #region Count
+
+        public int CountPublished(string contentTypeAlias = null)
+        {
+            return _lrepo.WithReadLocked(xr => xr.Repository.CountPublished(/*contentTypeAlias*/)); // fixme?!
+        }
+
+        public int Count(string contentTypeAlias = null)
+        {
+            return _lrepo.WithReadLocked(xr => xr.Repository.Count(contentTypeAlias));
+        }
+
+        public int CountChildren(int parentId, string contentTypeAlias = null)
+        {
+            return _lrepo.WithReadLocked(xr => xr.Repository.CountChildren(parentId, contentTypeAlias));
+        }
+
+        public int CountDescendants(int parentId, string contentTypeAlias = null)
+        {
+            return _lrepo.WithReadLocked(xr => xr.Repository.CountDescendants(parentId, contentTypeAlias));
+        }
+
+        #endregion
+
+        #region Permissions
+
+        /// <summary>
+        /// Used to bulk update the permissions set for a content item. This will replace all permissions
+        /// assigned to an entity with a list of user id & permission pairs.
+        /// </summary>
+        /// <param name="permissionSet"></param>
+        public void ReplaceContentPermissions(EntityPermissionSet permissionSet)
+        {
+            _lrepo.WithWriteLocked(xr => xr.Repository.ReplaceContentPermissions(permissionSet));
+        }
+
+        /// <summary>
+        /// Assigns a single permission to the current content item for the specified user ids
+        /// </summary>
+        /// <param name="entity"></param>
+        /// <param name="permission"></param>
+        /// <param name="userIds"></param>
+        public void AssignContentPermission(IContent entity, char permission, IEnumerable<int> userIds)
+        {
+            _lrepo.WithWriteLocked(xr => xr.Repository.AssignEntityPermission(entity, permission, userIds));
+        }
+
+        /// <summary>
+        /// Gets the list of permissions for the content item
+        /// </summary>
+        /// <param name="content"></param>
+        /// <returns></returns>
+        public IEnumerable<EntityPermission> GetPermissionsForEntity(IContent content)
+        {
+            return _lrepo.WithWriteLocked(xr => xr.Repository.GetPermissionsForEntity(content.Id));
+        }
+
+        #endregion
+
+        #region Create
+
+        /// <summary>
+        /// Creates an <see cref="IContent"/> object using the alias of the <see cref="IContentType"/>
+        /// that this Content should based on.
+        /// </summary>
+        /// <remarks>
+        /// Note that using this method will simply return a new IContent without any identity
+        /// as it has not yet been persisted. It is intended as a shortcut to creating new content objects
+        /// that does not invoke a save operation against the database.
+        /// </remarks>
+        /// <param name="name">Name of the Content object</param>
+        /// <param name="parentId">Id of Parent for the new Content</param>
+        /// <param name="contentTypeAlias">Alias of the <see cref="IContentType"/></param>
+        /// <param name="userId">Optional id of the user creating the content</param>
+        /// <returns><see cref="IContent"/></returns>
+        public IContent CreateContent(string name, int parentId, string contentTypeAlias, int userId = 0)
+        {
+            var contentType = GetContentType(contentTypeAlias);
+            var content = new Content(name, parentId, contentType);
+            CreateContent(content, null, parentId, false, userId, false);
+            return content;
+        }
+
+        /// <summary>
+        /// Creates an <see cref="IContent"/> object using the alias of the <see cref="IContentType"/>
+        /// that this Content should based on.
+        /// </summary>
+        /// <remarks>
+        /// Note that using this method will simply return a new IContent without any identity
+        /// as it has not yet been persisted. It is intended as a shortcut to creating new content objects
+        /// that does not invoke a save operation against the database.
+        /// </remarks>
+        /// <param name="name">Name of the Content object</param>
+        /// <param name="parent">Parent <see cref="IContent"/> object for the new Content</param>
+        /// <param name="contentTypeAlias">Alias of the <see cref="IContentType"/></param>
+        /// <param name="userId">Optional id of the user creating the content</param>
+        /// <returns><see cref="IContent"/></returns>
+        public IContent CreateContent(string name, IContent parent, string contentTypeAlias, int userId = 0)
+        {
+            var contentType = GetContentType(contentTypeAlias);
+            var content = new Content(name, parent, contentType);
+            CreateContent(content, parent, parent.Id, true, userId, false);
+            return content;
+        }
+
+        /// <summary>
+        /// Creates and saves an <see cref="IContent"/> object using the alias of the <see cref="IContentType"/>
+        /// that this Content should based on.
+        /// </summary>
+        /// <remarks>
+        /// This method returns an <see cref="IContent"/> object that has been persisted to the database
+        /// and therefor has an identity.
+        /// </remarks>
+        /// <param name="name">Name of the Content object</param>
+        /// <param name="parentId">Id of Parent for the new Content</param>
+        /// <param name="contentTypeAlias">Alias of the <see cref="IContentType"/></param>
+        /// <param name="userId">Optional id of the user creating the content</param>
+        /// <returns><see cref="IContent"/></returns>
+        public IContent CreateContentWithIdentity(string name, int parentId, string contentTypeAlias, int userId = 0)
+        {
+            var contentType = GetContentType(contentTypeAlias);
+            var content = new Content(name, parentId, contentType);
+            CreateContent(content, null, parentId, false, userId, true);
+            return content;
+        }
+
+        /// <summary>
+        /// Creates and saves an <see cref="IContent"/> object using the alias of the <see cref="IContentType"/>
+        /// that this Content should based on.
+        /// </summary>
+        /// <remarks>
+        /// This method returns an <see cref="IContent"/> object that has been persisted to the database
+        /// and therefor has an identity.
+        /// </remarks>
+        /// <param name="name">Name of the Content object</param>
+        /// <param name="parent">Parent <see cref="IContent"/> object for the new Content</param>
+        /// <param name="contentTypeAlias">Alias of the <see cref="IContentType"/></param>
+        /// <param name="userId">Optional id of the user creating the content</param>
+        /// <returns><see cref="IContent"/></returns>
+        public IContent CreateContentWithIdentity(string name, IContent parent, string contentTypeAlias, int userId = 0)
+        {
+            var contentType = GetContentType(contentTypeAlias);
+            var content = new Content(name, parent, contentType);
+            CreateContent(content, parent, parent.Id, true, userId, true);
+            return content;
+        }
+
+        private void CreateContent(Content content, IContent parent, int parentId, bool withParent, int userId, bool withIdentity)
+        {
+            // NOTE: I really hate the notion of these Creating/Created events - they are so inconsistent, I've only just found
+            // out that in these 'WithIdentity' methods, the Saving/Saved events were not fired, wtf. Anyways, they're added now.
+            var newArgs = withParent
+                ? new NewEventArgs<IContent>(content, content.ContentType.Alias, parent)
+                : new NewEventArgs<IContent>(content, content.ContentType.Alias, parentId);
+            // ReSharper disable once CSharpWarnings::CS0618
+            if (Creating.IsRaisedEventCancelled(newArgs, this))
+            {
+                content.WasCancelled = true;
+                return;
+            }
+
+            content.CreatorId = userId;
+            content.WriterId = userId;
+
+            if (withIdentity)
+            {
+                if (Saving.IsRaisedEventCancelled(new SaveEventArgs<IContent>(content), this))
+                {
+                    content.WasCancelled = true;
+                    return;
+                }
+
+                _lrepo.WithWriteLocked(xr => xr.Repository.AddOrUpdate(content));
+
+                Saved.RaiseEvent(new SaveEventArgs<IContent>(content, false), this);
+                TreeChanged.RaiseEvent(new TreeChange<IContent>(content, TreeChangeTypes.RefreshNode).ToEventArgs(), this);
+            }
+
+            Created.RaiseEvent(new NewEventArgs<IContent>(content, false, content.ContentType.Alias, parent), this);
+
+            var msg = withIdentity
+                ? "Content '{0}' was created with Id {1}"
+                : "Content '{0}' was created";
+            Audit(AuditType.New, string.Format(msg, content.Name, content.Id), content.CreatorId, content.Id);
+        }
+
+        #endregion
+
+        #region Get, Has, Is
+
+        /// <summary>
+        /// Gets an <see cref="IContent"/> object by Id
+        /// </summary>
+        /// <param name="id">Id of the Content to retrieve</param>
+        /// <returns><see cref="IContent"/></returns>
+        public IContent GetById(int id)
+        {
+            return _lrepo.WithReadLocked(xr => xr.Repository.Get(id));
+        }
+
+        /// <summary>
+        /// Gets an <see cref="IContent"/> object by Id
+        /// </summary>
+        /// <param name="ids">Ids of the Content to retrieve</param>
+        /// <returns><see cref="IContent"/></returns>
+        public IEnumerable<IContent> GetByIds(IEnumerable<int> ids)
+        {
+            return _lrepo.WithReadLocked(xr => xr.Repository.GetAll(ids.ToArray()));
+        }
+
+        /// <summary>
+        /// Gets an <see cref="IContent"/> object by its 'UniqueId'
+        /// </summary>
+        /// <param name="key">Guid key of the Content to retrieve</param>
+        /// <returns><see cref="IContent"/></returns>
+        public IContent GetById(Guid key)
+        {
+            var query = Query<IContent>.Builder.Where(x => x.Key == key);
+            return _lrepo.WithReadLocked(xr => xr.Repository.GetByQuery(query).SingleOrDefault());
+        }
+
+        /// <summary>
+        /// Gets a collection of <see cref="IContent"/> objects by the Id of the <see cref="IContentType"/>
+        /// </summary>
+        /// <param name="id">Id of the <see cref="IContentType"/></param>
+        /// <returns>An Enumerable list of <see cref="IContent"/> objects</returns>
+        public IEnumerable<IContent> GetContentOfContentType(int id)
+        {
+            var query = Query<IContent>.Builder.Where(x => x.ContentTypeId == id);
+            return _lrepo.WithReadLocked(xr => xr.Repository.GetByQuery(query));
+        }
+
+        internal IEnumerable<IContent> GetPublishedContentOfContentType(int id)
+        {
+            var query = Query<IContent>.Builder.Where(x => x.ContentTypeId == id);
+            return _lrepo.WithReadLocked(xr => xr.Repository.GetByPublishedVersion(query));
+        }
+
+        /// <summary>
+        /// Gets a collection of <see cref="IContent"/> objects by Level
+        /// </summary>
+        /// <param name="level">The level to retrieve Content from</param>
+        /// <returns>An Enumerable list of <see cref="IContent"/> objects</returns>
+        public IEnumerable<IContent> GetByLevel(int level)
+        {
+            var query = Query<IContent>.Builder.Where(x => x.Level == level && x.Trashed == false);
+            return _lrepo.WithReadLocked(xr => xr.Repository.GetByQuery(query));
+        }
+
+        /// <summary>
+        /// Gets a specific version of an <see cref="IContent"/> item.
+        /// </summary>
+        /// <param name="versionId">Id of the version to retrieve</param>
+        /// <returns>An <see cref="IContent"/> item</returns>
+        public IContent GetByVersion(Guid versionId)
+        {
+            return _lrepo.WithReadLocked(xr => xr.Repository.GetByVersion(versionId));
+        }
+
+
+        /// <summary>
+        /// Gets a collection of an <see cref="IContent"/> objects versions by Id
+        /// </summary>
+        /// <param name="id"></param>
+        /// <returns>An Enumerable list of <see cref="IContent"/> objects</returns>
+        public IEnumerable<IContent> GetVersions(int id)
+        {
+            return _lrepo.WithReadLocked(xr => xr.Repository.GetAllVersions(id));
+        }
+
+        /// <summary>
+        /// Gets a collection of <see cref="IContent"/> objects, which are ancestors of the current content.
+        /// </summary>
+        /// <param name="id">Id of the <see cref="IContent"/> to retrieve ancestors for</param>
+        /// <returns>An Enumerable list of <see cref="IContent"/> objects</returns>
+        public IEnumerable<IContent> GetAncestors(int id)
+        {
+            var content = GetById(id);
+            return GetAncestors(content);
+        }
+
+        /// <summary>
+        /// Gets a collection of <see cref="IContent"/> objects, which are ancestors of the current content.
+        /// </summary>
+        /// <param name="content"><see cref="IContent"/> to retrieve ancestors for</param>
+        /// <returns>An Enumerable list of <see cref="IContent"/> objects</returns>
+        public IEnumerable<IContent> GetAncestors(IContent content)
+        {
+            var rootId = Constants.System.Root.ToInvariantString();
+            var ids = content.Path.Split(',')
+                .Where(x => x != rootId && x != content.Id.ToString(CultureInfo.InvariantCulture)).Select(int.Parse).ToArray();
+            if (ids.Any() == false)
+                return new List<IContent>();
+
+            return _lrepo.WithReadLocked(xr => xr.Repository.GetAll(ids));
+        }
+
+        /// <summary>
+        /// Gets a collection of <see cref="IContent"/> objects by Parent Id
+        /// </summary>
+        /// <param name="id">Id of the Parent to retrieve Children from</param>
+        /// <returns>An Enumerable list of <see cref="IContent"/> objects</returns>
+        public IEnumerable<IContent> GetChildren(int id)
+        {
+            var query = Query<IContent>.Builder.Where(x => x.ParentId == id);
+            return _lrepo.WithReadLocked(xr => xr.Repository.GetByQuery(query).OrderBy(x => x.SortOrder));
+        }
+
+        /// <summary>
+        /// Gets a collection of published <see cref="IContent"/> objects by Parent Id
+        /// </summary>
+        /// <param name="id">Id of the Parent to retrieve Children from</param>
+        /// <returns>An Enumerable list of published <see cref="IContent"/> objects</returns>
+        public IEnumerable<IContent> GetPublishedChildren(int id)
+        {
+            var query = Query<IContent>.Builder.Where(x => x.ParentId == id && x.Published);
+            return _lrepo.WithReadLocked(xr => xr.Repository.GetByQuery(query).OrderBy(x => x.SortOrder));
+        }
+
+        [Obsolete("Use the overload with 'long' parameter types instead")]
+        [EditorBrowsable(EditorBrowsableState.Never)]
+        public IEnumerable<IContent> GetPagedChildren(int id, int pageIndex, int pageSize, out int totalChildren,
+            string orderBy, Direction orderDirection, string filter = "")
+        {
+            long totalChildren2;
+            var ret = GetPagedChildren(id, Convert.ToInt64(pageIndex), pageSize, out totalChildren2, orderBy, orderDirection, filter);
+            totalChildren = Convert.ToInt32(totalChildren2);
+            return ret;
+        }
+
+        /// <summary>
+        /// Gets a collection of <see cref="IContent"/> objects by Parent Id
+        /// </summary>
+        /// <param name="id">Id of the Parent to retrieve Children from</param>
+        /// <param name="pageIndex">Page index (zero based)</param>
+        /// <param name="pageSize">Page size</param>
+        /// <param name="totalChildren">Total records query would return without paging</param>
+        /// <param name="orderBy">Field to order by</param>
+        /// <param name="orderDirection">Direction to order by</param>
+        /// <param name="filter">Search text filter</param>
+        /// <returns>An Enumerable list of <see cref="IContent"/> objects</returns>
+        public IEnumerable<IContent> GetPagedChildren(int id, long pageIndex, int pageSize, out long totalChildren,
+            string orderBy, Direction orderDirection, string filter = "")
+        {
+            Mandate.ParameterCondition(pageIndex >= 0, "pageIndex");
+            Mandate.ParameterCondition(pageSize > 0, "pageSize");
+
+            var query = Query<IContent>.Builder;
+            //if the id is System Root, then just get all
+            if (id != Constants.System.Root)
+                query.Where(x => x.ParentId == id);
+
+            IEnumerable<IContent> ret = null;
+            long totalChildren2 = 0;
+            _lrepo.WithReadLocked(xr =>
+            {
+                ret = xr.Repository.GetPagedResultsByQuery(query, pageIndex, pageSize, out totalChildren2, orderBy, orderDirection, filter);
+            });
+            totalChildren = totalChildren2;
+            return ret;
+        }
+
+        [Obsolete("Use the overload with 'long' parameter types instead")]
+        [EditorBrowsable(EditorBrowsableState.Never)]
+        public IEnumerable<IContent> GetPagedDescendants(int id, int pageIndex, int pageSize, out int totalChildren, string orderBy = "Path", Direction orderDirection = Direction.Ascending, string filter = "")
+        {
+            long totalChildren2;
+            var ret = GetPagedDescendants(id, Convert.ToInt64(pageIndex), pageSize, out totalChildren2, orderBy, orderDirection, filter);
+            totalChildren = Convert.ToInt32(totalChildren2);
+            return ret;
+        }
+
+        /// <summary>
+        /// Gets a collection of <see cref="IContent"/> objects by Parent Id
+        /// </summary>
+        /// <param name="id">Id of the Parent to retrieve Descendants from</param>
+        /// <param name="pageIndex">Page number</param>
+        /// <param name="pageSize">Page size</param>
+        /// <param name="totalChildren">Total records query would return without paging</param>
+        /// <param name="orderBy">Field to order by</param>
+        /// <param name="orderDirection">Direction to order by</param>
+        /// <param name="filter">Search text filter</param>
+        /// <returns>An Enumerable list of <see cref="IContent"/> objects</returns>
+        public IEnumerable<IContent> GetPagedDescendants(int id, long pageIndex, int pageSize, out long totalChildren, string orderBy = "Path", Direction orderDirection = Direction.Ascending, string filter = "")
+        {
+            Mandate.ParameterCondition(pageIndex >= 0, "pageIndex");
+            Mandate.ParameterCondition(pageSize > 0, "pageSize");
+
+            var query = Query<IContent>.Builder;
+            //if the id is System Root, then just get all
+            if (id != Constants.System.Root)
+                query.Where(x => x.Path.SqlContains(string.Format(",{0},", id), TextColumnType.NVarchar));
+            
+            IEnumerable<IContent> ret = null;
+            long totalChildren2 = 0;
+            _lrepo.WithReadLocked(xr =>
+            {
+                ret = xr.Repository.GetPagedResultsByQuery(query, pageIndex, pageSize, out totalChildren2, orderBy, orderDirection, filter);
+            });
+            totalChildren = totalChildren2;
+            return ret;
+        }
+
+        /// <summary>
+        /// Gets a collection of <see cref="IContent"/> objects by its name or partial name
+        /// </summary>
+        /// <param name="parentId">Id of the Parent to retrieve Children from</param>
+        /// <param name="name">Full or partial name of the children</param>
+        /// <returns>An Enumerable list of <see cref="IContent"/> objects</returns>
+        public IEnumerable<IContent> GetChildrenByName(int parentId, string name)
+        {
+            var query = Query<IContent>.Builder.Where(x => x.ParentId == parentId && x.Name.Contains(name));
+            return _lrepo.WithReadLocked(xr => xr.Repository.GetByQuery(query));
+        }
+
+        /// <summary>
+        /// Gets a collection of <see cref="IContent"/> objects by Parent Id
+        /// </summary>
+        /// <param name="id">Id of the Parent to retrieve Descendants from</param>
+        /// <returns>An Enumerable list of <see cref="IContent"/> objects</returns>
+        public IEnumerable<IContent> GetDescendants(int id)
+        {
+            var content = GetById(id);
+            return content == null ? Enumerable.Empty<IContent>() : GetDescendants(content);
+        }
+
+        /// <summary>
+        /// Gets a collection of <see cref="IContent"/> objects by Parent Id
+        /// </summary>
+        /// <param name="content"><see cref="IContent"/> item to retrieve Descendants from</param>
+        /// <returns>An Enumerable list of <see cref="IContent"/> objects</returns>
+        public IEnumerable<IContent> GetDescendants(IContent content)
+        {
+            var pathMatch = content.Path + ",";
+            var query = Query<IContent>.Builder.Where(x => x.Id != content.Id && x.Path.StartsWith(pathMatch));
+            return _lrepo.WithReadLocked(xr => xr.Repository.GetByQuery(query));
+        }
+
+        /// <summary>
+        /// Gets the parent of the current content as an <see cref="IContent"/> item.
+        /// </summary>
+        /// <param name="id">Id of the <see cref="IContent"/> to retrieve the parent from</param>
+        /// <returns>Parent <see cref="IContent"/> object</returns>
+        public IContent GetParent(int id)
+        {
+            var content = GetById(id);
+            return GetParent(content);
+        }
+
+        /// <summary>
+        /// Gets the parent of the current content as an <see cref="IContent"/> item.
+        /// </summary>
+        /// <param name="content"><see cref="IContent"/> to retrieve the parent from</param>
+        /// <returns>Parent <see cref="IContent"/> object</returns>
+        public IContent GetParent(IContent content)
+        {
+            if (content.ParentId == Constants.System.Root || content.ParentId == Constants.System.RecycleBinContent)
+                return null;
+
+            return GetById(content.ParentId);
+        }
+
+        /// <summary>
+        /// Gets the published version of an <see cref="IContent"/> item
+        /// </summary>
+        /// <param name="id">Id of the <see cref="IContent"/> to retrieve version from</param>
+        /// <returns>An <see cref="IContent"/> item</returns>
+        public IContent GetPublishedVersion(int id)
+        {
+            var version = GetVersions(id);
+            return version.FirstOrDefault(x => x.Published);
+        }
+
+        /// <summary>
+        /// Gets the published version of a <see cref="IContent"/> item.
+        /// </summary>
+        /// <param name="content">The content item.</param>
+        /// <returns>The published version, if any; otherwise, null.</returns>
+        public IContent GetPublishedVersion(IContent content)
+        {
+            if (content.Published) return content;
+            return content.HasPublishedVersion
+                ? GetByVersion(content.PublishedVersionGuid)
+                : null;
+        }
+
+        /// <summary>
+        /// Gets a collection of <see cref="IContent"/> objects, which reside at the first level / root
+        /// </summary>
+        /// <returns>An Enumerable list of <see cref="IContent"/> objects</returns>
+        public IEnumerable<IContent> GetRootContent()
+        {
+            var query = Query<IContent>.Builder.Where(x => x.ParentId == Constants.System.Root);
+            return _lrepo.WithReadLocked(xr => xr.Repository.GetByQuery(query));
+        }
+
+        /// <summary>
+        /// Gets all published content items
+        /// </summary>
+        /// <returns></returns>
+        internal IEnumerable<IContent> GetAllPublished()
+        {
+            var query = Query<IContent>.Builder.Where(x => x.Trashed == false);
+            return _lrepo.WithReadLocked(xr => xr.Repository.GetByPublishedVersion(query));
+        }
+
+        /// <summary>
+        /// Gets a collection of <see cref="IContent"/> objects, which has an expiration date less than or equal to today.
+        /// </summary>
+        /// <returns>An Enumerable list of <see cref="IContent"/> objects</returns>
+        public IEnumerable<IContent> GetContentForExpiration()
+        {
+            var query = Query<IContent>.Builder.Where(x => x.Published && x.ExpireDate <= DateTime.Now);
+            return _lrepo.WithReadLocked(xr => xr.Repository.GetByQuery(query));
+        }
+
+        /// <summary>
+        /// Gets a collection of <see cref="IContent"/> objects, which has a release date less than or equal to today.
+        /// </summary>
+        /// <returns>An Enumerable list of <see cref="IContent"/> objects</returns>
+        public IEnumerable<IContent> GetContentForRelease()
+        {
+            var query = Query<IContent>.Builder.Where(x => x.Published == false && x.ReleaseDate <= DateTime.Now);
+            return _lrepo.WithReadLocked(xr => xr.Repository.GetByQuery(query));
+        }
+
+        /// <summary>
+        /// Gets a collection of an <see cref="IContent"/> objects, which resides in the Recycle Bin
+        /// </summary>
+        /// <returns>An Enumerable list of <see cref="IContent"/> objects</returns>
+        public IEnumerable<IContent> GetContentInRecycleBin()
+        {
+            var query = Query<IContent>.Builder.Where(x => x.Path.Contains(Constants.System.RecycleBinContent.ToInvariantString()));
+            return _lrepo.WithReadLocked(xr => xr.Repository.GetByQuery(query));
+        }
+
+        /// <summary>
+        /// Checks whether an <see cref="IContent"/> item has any children
+        /// </summary>
+        /// <param name="id">Id of the <see cref="IContent"/></param>
+        /// <returns>True if the content has any children otherwise False</returns>
+        public bool HasChildren(int id)
+        {
+            return CountChildren(id) > 0;
+        }
+
+        /// <summary>
+        /// Checks whether an <see cref="IContent"/> item has any published versions
+        /// </summary>
+        /// <param name="id">Id of the <see cref="IContent"/></param>
+        /// <returns>True if the content has any published version otherwise False</returns>
+        public bool HasPublishedVersion(int id)
+        {
+            var query = Query<IContent>.Builder.Where(x => x.Published && x.Id == id && x.Trashed == false);
+            return _lrepo.WithReadLocked(xr => xr.Repository.Count(query) > 0);
+        }
+
+        /// <summary>
+        /// Checks if the passed in <see cref="IContent"/> can be published based on the anscestors publish state.
+        /// </summary>
+        /// <param name="content"><see cref="IContent"/> to check if anscestors are published</param>
+        /// <returns>True if the Content can be published, otherwise False</returns>
+        public bool IsPublishable(IContent content)
+        {
+            var parent = GetById(content.ParentId);
+            return IsPathPublished(parent);
+        }
+
+        /// <summary>
+        /// Gets a value indicating whether a specified content is path-published, ie whether it is published
+        /// and all its ancestors are published too and none are trashed.
+        /// </summary>
+        /// <param name="content">The content.</param>
+        /// <returns>true if the content is path-published; otherwise, false.</returns>
+        public bool IsPathPublished(IContent content)
+        {
+            return _lrepo.WithReadLocked(xr => xr.Repository.IsPathPublished(content));
+        }
+
+        #endregion
+
+        #region Save, Publish, Unpublish
+
+        /// <summary>
+        /// This will rebuild the xml structures for content in the database. 
+        /// </summary>
+        /// <param name="userId">This is not used for anything</param>
+        /// <returns>True if publishing succeeded, otherwise False</returns>
+        /// <remarks>
+        /// This is used for when a document type alias or a document type property is changed, the xml will need to 
+        /// be regenerated.
+        /// </remarks>
+        [Obsolete("See IPublishedCachesService implementations.", false)]
+        public bool RePublishAll(int userId = 0)
+        {
+            throw new NotImplementedException("Obsolete.");
+        }
+
+        /// <summary>
+        /// This will rebuild the xml structures for content in the database. 
+        /// </summary>
+        /// <param name="contentTypeIds">
+        /// If specified will only rebuild the xml for the content type's specified, otherwise will update the structure
+        /// for all published content.
+        /// </param>
+        [Obsolete("See IPublishedCachesService implementations.", false)]
+        internal void RePublishAll(params int[] contentTypeIds)
+        {
+            throw new NotImplementedException("Obsolete.");
+        }
+
+        /// <summary>
+        /// Saves a single <see cref="IContent"/> object
+        /// </summary>
+        /// <param name="content">The <see cref="IContent"/> to save</param>
+        /// <param name="userId">Optional Id of the User saving the Content</param>
+        /// <param name="raiseEvents">Optional boolean indicating whether or not to raise events.</param>
+        public void Save(IContent content, int userId = 0, bool raiseEvents = true)
+        {
+            if (raiseEvents && Saving.IsRaisedEventCancelled(new SaveEventArgs<IContent>(content), this))
+                return;
+
+            var isNew = content.IsNewEntity();
+
+            _lrepo.WithWriteLocked(xr =>
+            {
+                if (content.HasIdentity == false)
+                    content.CreatorId = userId;
+                content.WriterId = userId;
+
+                // saving the Published version => indicate we are .Saving
+                // saving the Unpublished version => remains .Unpublished
+                if (content.Published)
+                    content.ChangePublishedState(PublishedState.Saving);
+
+                xr.Repository.AddOrUpdate(content);
+            });
+
+            if (raiseEvents)
+                Saved.RaiseEvent(new SaveEventArgs<IContent>(content, false), this);
+            var changeType = isNew ? TreeChangeTypes.RefreshBranch : TreeChangeTypes.RefreshNode;
+            using (ChangeSet.WithAmbient)
+                TreeChanged.RaiseEvent(new TreeChange<IContent>(content, changeType).ToEventArgs(), this);
+            Audit(AuditType.Save, "Save Content performed by user", userId, content.Id);
+        }
+
+        /// <summary>
+        /// Saves a collection of <see cref="IContent"/> objects.
+        /// </summary>
+        /// <remarks>
+        /// If the collection of content contains new objects that references eachother by Id or ParentId,
+        /// then use the overload Save method with a collection of Lazy <see cref="IContent"/>.
+        /// </remarks>
+        /// <param name="contents">Collection of <see cref="IContent"/> to save</param>
+        /// <param name="userId">Optional Id of the User saving the Content</param>
+        /// <param name="raiseEvents">Optional boolean indicating whether or not to raise events.</param>
+        public void Save(IEnumerable<IContent> contents, int userId = 0, bool raiseEvents = true)
+        {
+            var contentsA = contents.ToArray();
+
+            if (raiseEvents && Saving.IsRaisedEventCancelled(new SaveEventArgs<IContent>(contentsA), this))
+                return;
+
+            var treeChanges = contentsA.Select(x => new TreeChange<IContent>(x,
+                x.IsNewEntity() ? TreeChangeTypes.RefreshBranch : TreeChangeTypes.RefreshNode));
+
+            _lrepo.WithWriteLocked(xr =>
+            {
+                foreach (var content in contentsA)
+                {
+                    if (content.HasIdentity == false)
+                        content.CreatorId = userId;
+                    content.WriterId = userId;
+
+                    // saving the Published version => indicate we are .Saving
+                    // saving the Unpublished version => remains .Unpublished
+                    if (content.Published)
+                        content.ChangePublishedState(PublishedState.Saving);
+
+                    xr.Repository.AddOrUpdate(content);
+                }
+            });
+
+            if (raiseEvents)
+                Saved.RaiseEvent(new SaveEventArgs<IContent>(contentsA, false), this);
+            using (ChangeSet.WithAmbient)
+                TreeChanged.RaiseEvent(treeChanges.ToEventArgs(), this);
+            Audit(AuditType.Save, "Bulk Save content performed by user", userId == -1 ? 0 : userId, Constants.System.Root);
+        }
+
+        /// <summary>
+        /// Saves and Publishes a single <see cref="IContent"/> object
+        /// </summary>
+        /// <param name="content">The <see cref="IContent"/> to save and publish</param>
+        /// <param name="userId">Optional Id of the User issueing the publishing</param>
+        /// <param name="raiseEvents">Optional boolean indicating whether or not to raise save events.</param>
+        /// <returns>True if publishing succeeded, otherwise False</returns>
+        [Obsolete("Use SaveAndPublishWithStatus instead, that method will provide more detailed information on the outcome")]
+        public bool SaveAndPublish(IContent content, int userId = 0, bool raiseEvents = true)
+        {
+            var result = SaveAndPublishDo(content, userId, raiseEvents);
+            return result.Success;
+        }
+
+        /// <summary>
+        /// Publishes a single <see cref="IContent"/> object
+        /// </summary>
+        /// <param name="content">The <see cref="IContent"/> to publish</param>
+        /// <param name="userId">Optional Id of the User issueing the publishing</param>
+        /// <returns>True if publishing succeeded, otherwise False</returns>
+        public bool Publish(IContent content, int userId = 0)
+        {
+            var result = SaveAndPublishDo(content, userId);
+            Logger.Info<ContentService>("Call was made to ContentService.Publish, use PublishWithStatus instead since that method will provide more detailed information on the outcome");
+            return result.Success;
+        }
+
+        /// <summary>
+        /// Unpublishes a single <see cref="IContent"/> object.
+        /// </summary>
+        /// <param name="content">The <see cref="IContent"/> to publish.</param>
+        /// <param name="userId">Optional unique identifier of the User issueing the unpublishing.</param>
+        /// <returns>True if unpublishing succeeded, otherwise False.</returns>
+        public bool UnPublish(IContent content, int userId = 0)
+        {
+            return UnPublishDo(content, userId);
+        }
+
+        /// <summary>
+        /// Saves and Publishes a single <see cref="IContent"/> object
+        /// </summary>
+        /// <param name="content">The <see cref="IContent"/> to save and publish</param>
+        /// <param name="userId">Optional Id of the User issueing the publishing</param>
+        /// <param name="raiseEvents">Optional boolean indicating whether or not to raise save events.</param>
+        /// <returns>True if publishing succeeded, otherwise False</returns>
+        public Attempt<PublishStatus> SaveAndPublishWithStatus(IContent content, int userId = 0, bool raiseEvents = true)
+        {
+            return SaveAndPublishDo(content, userId, raiseEvents);
+        }
+
+        /// <summary>
+        /// Publishes a single <see cref="IContent"/> object
+        /// </summary>
+        /// <param name="content">The <see cref="IContent"/> to publish</param>
+        /// <param name="userId">Optional Id of the User issueing the publishing</param>
+        /// <returns>True if publishing succeeded, otherwise False</returns>
+        public Attempt<PublishStatus> PublishWithStatus(IContent content, int userId = 0)
+        {
+            return SaveAndPublishDo(content, userId);
+        }
+
+        /// <summary>
+        /// Publishes a <see cref="IContent"/> object and all its children
+        /// </summary>
+        /// <param name="content">The <see cref="IContent"/> to publish along with its children</param>
+        /// <param name="userId">Optional Id of the User issueing the publishing</param>
+        /// <returns>True if publishing succeeded, otherwise False</returns>
+        [Obsolete("Use PublishWithChildrenWithStatus instead, that method will provide more detailed information on the outcome and also allows the includeUnpublished flag")]
+        public bool PublishWithChildren(IContent content, int userId = 0)
+        {
+            var result = PublishWithChildrenDo(content, userId, true);
+
+            // this used to just return false only when the parent content failed;
+            // otherwise would always return true so we'll do the same thing for the moment
+            // though it makes little sense
+
+            var parentResult = result.SingleOrDefault(x => x.Result.ContentItem.Id == content.Id);
+            // if it does not exist, then parentResult is default(Attempt<PublishStatus>) and not
+            // null because Attempt is a value type, and its default has .Success == false so we
+            // can return it
+            return parentResult.Success;
+        }
+
+        /// <summary>
+        /// Publishes a <see cref="IContent"/> object and all its children
+        /// </summary>
+        /// <param name="content">The <see cref="IContent"/> to publish along with its children</param>
+        /// <param name="userId">Optional Id of the User issueing the publishing</param>
+        /// <param name="includeUnpublished">set to true if you want to also publish children that are currently unpublished</param>
+        /// <returns>True if publishing succeeded, otherwise False</returns>
+        public IEnumerable<Attempt<PublishStatus>> PublishWithChildrenWithStatus(IContent content, int userId = 0, bool includeUnpublished = false)
+        {
+            return PublishWithChildrenDo(content, userId, includeUnpublished);
+        }
+
+        #endregion
+
+        #region Delete
+
+        /// <summary>
+        /// Permanently deletes an <see cref="IContent"/> object as well as all of its Children.
+        /// </summary>
+        /// <remarks>
+        /// This method will also delete associated media files, child content and possibly associated domains.
+        /// </remarks>
+        /// <remarks>Please note that this method will completely remove the Content from the database</remarks>
+        /// <param name="content">The <see cref="IContent"/> to delete</param>
+        /// <param name="userId">Optional Id of the User deleting the Content</param>
+        public void Delete(IContent content, int userId = 0)
+        {
+            using (ChangeSet.WithAmbient)
+            {
+                _lrepo.WithWriteLocked(xr =>
+                {
+                    if (Deleting.IsRaisedEventCancelled(new DeleteEventArgs<IContent>(content), this))
+                        return;
+
+                    // if it's not trashed yet, and published, we should unpublish
+                    // but... UnPublishing event makes no sense (not going to cancel?) and no need to save
+                    // just raise the event
+                    if (content.Trashed == false && content.HasPublishedVersion)
+                        UnPublished.RaiseEvent(new PublishEventArgs<IContent>(content, false, false), this);
+
+                    DeleteLocked(content, xr.Repository);
+
+                    TreeChanged.RaiseEvent(new TreeChange<IContent>(content, TreeChangeTypes.Remove).ToEventArgs(), this);
+                });                
+            }
+
+            Audit(AuditType.Delete, "Delete Content performed by user", userId, content.Id);
+        }
+
+        private void DeleteLocked(IContent content, IContentRepository repository)
+        {
+            // then recursively delete descendants, bottom-up
+            // just repository.Delete + an event
+            var stack = new Stack<IContent>();
+            stack.Push(content);
+            var level = 1;
+            while (stack.Count > 0)
+            {
+                var c = stack.Peek();
+                IContent[] cc;
+                if (c.Level == level)
+                    while ((cc = c.Children().ToArray()).Length > 0)
+                    {
+                        foreach (var ci in cc)
+                            stack.Push(ci);
+                        c = cc[cc.Length - 1];
+                    }
+                c = stack.Pop();
+                level = c.Level;
+
+                repository.Delete(c);
+                var args = new DeleteEventArgs<IContent>(c, false); // raise event & get flagged files
+                Deleted.RaiseEvent(args, this);
+                IOHelper.DeleteFiles(args.MediaFilesToDelete, // remove flagged files
+                    (file, e) => Logger.Error<MemberService>("An error occurred while deleting file attached to nodes: " + file, e));
+            }
+        }
+
+        //TODO:
+        // both DeleteVersions methods below have an issue. Sort of. They do NOT take care of files the way
+        // Delete does - for a good reason: the file may be referenced by other, non-deleted, versions. BUT,
+        // if that's not the case, then the file will never be deleted, because when we delete the content,
+        // the version referencing the file will not be there anymore. SO, we can leak files.
+
+        /// <summary>
+        /// Permanently deletes versions from an <see cref="IContent"/> object prior to a specific date.
+        /// This method will never delete the latest version of a content item.
+        /// </summary>
+        /// <param name="id">Id of the <see cref="IContent"/> object to delete versions from</param>
+        /// <param name="versionDate">Latest version date</param>
+        /// <param name="userId">Optional Id of the User deleting versions of a Content object</param>
+        public void DeleteVersions(int id, DateTime versionDate, int userId = 0)
+        {
+            if (DeletingVersions.IsRaisedEventCancelled(new DeleteRevisionsEventArgs(id, dateToRetain: versionDate), this))
+                return;
+
+            _lrepo.WithWriteLocked(xr => xr.Repository.DeleteVersions(id, versionDate));
+
+            DeletedVersions.RaiseEvent(new DeleteRevisionsEventArgs(id, false, dateToRetain: versionDate), this);
+            Audit(AuditType.Delete, "Delete Content by version date performed by user", userId, Constants.System.Root);
+        }
+
+        /// <summary>
+        /// Permanently deletes specific version(s) from an <see cref="IContent"/> object.
+        /// This method will never delete the latest version of a content item.
+        /// </summary>
+        /// <param name="id">Id of the <see cref="IContent"/> object to delete a version from</param>
+        /// <param name="versionId">Id of the version to delete</param>
+        /// <param name="deletePriorVersions">Boolean indicating whether to delete versions prior to the versionId</param>
+        /// <param name="userId">Optional Id of the User deleting versions of a Content object</param>
+        public void DeleteVersion(int id, Guid versionId, bool deletePriorVersions, int userId = 0)
+        {
+            using (ChangeSet.WithAmbient)
+            {
+                _lrepo.WithWriteLocked(xr =>
+                {
+                    if (DeletingVersions.IsRaisedEventCancelled(new DeleteRevisionsEventArgs(id, /*specificVersion:*/ versionId), this))
+                        return;
+
+                    if (deletePriorVersions)
+                    {
+                        var content = GetByVersion(versionId);
+                        DeleteVersions(id, content.UpdateDate, userId);
+                    }
+
+                    xr.Repository.DeleteVersion(versionId);
+                });
+            }
+
+            DeletedVersions.RaiseEvent(new DeleteRevisionsEventArgs(id, false, /*specificVersion:*/ versionId), this);
+            Audit(AuditType.Delete, "Delete Content by version performed by user", userId, Constants.System.Root);
+        }
+
+        #endregion 
+
+        #region Move, RecycleBin
+
+        /// <summary>
+        /// Deletes an <see cref="IContent"/> object by moving it to the Recycle Bin
+        /// </summary>
+        /// <remarks>Move an item to the Recycle Bin will result in the item being unpublished</remarks>
+        /// <param name="content">The <see cref="IContent"/> to delete</param>
+        /// <param name="userId">Optional Id of the User deleting the Content</param>
+        public void MoveToRecycleBin(IContent content, int userId = 0)
+        {
+            var moves = new List<Tuple<IContent, string>>();
+
+            using (ChangeSet.WithAmbient)
+            {
+                _lrepo.WithWriteLocked(xr =>
+                {
+                    var originalPath = content.Path;
+                    if (Trashing.IsRaisedEventCancelled(new MoveEventArgs<IContent>(
+                        new MoveEventInfo<IContent>(content, originalPath, Constants.System.RecycleBinContent)), this))
+                        return;
+
+                    // if it's published we may want to force-unpublish it - that would be backward-compatible... but...
+                    // making a radical decision here: trashing is equivalent to moving under an unpublished node so
+                    // it's NOT unpublishing, only the content is now masked - allowing us to restore it if wanted
+                    //if (content.HasPublishedVersion)
+                    //{ }
+
+                    PerformMoveLocked(content, Constants.System.RecycleBinContent, null, userId, moves, true, xr.Repository);
+
+                    TreeChanged.RaiseEvent(new TreeChange<IContent>(content, TreeChangeTypes.RefreshBranch).ToEventArgs(), this);
+                });
+            }
+
+            var moveInfo = moves
+                .Select(x => new MoveEventInfo<IContent>(x.Item1, x.Item2, x.Item1.ParentId))
+                .ToArray();
+            Trashed.RaiseEvent(new MoveEventArgs<IContent>(false, moveInfo), this);
+            Audit(AuditType.Move, "Move Content to Recycle Bin performed by user", userId, content.Id);
+        }
+
+        /// <summary>
+        /// Moves an <see cref="IContent"/> object to a new location by changing its parent id.
+        /// </summary>
+        /// <remarks>
+        /// If the <see cref="IContent"/> object is already published it will be
+        /// published after being moved to its new location. Otherwise it'll just
+        /// be saved with a new parent id.
+        /// </remarks>
+        /// <param name="content">The <see cref="IContent"/> to move</param>
+        /// <param name="parentId">Id of the Content's new Parent</param>
+        /// <param name="userId">Optional Id of the User moving the Content</param>
+        public void Move(IContent content, int parentId, int userId = 0)
+        {
+            // if moving to the recycle bin then use the proper method
+            if (parentId == Constants.System.RecycleBinContent)
+            {
+                MoveToRecycleBin(content, userId);
+                return;
+            }
+
+            var moves = new List<Tuple<IContent, string>>();
+
+            using (ChangeSet.WithAmbient)
+            {
+                _lrepo.WithWriteLocked(xr =>
+                {
+                    var parent = parentId == Constants.System.Root ? null : GetById(parentId);
+                    if (parentId != Constants.System.Root && (parent == null || parent.Trashed))
+                        throw new InvalidOperationException("Parent does not exist or is trashed.");
+
+                    if (Moving.IsRaisedEventCancelled(new MoveEventArgs<IContent>(
+                        new MoveEventInfo<IContent>(content, content.Path, parentId)), this))
+                        return;
+
+                    // if content was trashed, and since we're not moving to the recycle bin,
+                    // indicate that the trashed status should be changed to false, else just
+                    // leave it unchanged
+                    var trashed = content.Trashed ? false : (bool?)null;
+
+                    // if the content was trashed under another content, and so has a published version,
+                    // it cannot move back as published but has to be unpublished first - that's for the
+                    // root content, everything underneath will retain its published status
+                    if (content.Trashed && content.HasPublishedVersion)
+                    {
+                        // however, it had been masked when being trashed, so there's no need for
+                        // any special event here - just change its state
+                        content.ChangePublishedState(PublishedState.Unpublishing);
+                    }
+
+                    PerformMoveLocked(content, parentId, parent, userId, moves, trashed, xr.Repository);
+
+                    TreeChanged.RaiseEvent(new TreeChange<IContent>(content, TreeChangeTypes.RefreshBranch).ToEventArgs(), this);
+                });
+            }
+
+            var moveInfo = moves //changes
+                    .Select(x => new MoveEventInfo<IContent>(x.Item1, x.Item2, x.Item1.ParentId))
+                    .ToArray();
+            Moved.RaiseEvent(new MoveEventArgs<IContent>(false, moveInfo), this);
+            Audit(AuditType.Move, "Move Content performed by user", userId, content.Id);
+        }
+
+        // MUST be called from within WriteLock
+        // trash indicates whether we are trashing, un-trashing, or not changing anything
+        private void PerformMoveLocked(IContent content, int parentId, IContent parent, int userId, 
+            ICollection<Tuple<IContent, string>> moves,
+            bool? trash, IContentRepository repository)
+        {
+            content.WriterId = userId;
+            content.ParentId = parentId;
+
+            // get the level delta (old pos to new pos)
+            var levelDelta = parent == null
+                ? 1 - content.Level + (parentId == Constants.System.RecycleBinContent ? 1 : 0)
+                : parent.Level + 1 - content.Level;
+
+            var paths = new Dictionary<int, string>();
+
+            moves.Add(Tuple.Create(content, content.Path)); // capture original path
+
+            // these will be updated by the repo because we changed parentId
+            //content.Path = (parent == null ? "-1" : parent.Path) + "," + content.Id;
+            //content.SortOrder = ((ContentRepository) repository).NextChildSortOrder(parentId);
+            //content.Level += levelDelta;
+            PerformMoveContentLocked(repository, content, userId, trash);
+
+            // BUT content.Path will be updated only when the UOW commits, and
+            //  because we want it now, we have to calculate it by ourselves
+            //paths[content.Id] = content.Path;
+            paths[content.Id] = (parent == null ? (parentId == Constants.System.RecycleBinContent ? "-1,-20" : "-1") : parent.Path) + "," + content.Id;
+
+            var descendants = GetDescendants(content);
+            foreach (var descendant in descendants)
+            {
+                moves.Add(Tuple.Create(descendant, descendant.Path)); // capture original path
+
+                // update path and level since we do not update parentId
+                descendant.Path = paths[descendant.Id] = paths[descendant.ParentId] + "," + descendant.Id;
+                descendant.Level += levelDelta;
+                PerformMoveContentLocked(repository, descendant, userId, trash);
+            }
+        }
+
+        private static void PerformMoveContentLocked(IContentRepository repository, IContent content, int userId,
+            bool? trash)
+        {
+            if (trash.HasValue) ((ContentBase) content).Trashed = trash.Value;
+            content.WriterId = userId;
+            repository.AddOrUpdate(content);
+        }
+
+        /// <summary>
+        /// Empties the Recycle Bin by deleting all <see cref="IContent"/> that resides in the bin.
+        /// </summary>
+        public void EmptyRecycleBin()
+        {
+            var nodeObjectType = new Guid(Constants.ObjectTypes.Document);
+            var deleted = new List<IContent>();
+
+            using (ChangeSet.WithAmbient)
+            {
+                _lrepo.WithWriteLocked(xr =>
+                {
+                    // no idea what those events are for, keep a simplified version
+                    if (EmptyingRecycleBin.IsRaisedEventCancelled(new RecycleBinEventArgs(nodeObjectType), this))
+                        return;
+
+                    // emptying the recycle bin means deleting whetever is in there - do it properly!
+                    var query = Query<IContent>.Builder.Where(x => x.ParentId == Constants.System.RecycleBinContent);
+                    var contents = xr.Repository.GetByQuery(query).ToArray();
+                    foreach (var content in contents)
+                    {
+                        DeleteLocked(content, xr.Repository);
+                        deleted.Add(content);
+                    }
+
+                    EmptiedRecycleBin.RaiseEvent(new RecycleBinEventArgs(nodeObjectType, true), this);
+                    TreeChanged.RaiseEvent(deleted.Select(x => new TreeChange<IContent>(x, TreeChangeTypes.Remove)).ToEventArgs(), this);
+                });
+            }
+
+            Audit(AuditType.Delete, "Empty Content Recycle Bin performed by user", 0, Constants.System.RecycleBinContent);
+        }
+
+        #endregion
+
+        #region Others
+
+        /// <summary>
+        /// Copies an <see cref="IContent"/> object by creating a new Content object of the same type and copies all data from the current 
+        /// to the new copy which is returned.
+        /// </summary>
+        /// <param name="content">The <see cref="IContent"/> to copy</param>
+        /// <param name="parentId">Id of the Content's new Parent</param>
+        /// <param name="relateToOriginal">Boolean indicating whether the copy should be related to the original</param>
+        /// <param name="userId">Optional Id of the User copying the Content</param>
+        /// <returns>The newly created <see cref="IContent"/> object</returns>
+        public IContent Copy(IContent content, int parentId, bool relateToOriginal, int userId = 0)
+        {
+            if (parentId == Constants.System.RecycleBinContent)
+                throw new InvalidOperationException("Cannot create a copy in trash.");
+
+            IContent copy = null;
+
+            using (ChangeSet.WithAmbient)
+            {
+                _lrepo.WithWriteLocked(xr =>
+                {
+                    copy = content.DeepCloneWithResetIdentities();
+                    copy.ParentId = parentId;
+
+                    if (Copying.IsRaisedEventCancelled(new CopyEventArgs<IContent>(content, copy, parentId), this))
+                    {
+                        copy = null;
+                        return;
+                    }
+
+                    // a copy is .Saving and will be .Unpublished
+                    if (copy.Published)
+                        copy.ChangePublishedState(PublishedState.Saving);
+
+                    // update the create author and last edit author
+                    copy.CreatorId = userId;
+                    copy.WriterId = userId;
+
+                    // save
+                    xr.Repository.AddOrUpdate(copy);
+
+                    // process descendants
+                    var copyIds = new Dictionary<int, IContent>();
+                    copyIds[content.Id] = copy;
+                    foreach (var descendant in GetDescendants(content))
+                    {
+                        var dcopy = descendant.DeepCloneWithResetIdentities();
+                        //dcopy.ParentId = copyIds[descendant.ParentId];
+                        var descendantParentId = descendant.ParentId;
+                        ((Content) dcopy).SetLazyParentId(new Lazy<int>(() => copyIds[descendantParentId].Id));
+                        if (dcopy.Published)
+                            dcopy.ChangePublishedState(PublishedState.Saving);
+                        dcopy.CreatorId = userId;
+                        dcopy.WriterId = userId;
+                        xr.Repository.AddOrUpdate(dcopy);
+
+                        copyIds[descendant.Id] = dcopy;
+                    }
+
+                    // note: here was some code handling tags - which has been removed
+                    // - tags should be handled by the content repository
+                    // - a copy is unpublished and therefore has no impact on tags in DB
+                });
+            }
+
+            TreeChanged.RaiseEvent(new TreeChange<IContent>(copy, TreeChangeTypes.RefreshBranch).ToEventArgs(), this);
+            Copied.RaiseEvent(new CopyEventArgs<IContent>(content, copy, false, parentId, relateToOriginal), this);
+            Audit(AuditType.Copy, "Copy Content performed by user", content.WriterId, content.Id);
+            return copy;
+        }
+
+        /// <summary>
+        /// Sends an <see cref="IContent"/> to Publication, which executes handlers and events for the 'Send to Publication' action.
+        /// </summary>
+        /// <param name="content">The <see cref="IContent"/> to send to publication</param>
+        /// <param name="userId">Optional Id of the User issueing the send to publication</param>
+        /// <returns>True if sending publication was succesfull otherwise false</returns>
+        public bool SendToPublication(IContent content, int userId = 0)
+        {
+
+            if (SendingToPublish.IsRaisedEventCancelled(new SendToPublishEventArgs<IContent>(content), this))
+                return false;
+
+            //Save before raising event
+            Save(content, userId);
+
+            SentToPublish.RaiseEvent(new SendToPublishEventArgs<IContent>(content, false), this);
+
+            Audit(AuditType.SendToPublish, "Send to Publish performed by user", content.WriterId, content.Id);
+
+            //TODO: will this ever be false??
+            return true;
+        }
+
+        /// <summary>
+        /// Rollback an <see cref="IContent"/> object to a previous version.
+        /// This will create a new version, which is a copy of all the old data.
+        /// </summary>
+        /// <remarks>
+        /// The way data is stored actually only allows us to rollback on properties
+        /// and not data like Name and Alias of the Content.
+        /// </remarks>
+        /// <param name="id">Id of the <see cref="IContent"/>being rolled back</param>
+        /// <param name="versionId">Id of the version to rollback to</param>
+        /// <param name="userId">Optional Id of the User issueing the rollback of the Content</param>
+        /// <returns>The newly created <see cref="IContent"/> object</returns>
+        public IContent Rollback(int id, Guid versionId, int userId = 0)
+        {
+            var content = GetByVersion(versionId);
+
+            if (RollingBack.IsRaisedEventCancelled(new RollbackEventArgs<IContent>(content), this))
+                return content;
+
+            _lrepo.WithWriteLocked(xr =>
+            {
+                content.CreatorId = userId;
+                //content.WriterId = userId;
+
+                // need to make sure that the repository is going to save a new version
+                // but if we're not changing anything, the repository would not save anything
+                // so - make sure the property IS dirty, doing a flip-flop with an impossible value
+                content.WriterId = -1;
+                content.WriterId = userId;
+
+                // a rolled back version is .Saving and will be .Unpublished
+                content.ChangePublishedState(PublishedState.Saving);
+
+                xr.Repository.AddOrUpdate(content);
+            });
+
+            RolledBack.RaiseEvent(new RollbackEventArgs<IContent>(content, false), this);
+            TreeChanged.RaiseEvent(new TreeChange<IContent>(content, TreeChangeTypes.RefreshNode).ToEventArgs(), this);
+
+            Audit(AuditType.RollBack, "Content rollback performed by user", content.WriterId, content.Id);
+
+            return content;
+        }
+
+        /// <summary>
+        /// Sorts a collection of <see cref="IContent"/> objects by updating the SortOrder according
+        /// to the ordering of items in the passed in <see cref="IEnumerable{T}"/>.
+        /// </summary>
+        /// <remarks>
+        /// Using this method will ensure that the Published-state is maintained upon sorting
+        /// so the cache is updated accordingly - as needed.
+        /// </remarks>
+        /// <param name="items"></param>
+        /// <param name="userId"></param>
+        /// <param name="raiseEvents"></param>
+        /// <returns>True if sorting succeeded, otherwise False</returns>
+        public bool Sort(IEnumerable<IContent> items, int userId = 0, bool raiseEvents = true)
+        {
+            var itemsA = items.ToArray();
+            if (itemsA.Length == 0) return true;
+
+            //TODO:
+            // firing Saving for all the items, but we're not going to save those that are already
+            // correctly ordered, so we're not going to fire Saved for all the items, and that's not
+            // really consistent - but the only way to be consistent would be to first check which
+            // items we're going to save, then trigger the events... within the UOW transaction...
+            // which is not something we want to do, so what?
+            if (raiseEvents && Saving.IsRaisedEventCancelled(new SaveEventArgs<IContent>(itemsA), this))
+                return false;
+
+            var published = new List<IContent>();
+            var saved = new List<IContent>();
+
+            using (ChangeSet.WithAmbient)
+            {
+                _lrepo.WithWriteLocked(xr =>
+                {
+                    var sortOrder = 0;
+                    foreach (var content in itemsA)
+                    {
+                        // if the current sort order equals that of the content we don't
+                        // need to update it, so just increment the sort order and continue.
+                        if (content.SortOrder == sortOrder)
+                        {
+                            sortOrder++;
+                            continue;
+                        }
+
+                        // else update
+                        content.SortOrder = sortOrder++;
+                        content.WriterId = userId;
+
+                        // if it's published, register it, no point running StrategyPublish
+                        // since we're not really publishing it and it cannot be cancelled etc
+                        if (content.Published)
+                            published.Add(content);
+                        else if (content.HasPublishedVersion)
+                            published.Add(GetByVersion(content.PublishedVersionGuid));
+
+                        // save
+                        saved.Add(content);
+                        xr.Repository.AddOrUpdate(content);
+                    }
+                });
+
+                if (raiseEvents)
+                    Saved.RaiseEvent(new SaveEventArgs<IContent>(saved, false), this);
+
+                if (raiseEvents && published.Any())
+                    Published.RaiseEvent(new PublishEventArgs<IContent>(published, false, false), this);
+
+                TreeChanged.RaiseEvent(saved.Select(x => new TreeChange<IContent>(x, TreeChangeTypes.RefreshNode)).ToEventArgs(), this);
+            }
+            
+            Audit(AuditType.Sort, "Sorting content performed by user", userId, 0);
+            return true;
+        }
+
+        #endregion
+
+        #region Internal Methods
+
+        /// <summary>
+        /// Gets a collection of <see cref="IContent"/> descendants by the first Parent.
+        /// </summary>
+        /// <param name="content"><see cref="IContent"/> item to retrieve Descendants from</param>
+        /// <returns>An Enumerable list of <see cref="IContent"/> objects</returns>
+        internal IEnumerable<IContent> GetPublishedDescendants(IContent content)
+        {
+            return _lrepo.WithReadLocked(xr => GetPublishedDescendantsLocked(content, xr.Repository));
+        }
+
+        internal IEnumerable<IContent> GetPublishedDescendantsLocked(IContent content, IContentRepository repository)
+        {
+            var pathMatch = content.Path + ",";
+            var query = Query<IContent>.Builder.Where(x => x.Id != content.Id && x.Path.StartsWith(pathMatch) /*&& x.Trashed == false*/);
+            var contents = repository.GetByPublishedVersion(query);
+
+            // beware! contents contains all published version below content
+            // including those that are not directly published because below an unpublished content
+            // these must be filtered out here
+
+            var parents = new List<int> { content.Id };
+            foreach (var c in contents)
+            {
+                if (parents.Contains(c.ParentId))
+                {
+                    yield return c;
+                    parents.Add(c.Id);
+                }
+            }
+        }
+
+        #endregion
+
+        #region Private Methods
+
+        private void Audit(AuditType type, string message, int userId, int objectId)
+        {
+            var uow = UowProvider.GetUnitOfWork();
+            using (var auditRepo = RepositoryFactory.CreateAuditRepository(uow))
+            {
+                auditRepo.AddOrUpdate(new AuditItem(objectId, message, type, userId));
+                uow.Commit();
+            }
+        }
+
+        /// <summary>
+        /// Publishes a <see cref="IContent"/> object and all its children
+        /// </summary>
+        /// <param name="content">The <see cref="IContent"/> to publish along with its children</param>
+        /// <param name="userId">Optional Id of the User issueing the publishing</param>
+        /// <param name="includeUnpublished">If set to true, this will also publish descendants that are completely unpublished, normally this will only publish children that have previously been published</param>	    
+        /// <returns>
+        /// A list of publish statues. If the parent document is not valid or cannot be published because it's parent(s) is not published
+        /// then the list will only contain one status item, otherwise it will contain status items for it and all of it's descendants that
+        /// are to be published.
+        /// </returns>
+        private IEnumerable<Attempt<PublishStatus>> PublishWithChildrenDo(IContent content, int userId = 0, bool includeUnpublished = false)
+        {
+            if (content == null) throw new ArgumentNullException("content");
+
+            Attempt<PublishStatus>[] attempts = null;
+            var publishedItems = new List<IContent>(); // this is for events
+
+            using (ChangeSet.WithAmbient)
+            {
+                _lrepo.WithWriteLocked(xr =>
+                {
+                    // fail fast + use in alreadyChecked below to avoid duplicate checks
+                    var attempt = EnsurePublishable(content);
+                    if (attempt.Success)
+                        attempt = StrategyCanPublish(content, userId);
+                    if (attempt.Success == false)
+                    {
+                        attempts = new[] { attempt };
+                        return;
+                    }
+
+                    var contents = new List<IContent> { content }; //include parent item
+                    contents.AddRange(GetDescendants(content));
+
+                    // publish using the strategy - for descendants,
+                    // - published w/out changes: nothing to do
+                    // - published w/changes: publish those changes
+                    // - unpublished: publish if includeUnpublished, otherwise ignroe
+                    var alreadyChecked = new[] { content };
+                    attempts = StrategyPublishWithChildren(contents, alreadyChecked, userId, includeUnpublished).ToArray();
+
+                    foreach (var status in attempts.Where(x => x.Success).Select(x => x.Result))
+                    {
+                        // save them all, even those that are .Success because of (.StatusType == PublishStatusType.SuccessAlreadyPublished)
+                        // so we bump the date etc
+                        var publishedItem = status.ContentItem;
+                        publishedItem.WriterId = userId;
+                        xr.Repository.AddOrUpdate(publishedItem);
+                        publishedItems.Add(publishedItem);
+                    }
+                });
+            }
+
+            Published.RaiseEvent(new PublishEventArgs<IContent>(publishedItems, false, false), this);
+            TreeChanged.RaiseEvent(new TreeChange<IContent>(content, TreeChangeTypes.RefreshBranch).ToEventArgs(), this);
+            Audit(AuditType.Publish, "Publish with Children performed by user", userId, content.Id);
+            return attempts;
+        }
+
+        /// <summary>
+        /// Unpublishes a single <see cref="IContent"/> object.
+        /// </summary>
+        /// <param name="content">The <see cref="IContent"/> to publish.</param>
+        /// <param name="userId">Optional unique identifier of the User issueing the unpublishing.</param>
+        /// <returns>True if unpublishing succeeded, otherwise False.</returns>
+        private bool UnPublishDo(IContent content, int userId = 0)
+        {
+            var returnFalse = false;
+
+            using (ChangeSet.WithAmbient)
+            {
+                _lrepo.WithWriteLocked(xr =>
+                {
+                    var newest = GetById(content.Id); // ensure we have the newest version
+                    if (content.Version != newest.Version) // but use the original object if it's already the newest version
+                        content = newest;
+                    if (content.Published == false && content.HasPublishedVersion == false)
+                    {
+                        returnFalse = true; // already unpublished
+                        return;
+                    }
+
+                    // strategy
+                    if (StrategyUnPublish(content, userId) == false)
+                    {
+                        returnFalse = true;
+                        return;
+                    }
+
+                    content.WriterId = userId;
+                    xr.Repository.AddOrUpdate(content);
+                });
+            }
+
+            if (returnFalse)
+                return false;
+
+            UnPublished.RaiseEvent(new PublishEventArgs<IContent>(content, false, false), this);
+            TreeChanged.RaiseEvent(new TreeChange<IContent>(content, TreeChangeTypes.RefreshBranch).ToEventArgs(), this);
+            Audit(AuditType.UnPublish, "UnPublish performed by user", userId, content.Id);
+            return true;
+        }
+
+        /// <summary>
+        /// Saves and Publishes a single <see cref="IContent"/> object
+        /// </summary>
+        /// <param name="content">The <see cref="IContent"/> to save and publish</param>
+        /// <param name="userId">Optional Id of the User issueing the publishing</param>
+        /// <param name="raiseEvents">Optional boolean indicating whether or not to raise save events.</param>
+        /// <returns>True if publishing succeeded, otherwise False</returns>
+        private Attempt<PublishStatus> SaveAndPublishDo(IContent content, int userId = 0, bool raiseEvents = true)
+        {
+            if (raiseEvents && Saving.IsRaisedEventCancelled(new SaveEventArgs<IContent>(content), this))
+                return Attempt.Fail(new PublishStatus(content, PublishStatusType.FailedCancelledByEvent));
+
+            var isNew = content.IsNewEntity();
+            var changeType = isNew ? TreeChangeTypes.RefreshBranch : TreeChangeTypes.RefreshNode;
+            var previouslyPublished = content.HasIdentity && content.HasPublishedVersion;
+            var status = default(Attempt<PublishStatus>);
+
+            _lrepo.WithWriteLocked(xr =>
+            {
+                // ensure content is publishable, and try to publish
+                status = EnsurePublishable(content);
+                if (status.Success)
+                {
+                    // strategy handles events, and various business rules eg release & expire
+                    // dates, trashed status...
+                    status = StrategyPublish(content, false, userId);
+                }
+
+                // save - aways, even if not publishing (this is SaveAndPublish)
+                if (content.HasIdentity == false)
+                    content.CreatorId = userId;
+                content.WriterId = userId;
+
+                xr.Repository.AddOrUpdate(content);
+            });
+
+            if (raiseEvents)
+                Saved.RaiseEvent(new SaveEventArgs<IContent>(content, false), this);
+
+            if (status.Success == false)
+            {
+                // notify it's been saved
+                using (ChangeSet.WithAmbient)
+                    TreeChanged.RaiseEvent(new TreeChange<IContent>(content, changeType).ToEventArgs(), this);
+                return status;
+            }
+
+            Published.RaiseEvent(new PublishEventArgs<IContent>(content, false, false), this);
+
+            // if was not published and now is... descendants that were 'published' (but 
+            // had an unpublished ancestor) are 're-published' ie not explicitely published
+            // but back as 'published' nevertheless
+            if (isNew == false && previouslyPublished == false)
+            {
+                if (HasChildren(content.Id))
+                {
+                    var descendants = GetPublishedDescendants(content).ToArray();
+                    Published.RaiseEvent(new PublishEventArgs<IContent>(descendants, false, false), this);
+                }
+                changeType = TreeChangeTypes.RefreshBranch; // whole branch
+            }
+
+            // invalidate the node/branch
+            using (ChangeSet.WithAmbient)
+                TreeChanged.RaiseEvent(new TreeChange<IContent>(content, changeType).ToEventArgs(), this);
+            Audit(AuditType.Publish, "Save and Publish performed by user", userId, content.Id);
+            return status;
+        }
+
+        private Attempt<PublishStatus> EnsurePublishable(IContent content)
+        {
+            // root content can be published
+            if (content.ParentId == Constants.System.Root)
+                return Attempt<PublishStatus>.Succeed();
+
+            // trashed content cannot be published
+            if (content.ParentId != Constants.System.RecycleBinContent)
+            {
+                // ensure all ancestors are published
+                // because content may be new its Path may be null - start with parent
+                var path = content.Path ?? content.Parent().Path;
+                if (path != null) // if parent is also null, give up
+                {
+                    var ancestorIds = path.Split(',')
+                        .Skip(1) // remove leading "-1"
+                        .Reverse()
+                        .Select(int.Parse);
+                    if (content.Path != null)
+                        ancestorIds = ancestorIds.Skip(1); // remove trailing content.Id
+
+                    if (ancestorIds.All(HasPublishedVersion))
+                        return Attempt<PublishStatus>.Succeed();
+                }
+            }
+
+            Logger.Info<ContentService>(
+                string.Format( "Content '{0}' with Id '{1}' could not be published because its parent is not published.", content.Name, content.Id));
+            return Attempt.Fail(new PublishStatus(content, PublishStatusType.FailedPathNotPublished));
+        }
+
+        #endregion
+
+        #region Event Handlers
+
+        /// <summary>
+        /// Occurs before Delete
+        /// </summary>		
+        public static event TypedEventHandler<IContentService, DeleteEventArgs<IContent>> Deleting;
+
+        /// <summary>
+        /// Occurs after Delete
+        /// </summary>
+        public static event TypedEventHandler<IContentService, DeleteEventArgs<IContent>> Deleted;
+
+        /// <summary>
+        /// Occurs before Delete Versions
+        /// </summary>		
+        public static event TypedEventHandler<IContentService, DeleteRevisionsEventArgs> DeletingVersions;
+
+        /// <summary>
+        /// Occurs after Delete Versions
+        /// </summary>
+        public static event TypedEventHandler<IContentService, DeleteRevisionsEventArgs> DeletedVersions;
+
+        /// <summary>
+        /// Occurs before Save
+        /// </summary>
+        public static event TypedEventHandler<IContentService, SaveEventArgs<IContent>> Saving;
+
+        /// <summary>
+        /// Occurs after Save
+        /// </summary>
+        public static event TypedEventHandler<IContentService, SaveEventArgs<IContent>> Saved;
+
+        /// <summary>
+        /// Occurs before Create
+        /// </summary>
+        [Obsolete("Use the Created event instead, the Creating and Created events both offer the same functionality, Creating event has been deprecated.")]
+        public static event TypedEventHandler<IContentService, NewEventArgs<IContent>> Creating;
+
+        /// <summary>
+        /// Occurs after Create
+        /// </summary>
+        /// <remarks>
+        /// Please note that the Content object has been created, but might not have been saved
+        /// so it does not have an identity yet (meaning no Id has been set).
+        /// </remarks>
+        public static event TypedEventHandler<IContentService, NewEventArgs<IContent>> Created;
+
+        /// <summary>
+        /// Occurs before Copy
+        /// </summary>
+        public static event TypedEventHandler<IContentService, CopyEventArgs<IContent>> Copying;
+
+        /// <summary>
+        /// Occurs after Copy
+        /// </summary>
+        public static event TypedEventHandler<IContentService, CopyEventArgs<IContent>> Copied;
+
+        /// <summary>
+        /// Occurs before Content is moved to Recycle Bin
+        /// </summary>
+        public static event TypedEventHandler<IContentService, MoveEventArgs<IContent>> Trashing;
+
+        /// <summary>
+        /// Occurs after Content is moved to Recycle Bin
+        /// </summary>
+        public static event TypedEventHandler<IContentService, MoveEventArgs<IContent>> Trashed;
+
+        /// <summary>
+        /// Occurs before Move
+        /// </summary>
+        public static event TypedEventHandler<IContentService, MoveEventArgs<IContent>> Moving;
+
+        /// <summary>
+        /// Occurs after Move
+        /// </summary>
+        public static event TypedEventHandler<IContentService, MoveEventArgs<IContent>> Moved;
+
+        /// <summary>
+        /// Occurs before Rollback
+        /// </summary>
+        public static event TypedEventHandler<IContentService, RollbackEventArgs<IContent>> RollingBack;
+
+        /// <summary>
+        /// Occurs after Rollback
+        /// </summary>
+        public static event TypedEventHandler<IContentService, RollbackEventArgs<IContent>> RolledBack;
+
+        /// <summary>
+        /// Occurs before Send to Publish
+        /// </summary>
+        public static event TypedEventHandler<IContentService, SendToPublishEventArgs<IContent>> SendingToPublish;
+
+        /// <summary>
+        /// Occurs after Send to Publish
+        /// </summary>
+        public static event TypedEventHandler<IContentService, SendToPublishEventArgs<IContent>> SentToPublish;
+
+        /// <summary>
+        /// Occurs before the Recycle Bin is emptied
+        /// </summary>
+        public static event TypedEventHandler<IContentService, RecycleBinEventArgs> EmptyingRecycleBin;
+
+        /// <summary>
+        /// Occurs after the Recycle Bin has been Emptied
+        /// </summary>
+        public static event TypedEventHandler<IContentService, RecycleBinEventArgs> EmptiedRecycleBin;
+
+        /// <summary>
+        /// Occurs before publish
+        /// </summary>
+        public static event TypedEventHandler<IContentService, PublishEventArgs<IContent>> Publishing;
+
+        /// <summary>
+        /// Occurs after publish
+        /// </summary>
+        public static event TypedEventHandler<IContentService, PublishEventArgs<IContent>> Published;
+
+        /// <summary>
+        /// Occurs before unpublish
+        /// </summary>
+        public static event TypedEventHandler<IContentService, PublishEventArgs<IContent>> UnPublishing;
+
+        /// <summary>
+        /// Occurs after unpublish
+        /// </summary>
+        public static event TypedEventHandler<IContentService, PublishEventArgs<IContent>> UnPublished;
+
+        /// <summary>
+        /// Occurs after change.
+        /// </summary>
+        internal static event TypedEventHandler<IContentService, TreeChange<IContent>.EventArgs> TreeChanged; 
+
+        #endregion
+
+        #region Publishing strategies
+
+        // prob. want to find nicer names?
+
+        internal Attempt<PublishStatus> StrategyCanPublish(IContent content, int userId)
+        {
+            if (Publishing.IsRaisedEventCancelled(new PublishEventArgs<IContent>(content), this))
+            {
+                LogHelper.Info<ContentService>(
+                    string.Format("Content '{0}' with Id '{1}' will not be published, the event was cancelled.", content.Name, content.Id));
+                return Attempt.Fail(new PublishStatus(content, PublishStatusType.FailedCancelledByEvent));
+            }
+
+            // check if the content is valid
+            if (content.IsValid() == false)
+            {
+                LogHelper.Info<ContentService>(
+                    string.Format("Content '{0}' with Id '{1}' could not be published because of invalid properties.", content.Name, content.Id));
+                return Attempt.Fail(new PublishStatus(content, PublishStatusType.FailedContentInvalid)
+                {
+                    InvalidProperties = ((ContentBase)content).LastInvalidProperties
+                });
+            }
+
+            // check if the Content is Expired
+            if (content.Status == ContentStatus.Expired)
+            {
+                LogHelper.Info<ContentService>(
+                    string.Format("Content '{0}' with Id '{1}' has expired and could not be published.", content.Name, content.Id));
+                return Attempt.Fail(new PublishStatus(content, PublishStatusType.FailedHasExpired));
+            }
+
+            // check if the Content is Awaiting Release
+            if (content.Status == ContentStatus.AwaitingRelease)
+            {
+                LogHelper.Info<ContentService>(
+                    string.Format("Content '{0}' with Id '{1}' is awaiting release and could not be published.", content.Name, content.Id));
+                return Attempt.Fail(new PublishStatus(content, PublishStatusType.FailedAwaitingRelease));
+            }
+
+            // check if the Content is Trashed
+            if (content.Status == ContentStatus.Trashed)
+            {
+                LogHelper.Info<ContentService>(
+                    string.Format("Content '{0}' with Id '{1}' is trashed and could not be published.", content.Name, content.Id));
+                return Attempt.Fail(new PublishStatus(content, PublishStatusType.FailedIsTrashed));
+            }
+
+            return Attempt.Succeed(new PublishStatus(content));
+        }
+
+        internal Attempt<PublishStatus> StrategyPublish(IContent content, bool alreadyCheckedCanPublish, int userId)
+        {
+            var attempt = alreadyCheckedCanPublish 
+                ? Attempt.Succeed(new PublishStatus(content)) // already know we can
+                : StrategyCanPublish(content, userId); // else check
+            if (attempt.Success == false)
+                return attempt;
+
+            // change state to publishing
+            content.ChangePublishedState(PublishedState.Publishing);
+
+            LogHelper.Info<ContentService>(
+                string.Format("Content '{0}' with Id '{1}' has been published.", content.Name, content.Id));
+
+            return attempt;
+        }
+
+        ///  <summary>
+        ///  Publishes a list of content items
+        ///  </summary>
+        ///  <param name="contents">Contents, ordered by level ASC</param>
+        /// <param name="alreadyChecked">Contents for which we've already checked CanPublish</param>
+        /// <param name="userId"></param>
+        ///  <param name="includeUnpublished">Indicates whether to publish content that is completely unpublished (has no published
+        ///  version). If false, will only publish already published content with changes. Also impacts what happens if publishing
+        ///  fails (see remarks).</param>        
+        ///  <returns></returns>
+        ///  <remarks>
+        ///  Navigate content & descendants top-down and for each,
+        ///  - if it is published
+        ///    - and unchanged, do nothing
+        ///    - else (has changes), publish those changes
+        ///  - if it is not published
+        ///    - and at top-level, publish
+        ///    - or includeUnpublished is true, publish
+        ///    - else do nothing & skip the underlying branch
+        /// 
+        ///  When publishing fails
+        ///  - if content has no published version, skip the underlying branch
+        ///  - else (has published version),
+        ///    - if includeUnpublished is true, process the underlying branch
+        ///    - else, do not process the underlying branch
+        ///  </remarks>
+        internal IEnumerable<Attempt<PublishStatus>> StrategyPublishWithChildren(IEnumerable<IContent> contents, IEnumerable<IContent> alreadyChecked, int userId, bool includeUnpublished = true)
+        {
+            var statuses = new List<Attempt<PublishStatus>>();
+            var alreadyCheckedA = (alreadyChecked ?? Enumerable.Empty<IContent>()).ToArray();
+
+            // list of ids that we exclude because they could not be published
+            var excude = new List<int>();
+
+            var topLevel = -1;
+            foreach (var content in contents)
+            {
+                // initialize - content is ordered by level ASC
+                if (topLevel < 0)
+                    topLevel = content.Level;
+
+                if (excude.Contains(content.ParentId))
+                {
+                    // parent is excluded, so exclude content too
+                    LogHelper.Info<ContentService>(
+                        string.Format("Content '{0}' with Id '{1}' will not be published because it's parent's publishing action failed or was cancelled.", content.Name, content.Id));
+                    excude.Add(content.Id);
+                    // status has been reported for an ancestor and that one is excluded => no status
+                    continue;
+                }
+
+                if (content.Published && content.Level > topLevel) // topLevel we DO want to (re)publish
+                {
+                    // newest is published already
+                    statuses.Add(Attempt.Succeed(new PublishStatus(content, PublishStatusType.SuccessAlreadyPublished)));
+                    continue;
+                }
+
+                if (content.HasPublishedVersion)
+                {
+                    // newest is published already but we are topLevel, or
+                    // newest is not published, but another version is - publish newest
+                    var r = StrategyPublish(content, alreadyCheckedA.Contains(content), userId);
+                    if (r.Success == false)
+                    {
+                        // we tried to publish and it failed, but it already had / still has a published version,
+                        // the rule in remarks says that we should skip the underlying branch if includeUnpublished
+                        // is false, else process it - not that it makes much sense, but keep it like that for now
+                        if (includeUnpublished == false)
+                            excude.Add(content.Id);
+                    }
+
+                    statuses.Add(r);
+                    continue;
+                }
+
+                if (content.Level == topLevel || includeUnpublished)
+                {
+                    // content has no published version, and we want to publish it, either
+                    // because it is top-level or because we include unpublished.
+                    // if publishing fails, and because content does not have a published 
+                    // version at all, ensure we do not process its descendants
+                    var r = StrategyPublish(content, alreadyCheckedA.Contains(content), userId);
+                    if (r.Success == false)
+                        excude.Add(content.Id);
+
+                    statuses.Add(r);
+                    continue;
+                }
+
+                // content has no published version, and we don't want to publish it
+                excude.Add(content.Id); // ignore everything below it
+                // content is not even considered, really => no status
+            }
+
+            return statuses;
+        }
+
+        internal Attempt<PublishStatus> StrategyUnPublish(IContent content, int userId)
+        {
+            // content should (is assumed to) be the newest version, which may not be published,
+            // don't know how to test this, so it's not verified
+
+            // fire UnPublishing event
+            if (UnPublishing.IsRaisedEventCancelled(new PublishEventArgs<IContent>(content), this))
+            {
+                LogHelper.Info<ContentService>(
+                    string.Format("Content '{0}' with Id '{1}' will not be unpublished, the event was cancelled.", content.Name, content.Id));
+                return Attempt.Fail(new PublishStatus(content, PublishStatusType.FailedCancelledByEvent));
+            }
+
+            // if Content has a release date set to before now, it should be removed so it doesn't interrupt an unpublish
+            // otherwise it would remain released == published
+            if (content.ReleaseDate.HasValue && content.ReleaseDate.Value <= DateTime.Now)
+            {
+                content.ReleaseDate = null;
+                LogHelper.Info<ContentService>(
+                    string.Format("Content '{0}' with Id '{1}' had its release date removed, because it was unpublished.", content.Name, content.Id));
+            }
+
+            // version is published or unpublished, but content is published
+            // change state to unpublishing
+            content.ChangePublishedState(PublishedState.Unpublishing);
+
+            LogHelper.Info<ContentService>(
+                string.Format("Content '{0}' with Id '{1}' has been unpublished.", content.Name, content.Id));
+
+            return Attempt.Succeed(new PublishStatus(content));
+        }
+
+        internal IEnumerable<Attempt<PublishStatus>> StrategyUnPublish(IEnumerable<IContent> content, int userId)
+        {
+            return content.Select(x => StrategyUnPublish(x, userId));
+        }
+
+        #endregion
+
+        #region Content Types
+
+        /// <summary>
+        /// Deletes all content of specified type. All children of deleted content is moved to Recycle Bin.
+        /// </summary>
+        /// <remarks>This needs extra care and attention as its potentially a dangerous and extensive operation</remarks>
+        /// <param name="contentTypeId">Id of the <see cref="IContentType"/></param>
+        /// <param name="userId">Optional Id of the user issueing the delete operation</param>
+        public void DeleteContentOfType(int contentTypeId, int userId = 0)
+        {
+            var changes = new List<TreeChange<IContent>>();
+            var moves = new List<Tuple<IContent, string>>();
+
+            using (ChangeSet.WithAmbient)
+            {
+                _lrepo.WithWriteLocked(xr =>
+                {
+                    var query = Query<IContent>.Builder.Where(x => x.ContentTypeId == contentTypeId);
+                    var contents = xr.Repository.GetByQuery(query).ToArray();
+
+                    if (Deleting.IsRaisedEventCancelled(new DeleteEventArgs<IContent>(contents), this))
+                        return;
+
+                    // order by level, descending, so deepest first - that way, we cannot move
+                    // a content of the deleted type, to the recycle bin (and then delete it...)
+                    foreach (var content in contents.OrderByDescending(x => x.Level))
+                    {
+                        // if it's not trashed yet, and published, we should unpublish
+                        // but... UnPublishing event makes no sense (not going to cancel?) and no need to save
+                        // just raise the event
+                        if (content.Trashed == false && content.HasPublishedVersion)
+                            UnPublished.RaiseEvent(new PublishEventArgs<IContent>(content, false, false), this);
+
+                        // if current content has children, move them to trash
+                        var c = content;
+                        var childQuery = Query<IContent>.Builder.Where(x => x.Path.StartsWith(c.Path));
+                        var children = xr.Repository.GetByQuery(childQuery);
+                        foreach (var child in children.Where(x => x.ContentTypeId != contentTypeId))
+                        {
+                            // see MoveToRecycleBin
+                            PerformMoveLocked(child, Constants.System.RecycleBinContent, null, userId, moves, true, xr.Repository);
+                            changes.Add(new TreeChange<IContent>(content, TreeChangeTypes.RefreshBranch));
+                        }
+
+                        // delete content
+                        // triggers the deleted event (and handles the files)
+                        DeleteLocked(content, xr.Repository);
+                        changes.Add(new TreeChange<IContent>(content, TreeChangeTypes.Remove));
+                    }
+                });
+
+                var moveInfos = moves
+                    .Select(x => new MoveEventInfo<IContent>(x.Item1, x.Item2, x.Item1.ParentId))
+                    .ToArray();
+                if (moveInfos.Length > 0)
+                    Trashed.RaiseEvent(new MoveEventArgs<IContent>(false, moveInfos), this);
+                TreeChanged.RaiseEvent(changes.ToEventArgs(), this);
+            }
+
+            Audit(AuditType.Delete,
+                        string.Format("Delete Content of Type {0} performed by user", contentTypeId),
+                        userId, Constants.System.Root);
+        }
+
+        private IContentType GetContentType(string contentTypeAlias)
+        {
+            var contentType = ContentTypeService.Get(contentTypeAlias);
+            if (contentType == null)
+                throw new Exception(string.Format("No ContentType matching alias: \"{0}\".", contentTypeAlias));
+            return contentType;
+        }
+
+        #endregion
+    }
 }