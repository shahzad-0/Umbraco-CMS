--- conflicted
+++ resolved
@@ -1,538 +1,533 @@
-﻿using System;
-using System.Collections;
-using System.Collections.Generic;
-using System.Collections.Specialized;
-using System.Linq;
-using System.Net.Http;
-using System.Net.Http.Headers;
-using System.Security.Claims;
-using System.Security.Principal;
-using System.Threading;
-using System.Web;
-using System.Web.Security;
-using AutoMapper;
-using Microsoft.Owin;
-using Newtonsoft.Json;
-using Umbraco.Core.Configuration;
-using Umbraco.Core.Models.Membership;
-using Microsoft.Owin;
-using Umbraco.Core.Logging;
-
-namespace Umbraco.Core.Security
-{
-    /// <summary>
-    /// Extensions to create and renew and remove authentication tickets for the Umbraco back office
-    /// </summary>
-    public static class AuthenticationExtensions
-    {
-        /// <summary>
-        /// This will check the ticket to see if it is valid, if it is it will set the current thread's user and culture
-        /// </summary>
-        /// <param name="http"></param>
-        /// <param name="ticket"></param>
-        /// <param name="renewTicket">If true will attempt to renew the ticket</param>
-        public static bool AuthenticateCurrentRequest(this HttpContextBase http, FormsAuthenticationTicket ticket, bool renewTicket)
-        {
-            if (http == null) throw new ArgumentNullException("http");
-
-            //if there was a ticket, it's not expired, - it should not be renewed or its renewable
-            if (ticket != null && ticket.Expired == false && (renewTicket == false || http.RenewUmbracoAuthTicket()))
-            {
-                try
-                {
-                    //create the Umbraco user identity 
-                    var identity = new UmbracoBackOfficeIdentity(ticket);
-
-                    //set the principal object
-                    var principal = new GenericPrincipal(identity, identity.Roles);
-
-                    //It is actually not good enough to set this on the current app Context and the thread, it also needs
-                    // to be set explicitly on the HttpContext.Current !! This is a strange web api thing that is actually 
-                    // an underlying fault of asp.net not propogating the User correctly.
-                    if (HttpContext.Current != null)
-                    {
-                        HttpContext.Current.User = principal;
-                    }
-                    http.User = principal;
-                    Thread.CurrentPrincipal = principal;
-
-                    //This is a back office request, we will also set the culture/ui culture
-                    Thread.CurrentThread.CurrentCulture =
-                        Thread.CurrentThread.CurrentUICulture =
-                        new System.Globalization.CultureInfo(identity.Culture);
-
-                    return true;
-                }
-                catch (Exception ex)
-                {
-                    if (ex is FormatException || ex is JsonReaderException)
-                    {
-                        //this will occur if the cookie data is invalid
-                        http.UmbracoLogout();
-                    }
-                    else
-                    {
-                        throw;
-                    }
-
-                }
-            }
-
-            return false;
-        }
-
-
-        /// <summary>
-        /// This will return the current back office identity. 
-        /// </summary>
-        /// <param name="http"></param>
-        /// <param name="authenticateRequestIfNotFound"> 
-        /// If set to true and a back office identity is not found and not authenticated, this will attempt to authenticate the 
-        /// request just as is done in the Umbraco module and then set the current identity if it is valid.
-        /// Just like in the UmbracoModule, if this is true then the user's culture will be assigned to the request.
-        /// </param>
-        /// <returns>
-        /// Returns the current back office identity if an admin is authenticated otherwise null
-        /// </returns>
-        public static UmbracoBackOfficeIdentity GetCurrentIdentity(this HttpContextBase http, bool authenticateRequestIfNotFound)
-        {
-            if (http == null) throw new ArgumentNullException("http");
-            if (http.User == null) return null; //there's no user at all so no identity
-<<<<<<< HEAD
-            if (http.User.Identity == null) return null; // user with no identity (happens in tests?)
-            var identity = http.User.Identity as UmbracoBackOfficeIdentity;
-            if (identity != null) return identity;
-=======
-
-            //If it's already a UmbracoBackOfficeIdentity
-            var backOfficeIdentity = http.User.Identity as UmbracoBackOfficeIdentity;
-            if (backOfficeIdentity != null) return backOfficeIdentity;
-
-            //Otherwise convert to a UmbracoBackOfficeIdentity if it's auth'd and has the back office session            
-            var claimsIdentity = http.User.Identity as ClaimsIdentity;
-            if (claimsIdentity != null && claimsIdentity.IsAuthenticated)
-            {
-                try
-                {
-                    return UmbracoBackOfficeIdentity.FromClaimsIdentity(claimsIdentity);
-                }
-                catch (InvalidOperationException ex)
-                {
-                    //This will occur if the required claim types are missing which would mean something strange is going on
-                    LogHelper.Error(typeof(AuthenticationExtensions), "The current identity cannot be converted to " + typeof(UmbracoBackOfficeIdentity), ex);
-                }
-            }
->>>>>>> 5a3b97c6
-
-            if (authenticateRequestIfNotFound == false) return null;
-
-            //even if authenticateRequestIfNotFound is true we cannot continue if the request is actually authenticated 
-            // which would mean something strange is going on that it is not an umbraco identity.
-            if (http.User.Identity.IsAuthenticated) return null;
-
-            //So the user is not authed but we've been asked to do the auth if authenticateRequestIfNotFound = true,
-            // which might occur in old webforms style things or for routes that aren't included as a back office request.
-            // in this case, we are just reverting to authing using the cookie.
-            
-            // TODO: Even though this is in theory legacy, we have legacy bits laying around and we'd need to do the auth based on 
-            // how the Module will eventually do it (by calling in to any registered authenticators).
-            
-            var ticket = http.GetUmbracoAuthTicket();
-            if (http.AuthenticateCurrentRequest(ticket, true))
-            {
-                //now we 'should have an umbraco identity
-                return http.User.Identity as UmbracoBackOfficeIdentity;
-            }
-            return null;
-        }
-
-        /// <summary>
-        /// This will return the current back office identity. 
-        /// </summary>
-        /// <param name="http"></param>
-        /// <param name="authenticateRequestIfNotFound">
-        /// If set to true and a back office identity is not found and not authenticated, this will attempt to authenticate the 
-        /// request just as is done in the Umbraco module and then set the current identity if it is valid
-        /// </param>
-        /// <returns>
-        /// Returns the current back office identity if an admin is authenticated otherwise null
-        /// </returns>
-        internal static UmbracoBackOfficeIdentity GetCurrentIdentity(this HttpContext http, bool authenticateRequestIfNotFound)
-        {
-            if (http == null) throw new ArgumentNullException("http");
-            return new HttpContextWrapper(http).GetCurrentIdentity(authenticateRequestIfNotFound);
-        }
-
-        /// <summary>
-        /// This clears the forms authentication cookie
-        /// </summary>
-        public static void UmbracoLogout(this HttpContextBase http)
-        {
-            if (http == null) throw new ArgumentNullException("http");
-            Logout(http, UmbracoConfig.For.UmbracoSettings().Security.AuthCookieName);
-        }
-
-        /// <summary>
-        /// This clears the forms authentication cookie for webapi since cookies are handled differently
-        /// </summary>
-        /// <param name="response"></param>
-        public static void UmbracoLogoutWebApi(this HttpResponseMessage response)
-        {
-            if (response == null) throw new ArgumentNullException("response");
-            //remove the cookie
-            var authCookie = new CookieHeaderValue(UmbracoConfig.For.UmbracoSettings().Security.AuthCookieName, "")
-            {
-                Expires = DateTime.Now.AddYears(-1),                
-                Path = "/"
-            };
-            //remove the preview cookie too
-            var prevCookie = new CookieHeaderValue(Constants.Web.PreviewCookieName, "")
-            {
-                Expires = DateTime.Now.AddYears(-1),
-                Path = "/"
-            };
-            //remove the external login cookie too
-            var extLoginCookie = new CookieHeaderValue(Constants.Security.BackOfficeExternalCookieName, "")
-            {
-                Expires = DateTime.Now.AddYears(-1),
-                Path = "/"
-            };
-
-            response.Headers.AddCookies(new[] { authCookie, prevCookie, extLoginCookie });
-        }
-
-        /// <summary>
-        /// This adds the forms authentication cookie for webapi since cookies are handled differently
-        /// </summary>
-        /// <param name="response"></param>
-        /// <param name="user"></param>
-        public static FormsAuthenticationTicket UmbracoLoginWebApi(this HttpResponseMessage response, IUser user)
-        {
-            if (response == null) throw new ArgumentNullException("response");
-
-            //remove the external login cookie
-            var extLoginCookie = new CookieHeaderValue(Constants.Security.BackOfficeExternalCookieName, "")
-            {
-                Expires = DateTime.Now.AddYears(-1),
-                Path = "/"
-            };
-
-            var userDataString = JsonConvert.SerializeObject(Mapper.Map<UserData>(user));
-
-            var ticket = new FormsAuthenticationTicket(
-                4,
-                user.Username,
-                DateTime.Now,
-                DateTime.Now.AddMinutes(GlobalSettings.TimeOutInMinutes),
-                true,
-                userDataString,
-                "/"
-                );
-            
-            // Encrypt the cookie using the machine key for secure transport
-            var encrypted = FormsAuthentication.Encrypt(ticket);
-
-            //add the cookie
-            var authCookie = new CookieHeaderValue(UmbracoConfig.For.UmbracoSettings().Security.AuthCookieName, encrypted)
-            {
-                //Umbraco has always persisted it's original cookie for 1 day so we'll keep it that way
-                Expires = DateTime.Now.AddMinutes(1440),
-                Path = "/",
-                Secure = GlobalSettings.UseSSL,
-                HttpOnly = true
-            };
-
-            response.Headers.AddCookies(new[] { authCookie, extLoginCookie });
-
-            return ticket;
-        }
-
-        /// <summary>
-        /// This clears the forms authentication cookie
-        /// </summary>
-        /// <param name="http"></param>
-        internal static void UmbracoLogout(this HttpContext http)
-        {
-            if (http == null) throw new ArgumentNullException("http");
-            new HttpContextWrapper(http).UmbracoLogout();
-        }
-
-        /// <summary>
-        /// Renews the Umbraco authentication ticket
-        /// </summary>
-        /// <param name="http"></param>
-        /// <returns></returns>
-        public static bool RenewUmbracoAuthTicket(this HttpContextBase http)
-        {
-            if (http == null) throw new ArgumentNullException("http");
-            return RenewAuthTicket(http,
-                UmbracoConfig.For.UmbracoSettings().Security.AuthCookieName,
-                UmbracoConfig.For.UmbracoSettings().Security.AuthCookieDomain,
-                //Umbraco has always persisted it's original cookie for 1 day so we'll keep it that way
-                1440);
-        }
-
-        internal static bool RenewUmbracoAuthTicket(this HttpContext http)
-        {
-            if (http == null) throw new ArgumentNullException("http");
-            return new HttpContextWrapper(http).RenewUmbracoAuthTicket();
-        }
-
-        /// <summary>
-        /// Creates the umbraco authentication ticket
-        /// </summary>
-        /// <param name="http"></param>
-        /// <param name="userdata"></param>
-        public static FormsAuthenticationTicket CreateUmbracoAuthTicket(this HttpContextBase http, UserData userdata)
-        {
-            if (http == null) throw new ArgumentNullException("http");
-            if (userdata == null) throw new ArgumentNullException("userdata");
-            var userDataString = JsonConvert.SerializeObject(userdata);
-            return CreateAuthTicketAndCookie(
-                http, 
-                userdata.Username, 
-                userDataString, 
-                //use the configuration timeout - this is the same timeout that will be used when renewing the ticket.
-                GlobalSettings.TimeOutInMinutes, 
-                //Umbraco has always persisted it's original cookie for 1 day so we'll keep it that way
-                1440, 
-                UmbracoConfig.For.UmbracoSettings().Security.AuthCookieName,
-                UmbracoConfig.For.UmbracoSettings().Security.AuthCookieDomain);
-        }
-
-        internal static FormsAuthenticationTicket CreateUmbracoAuthTicket(this HttpContext http, UserData userdata)
-        {
-            if (http == null) throw new ArgumentNullException("http");
-            if (userdata == null) throw new ArgumentNullException("userdata");
-            return new HttpContextWrapper(http).CreateUmbracoAuthTicket(userdata);
-        }
-
-        /// <summary>
-        /// returns the number of seconds the user has until their auth session times out
-        /// </summary>
-        /// <param name="http"></param>
-        /// <returns></returns>
-        public static double GetRemainingAuthSeconds(this HttpContextBase http)
-        {
-            if (http == null) throw new ArgumentNullException("http");
-            var ticket = http.GetUmbracoAuthTicket();
-            return ticket.GetRemainingAuthSeconds();
-        }
-
-        /// <summary>
-        /// returns the number of seconds the user has until their auth session times out
-        /// </summary>
-        /// <param name="ticket"></param>
-        /// <returns></returns>
-        public static double GetRemainingAuthSeconds(this FormsAuthenticationTicket ticket)
-        {
-            if (ticket == null)
-            {
-                return 0;
-            }
-            var utcExpired = ticket.Expiration.ToUniversalTime();
-            var secondsRemaining = utcExpired.Subtract(DateTime.UtcNow).TotalSeconds;
-            return secondsRemaining;
-        }
-
-        /// <summary>
-        /// Gets the umbraco auth ticket
-        /// </summary>
-        /// <param name="http"></param>
-        /// <returns></returns>
-        public static FormsAuthenticationTicket GetUmbracoAuthTicket(this HttpContextBase http)
-        {
-            if (http == null) throw new ArgumentNullException("http");
-            return GetAuthTicket(http, UmbracoConfig.For.UmbracoSettings().Security.AuthCookieName);
-        }
-
-        internal static FormsAuthenticationTicket GetUmbracoAuthTicket(this HttpContext http)
-        {
-            if (http == null) throw new ArgumentNullException("http");
-            return new HttpContextWrapper(http).GetUmbracoAuthTicket();
-        }
-
-        internal static FormsAuthenticationTicket GetUmbracoAuthTicket(this IOwinContext ctx)
-        {
-            if (ctx == null) throw new ArgumentNullException("ctx");
-            //get the ticket
-            try
-            {
-                return GetAuthTicket(ctx.Request.Cookies.ToDictionary(x => x.Key, x => x.Value), UmbracoConfig.For.UmbracoSettings().Security.AuthCookieName);
-            }
-            catch (Exception)
-            {
-                //TODO: Do we need to do more here?? need to make sure that the forms cookie is gone, but is that
-                // taken care of in our custom middleware somehow?
-                ctx.Authentication.SignOut();
-                return null;
-            }
-        }
-
-        /// <summary>
-        /// This clears the forms authentication cookie
-        /// </summary>
-        /// <param name="http"></param>
-        /// <param name="cookieName"></param>
-        private static void Logout(this HttpContextBase http, string cookieName)
-        {
-            if (http == null) throw new ArgumentNullException("http");
-            //clear the preview cookie and external login
-            var cookies = new[] { cookieName, Constants.Web.PreviewCookieName, Constants.Security.BackOfficeExternalCookieName };
-            foreach (var c in cookies)
-            {
-                //remove from the request
-                http.Request.Cookies.Remove(c);
-
-                //expire from the response
-                var formsCookie = http.Response.Cookies[c];
-                if (formsCookie != null)
-                {
-                    //this will expire immediately and be removed from the browser
-                    formsCookie.Expires = DateTime.Now.AddYears(-1);
-                }
-                else
-                {
-                    //ensure there's def an expired cookie
-                    http.Response.Cookies.Add(new HttpCookie(c) { Expires = DateTime.Now.AddYears(-1) });
-                }               
-            }            
-
-        }
-
-        private static FormsAuthenticationTicket GetAuthTicket(this HttpContextBase http, string cookieName)
-        {
-            var asDictionary = new Dictionary<string, string>();
-            for (var i = 0; i < http.Request.Cookies.Keys.Count; i++)
-            {
-                var key = http.Request.Cookies.Keys.Get(i);
-                asDictionary[key] = http.Request.Cookies[key].Value;
-            }
-
-            //get the ticket
-            try
-            {
-
-                return GetAuthTicket(asDictionary, cookieName);
-            }
-            catch (Exception)
-            {
-                //occurs when decryption fails
-                http.Logout(cookieName);
-                return null;
-            }
-        }
-
-        private static FormsAuthenticationTicket GetAuthTicket(IDictionary<string, string> cookies, string cookieName)
-        {
-            if (cookies == null) throw new ArgumentNullException("cookies");
-
-            if (cookies.ContainsKey(cookieName) == false) return null;
-
-            var formsCookie = cookies[cookieName];
-            if (formsCookie == null)
-            {
-                return null;
-            }
-            //get the ticket
-            return FormsAuthentication.Decrypt(formsCookie);
-        }
-
-        /// <summary>
-        /// Renews the forms authentication ticket & cookie
-        /// </summary>
-        /// <param name="http"></param>
-        /// <param name="cookieName"></param>
-        /// <param name="cookieDomain"></param>
-        /// <param name="minutesPersisted"></param>
-        /// <returns>true if there was a ticket to renew otherwise false if there was no ticket</returns>
-        private static bool RenewAuthTicket(this HttpContextBase http, string cookieName, string cookieDomain, int minutesPersisted)
-        {
-            if (http == null) throw new ArgumentNullException("http");
-            //get the ticket
-            var ticket = GetAuthTicket(http, cookieName);
-            //renew the ticket
-            var renewed = FormsAuthentication.RenewTicketIfOld(ticket);
-            if (renewed == null)
-            {
-                return false;
-            }
-
-            //get the request cookie to get it's expiry date, 
-            //NOTE: this will never be null becaues we already do this
-            // check in teh GetAuthTicket.
-            var formsCookie = http.Request.Cookies[cookieName];
-            
-            //encrypt it
-            var hash = FormsAuthentication.Encrypt(renewed);
-            //write it to the response
-            var cookie = new HttpCookie(cookieName, hash)
-                {                    
-                    Expires = DateTime.Now.AddMinutes(minutesPersisted),
-                    Domain = cookieDomain
-                };
-
-            if (GlobalSettings.UseSSL)
-                cookie.Secure = true;
-
-            //ensure http only, this should only be able to be accessed via the server
-            cookie.HttpOnly = true;
-
-            //rewrite the cooke
-            http.Response.Cookies.Set(cookie);
-            return true;
-        }
-
-        /// <summary>
-        /// Creates a custom FormsAuthentication ticket with the data specified
-        /// </summary>
-        /// <param name="http">The HTTP.</param>
-        /// <param name="username">The username.</param>
-        /// <param name="userData">The user data.</param>
-        /// <param name="loginTimeoutMins">The login timeout mins.</param>
-        /// <param name="minutesPersisted">The minutes persisted.</param>
-        /// <param name="cookieName">Name of the cookie.</param>
-        /// <param name="cookieDomain">The cookie domain.</param>
-        private static FormsAuthenticationTicket CreateAuthTicketAndCookie(this HttpContextBase http,
-                                            string username,
-                                            string userData,
-                                            int loginTimeoutMins,
-                                            int minutesPersisted,
-                                            string cookieName,
-                                            string cookieDomain)
-        {
-            if (http == null) throw new ArgumentNullException("http");
-            // Create a new ticket used for authentication
-            var ticket = new FormsAuthenticationTicket(
-                4,
-                username,
-                DateTime.Now,
-                DateTime.Now.AddMinutes(loginTimeoutMins),
-                true,
-                userData,
-                "/"
-                );
-	
-            // Encrypt the cookie using the machine key for secure transport
-            var hash = FormsAuthentication.Encrypt(ticket);
-            var cookie = new HttpCookie(
-                cookieName,
-                hash)
-                {
-                    Expires = DateTime.Now.AddMinutes(minutesPersisted),
-                    Domain = cookieDomain,
-                    Path = "/"
-                };
-
-			if (GlobalSettings.UseSSL)
-                cookie.Secure = true;
-
-            //ensure http only, this should only be able to be accessed via the server
-            cookie.HttpOnly = true;
-				
-            http.Response.Cookies.Set(cookie);
-
-            return ticket;
-        }
-    }
+﻿using System;
+using System.Collections;
+using System.Collections.Generic;
+using System.Collections.Specialized;
+using System.Linq;
+using System.Net.Http;
+using System.Net.Http.Headers;
+using System.Security.Claims;
+using System.Security.Principal;
+using System.Threading;
+using System.Web;
+using System.Web.Security;
+using AutoMapper;
+using Microsoft.Owin;
+using Newtonsoft.Json;
+using Umbraco.Core.Configuration;
+using Umbraco.Core.Models.Membership;
+using Microsoft.Owin;
+using Umbraco.Core.Logging;
+
+namespace Umbraco.Core.Security
+{
+    /// <summary>
+    /// Extensions to create and renew and remove authentication tickets for the Umbraco back office
+    /// </summary>
+    public static class AuthenticationExtensions
+    {
+        /// <summary>
+        /// This will check the ticket to see if it is valid, if it is it will set the current thread's user and culture
+        /// </summary>
+        /// <param name="http"></param>
+        /// <param name="ticket"></param>
+        /// <param name="renewTicket">If true will attempt to renew the ticket</param>
+        public static bool AuthenticateCurrentRequest(this HttpContextBase http, FormsAuthenticationTicket ticket, bool renewTicket)
+        {
+            if (http == null) throw new ArgumentNullException("http");
+
+            //if there was a ticket, it's not expired, - it should not be renewed or its renewable
+            if (ticket != null && ticket.Expired == false && (renewTicket == false || http.RenewUmbracoAuthTicket()))
+            {
+                try
+                {
+                    //create the Umbraco user identity 
+                    var identity = new UmbracoBackOfficeIdentity(ticket);
+
+                    //set the principal object
+                    var principal = new GenericPrincipal(identity, identity.Roles);
+
+                    //It is actually not good enough to set this on the current app Context and the thread, it also needs
+                    // to be set explicitly on the HttpContext.Current !! This is a strange web api thing that is actually 
+                    // an underlying fault of asp.net not propogating the User correctly.
+                    if (HttpContext.Current != null)
+                    {
+                        HttpContext.Current.User = principal;
+                    }
+                    http.User = principal;
+                    Thread.CurrentPrincipal = principal;
+
+                    //This is a back office request, we will also set the culture/ui culture
+                    Thread.CurrentThread.CurrentCulture =
+                        Thread.CurrentThread.CurrentUICulture =
+                        new System.Globalization.CultureInfo(identity.Culture);
+
+                    return true;
+                }
+                catch (Exception ex)
+                {
+                    if (ex is FormatException || ex is JsonReaderException)
+                    {
+                        //this will occur if the cookie data is invalid
+                        http.UmbracoLogout();
+                    }
+                    else
+                    {
+                        throw;
+                    }
+
+                }
+            }
+
+            return false;
+        }
+
+
+        /// <summary>
+        /// This will return the current back office identity. 
+        /// </summary>
+        /// <param name="http"></param>
+        /// <param name="authenticateRequestIfNotFound"> 
+        /// If set to true and a back office identity is not found and not authenticated, this will attempt to authenticate the 
+        /// request just as is done in the Umbraco module and then set the current identity if it is valid.
+        /// Just like in the UmbracoModule, if this is true then the user's culture will be assigned to the request.
+        /// </param>
+        /// <returns>
+        /// Returns the current back office identity if an admin is authenticated otherwise null
+        /// </returns>
+        public static UmbracoBackOfficeIdentity GetCurrentIdentity(this HttpContextBase http, bool authenticateRequestIfNotFound)
+        {
+            if (http == null) throw new ArgumentNullException("http");
+            if (http.User == null) return null; //there's no user at all so no identity
+            if (http.User.Identity == null) return null; // user with no identity (happens in tests?)
+
+            //If it's already a UmbracoBackOfficeIdentity
+            var backOfficeIdentity = http.User.Identity as UmbracoBackOfficeIdentity;
+            if (backOfficeIdentity != null) return backOfficeIdentity;
+
+            //Otherwise convert to a UmbracoBackOfficeIdentity if it's auth'd and has the back office session            
+            var claimsIdentity = http.User.Identity as ClaimsIdentity;
+            if (claimsIdentity != null && claimsIdentity.IsAuthenticated)
+            {
+                try
+                {
+                    return UmbracoBackOfficeIdentity.FromClaimsIdentity(claimsIdentity);
+                }
+                catch (InvalidOperationException ex)
+                {
+                    //This will occur if the required claim types are missing which would mean something strange is going on
+                    LogHelper.Error(typeof(AuthenticationExtensions), "The current identity cannot be converted to " + typeof(UmbracoBackOfficeIdentity), ex);
+                }
+            }
+
+            if (authenticateRequestIfNotFound == false) return null;
+
+            //even if authenticateRequestIfNotFound is true we cannot continue if the request is actually authenticated 
+            // which would mean something strange is going on that it is not an umbraco identity.
+            if (http.User.Identity.IsAuthenticated) return null;
+
+            //So the user is not authed but we've been asked to do the auth if authenticateRequestIfNotFound = true,
+            // which might occur in old webforms style things or for routes that aren't included as a back office request.
+            // in this case, we are just reverting to authing using the cookie.
+            
+            // TODO: Even though this is in theory legacy, we have legacy bits laying around and we'd need to do the auth based on 
+            // how the Module will eventually do it (by calling in to any registered authenticators).
+            
+            var ticket = http.GetUmbracoAuthTicket();
+            if (http.AuthenticateCurrentRequest(ticket, true))
+            {
+                //now we 'should have an umbraco identity
+                return http.User.Identity as UmbracoBackOfficeIdentity;
+            }
+            return null;
+        }
+
+        /// <summary>
+        /// This will return the current back office identity. 
+        /// </summary>
+        /// <param name="http"></param>
+        /// <param name="authenticateRequestIfNotFound">
+        /// If set to true and a back office identity is not found and not authenticated, this will attempt to authenticate the 
+        /// request just as is done in the Umbraco module and then set the current identity if it is valid
+        /// </param>
+        /// <returns>
+        /// Returns the current back office identity if an admin is authenticated otherwise null
+        /// </returns>
+        internal static UmbracoBackOfficeIdentity GetCurrentIdentity(this HttpContext http, bool authenticateRequestIfNotFound)
+        {
+            if (http == null) throw new ArgumentNullException("http");
+            return new HttpContextWrapper(http).GetCurrentIdentity(authenticateRequestIfNotFound);
+        }
+
+        /// <summary>
+        /// This clears the forms authentication cookie
+        /// </summary>
+        public static void UmbracoLogout(this HttpContextBase http)
+        {
+            if (http == null) throw new ArgumentNullException("http");
+            Logout(http, UmbracoConfig.For.UmbracoSettings().Security.AuthCookieName);
+        }
+
+        /// <summary>
+        /// This clears the forms authentication cookie for webapi since cookies are handled differently
+        /// </summary>
+        /// <param name="response"></param>
+        public static void UmbracoLogoutWebApi(this HttpResponseMessage response)
+        {
+            if (response == null) throw new ArgumentNullException("response");
+            //remove the cookie
+            var authCookie = new CookieHeaderValue(UmbracoConfig.For.UmbracoSettings().Security.AuthCookieName, "")
+            {
+                Expires = DateTime.Now.AddYears(-1),                
+                Path = "/"
+            };
+            //remove the preview cookie too
+            var prevCookie = new CookieHeaderValue(Constants.Web.PreviewCookieName, "")
+            {
+                Expires = DateTime.Now.AddYears(-1),
+                Path = "/"
+            };
+            //remove the external login cookie too
+            var extLoginCookie = new CookieHeaderValue(Constants.Security.BackOfficeExternalCookieName, "")
+            {
+                Expires = DateTime.Now.AddYears(-1),
+                Path = "/"
+            };
+
+            response.Headers.AddCookies(new[] { authCookie, prevCookie, extLoginCookie });
+        }
+
+        /// <summary>
+        /// This adds the forms authentication cookie for webapi since cookies are handled differently
+        /// </summary>
+        /// <param name="response"></param>
+        /// <param name="user"></param>
+        public static FormsAuthenticationTicket UmbracoLoginWebApi(this HttpResponseMessage response, IUser user)
+        {
+            if (response == null) throw new ArgumentNullException("response");
+
+            //remove the external login cookie
+            var extLoginCookie = new CookieHeaderValue(Constants.Security.BackOfficeExternalCookieName, "")
+            {
+                Expires = DateTime.Now.AddYears(-1),
+                Path = "/"
+            };
+
+            var userDataString = JsonConvert.SerializeObject(Mapper.Map<UserData>(user));
+
+            var ticket = new FormsAuthenticationTicket(
+                4,
+                user.Username,
+                DateTime.Now,
+                DateTime.Now.AddMinutes(GlobalSettings.TimeOutInMinutes),
+                true,
+                userDataString,
+                "/"
+                );
+            
+            // Encrypt the cookie using the machine key for secure transport
+            var encrypted = FormsAuthentication.Encrypt(ticket);
+
+            //add the cookie
+            var authCookie = new CookieHeaderValue(UmbracoConfig.For.UmbracoSettings().Security.AuthCookieName, encrypted)
+            {
+                //Umbraco has always persisted it's original cookie for 1 day so we'll keep it that way
+                Expires = DateTime.Now.AddMinutes(1440),
+                Path = "/",
+                Secure = GlobalSettings.UseSSL,
+                HttpOnly = true
+            };
+
+            response.Headers.AddCookies(new[] { authCookie, extLoginCookie });
+
+            return ticket;
+        }
+
+        /// <summary>
+        /// This clears the forms authentication cookie
+        /// </summary>
+        /// <param name="http"></param>
+        internal static void UmbracoLogout(this HttpContext http)
+        {
+            if (http == null) throw new ArgumentNullException("http");
+            new HttpContextWrapper(http).UmbracoLogout();
+        }
+
+        /// <summary>
+        /// Renews the Umbraco authentication ticket
+        /// </summary>
+        /// <param name="http"></param>
+        /// <returns></returns>
+        public static bool RenewUmbracoAuthTicket(this HttpContextBase http)
+        {
+            if (http == null) throw new ArgumentNullException("http");
+            return RenewAuthTicket(http,
+                UmbracoConfig.For.UmbracoSettings().Security.AuthCookieName,
+                UmbracoConfig.For.UmbracoSettings().Security.AuthCookieDomain,
+                //Umbraco has always persisted it's original cookie for 1 day so we'll keep it that way
+                1440);
+        }
+
+        internal static bool RenewUmbracoAuthTicket(this HttpContext http)
+        {
+            if (http == null) throw new ArgumentNullException("http");
+            return new HttpContextWrapper(http).RenewUmbracoAuthTicket();
+        }
+
+        /// <summary>
+        /// Creates the umbraco authentication ticket
+        /// </summary>
+        /// <param name="http"></param>
+        /// <param name="userdata"></param>
+        public static FormsAuthenticationTicket CreateUmbracoAuthTicket(this HttpContextBase http, UserData userdata)
+        {
+            if (http == null) throw new ArgumentNullException("http");
+            if (userdata == null) throw new ArgumentNullException("userdata");
+            var userDataString = JsonConvert.SerializeObject(userdata);
+            return CreateAuthTicketAndCookie(
+                http, 
+                userdata.Username, 
+                userDataString, 
+                //use the configuration timeout - this is the same timeout that will be used when renewing the ticket.
+                GlobalSettings.TimeOutInMinutes, 
+                //Umbraco has always persisted it's original cookie for 1 day so we'll keep it that way
+                1440, 
+                UmbracoConfig.For.UmbracoSettings().Security.AuthCookieName,
+                UmbracoConfig.For.UmbracoSettings().Security.AuthCookieDomain);
+        }
+
+        internal static FormsAuthenticationTicket CreateUmbracoAuthTicket(this HttpContext http, UserData userdata)
+        {
+            if (http == null) throw new ArgumentNullException("http");
+            if (userdata == null) throw new ArgumentNullException("userdata");
+            return new HttpContextWrapper(http).CreateUmbracoAuthTicket(userdata);
+        }
+
+        /// <summary>
+        /// returns the number of seconds the user has until their auth session times out
+        /// </summary>
+        /// <param name="http"></param>
+        /// <returns></returns>
+        public static double GetRemainingAuthSeconds(this HttpContextBase http)
+        {
+            if (http == null) throw new ArgumentNullException("http");
+            var ticket = http.GetUmbracoAuthTicket();
+            return ticket.GetRemainingAuthSeconds();
+        }
+
+        /// <summary>
+        /// returns the number of seconds the user has until their auth session times out
+        /// </summary>
+        /// <param name="ticket"></param>
+        /// <returns></returns>
+        public static double GetRemainingAuthSeconds(this FormsAuthenticationTicket ticket)
+        {
+            if (ticket == null)
+            {
+                return 0;
+            }
+            var utcExpired = ticket.Expiration.ToUniversalTime();
+            var secondsRemaining = utcExpired.Subtract(DateTime.UtcNow).TotalSeconds;
+            return secondsRemaining;
+        }
+
+        /// <summary>
+        /// Gets the umbraco auth ticket
+        /// </summary>
+        /// <param name="http"></param>
+        /// <returns></returns>
+        public static FormsAuthenticationTicket GetUmbracoAuthTicket(this HttpContextBase http)
+        {
+            if (http == null) throw new ArgumentNullException("http");
+            return GetAuthTicket(http, UmbracoConfig.For.UmbracoSettings().Security.AuthCookieName);
+        }
+
+        internal static FormsAuthenticationTicket GetUmbracoAuthTicket(this HttpContext http)
+        {
+            if (http == null) throw new ArgumentNullException("http");
+            return new HttpContextWrapper(http).GetUmbracoAuthTicket();
+        }
+
+        internal static FormsAuthenticationTicket GetUmbracoAuthTicket(this IOwinContext ctx)
+        {
+            if (ctx == null) throw new ArgumentNullException("ctx");
+            //get the ticket
+            try
+            {
+                return GetAuthTicket(ctx.Request.Cookies.ToDictionary(x => x.Key, x => x.Value), UmbracoConfig.For.UmbracoSettings().Security.AuthCookieName);
+            }
+            catch (Exception)
+            {
+                //TODO: Do we need to do more here?? need to make sure that the forms cookie is gone, but is that
+                // taken care of in our custom middleware somehow?
+                ctx.Authentication.SignOut();
+                return null;
+            }
+        }
+
+        /// <summary>
+        /// This clears the forms authentication cookie
+        /// </summary>
+        /// <param name="http"></param>
+        /// <param name="cookieName"></param>
+        private static void Logout(this HttpContextBase http, string cookieName)
+        {
+            if (http == null) throw new ArgumentNullException("http");
+            //clear the preview cookie and external login
+            var cookies = new[] { cookieName, Constants.Web.PreviewCookieName, Constants.Security.BackOfficeExternalCookieName };
+            foreach (var c in cookies)
+            {
+                //remove from the request
+                http.Request.Cookies.Remove(c);
+
+                //expire from the response
+                var formsCookie = http.Response.Cookies[c];
+                if (formsCookie != null)
+                {
+                    //this will expire immediately and be removed from the browser
+                    formsCookie.Expires = DateTime.Now.AddYears(-1);
+                }
+                else
+                {
+                    //ensure there's def an expired cookie
+                    http.Response.Cookies.Add(new HttpCookie(c) { Expires = DateTime.Now.AddYears(-1) });
+                }               
+            }            
+
+        }
+
+        private static FormsAuthenticationTicket GetAuthTicket(this HttpContextBase http, string cookieName)
+        {
+            var asDictionary = new Dictionary<string, string>();
+            for (var i = 0; i < http.Request.Cookies.Keys.Count; i++)
+            {
+                var key = http.Request.Cookies.Keys.Get(i);
+                asDictionary[key] = http.Request.Cookies[key].Value;
+            }
+
+            //get the ticket
+            try
+            {
+
+                return GetAuthTicket(asDictionary, cookieName);
+            }
+            catch (Exception)
+            {
+                //occurs when decryption fails
+                http.Logout(cookieName);
+                return null;
+            }
+        }
+
+        private static FormsAuthenticationTicket GetAuthTicket(IDictionary<string, string> cookies, string cookieName)
+        {
+            if (cookies == null) throw new ArgumentNullException("cookies");
+
+            if (cookies.ContainsKey(cookieName) == false) return null;
+
+            var formsCookie = cookies[cookieName];
+            if (formsCookie == null)
+            {
+                return null;
+            }
+            //get the ticket
+            return FormsAuthentication.Decrypt(formsCookie);
+        }
+
+        /// <summary>
+        /// Renews the forms authentication ticket & cookie
+        /// </summary>
+        /// <param name="http"></param>
+        /// <param name="cookieName"></param>
+        /// <param name="cookieDomain"></param>
+        /// <param name="minutesPersisted"></param>
+        /// <returns>true if there was a ticket to renew otherwise false if there was no ticket</returns>
+        private static bool RenewAuthTicket(this HttpContextBase http, string cookieName, string cookieDomain, int minutesPersisted)
+        {
+            if (http == null) throw new ArgumentNullException("http");
+            //get the ticket
+            var ticket = GetAuthTicket(http, cookieName);
+            //renew the ticket
+            var renewed = FormsAuthentication.RenewTicketIfOld(ticket);
+            if (renewed == null)
+            {
+                return false;
+            }
+
+            //get the request cookie to get it's expiry date, 
+            //NOTE: this will never be null becaues we already do this
+            // check in teh GetAuthTicket.
+            var formsCookie = http.Request.Cookies[cookieName];
+            
+            //encrypt it
+            var hash = FormsAuthentication.Encrypt(renewed);
+            //write it to the response
+            var cookie = new HttpCookie(cookieName, hash)
+                {                    
+                    Expires = DateTime.Now.AddMinutes(minutesPersisted),
+                    Domain = cookieDomain
+                };
+
+            if (GlobalSettings.UseSSL)
+                cookie.Secure = true;
+
+            //ensure http only, this should only be able to be accessed via the server
+            cookie.HttpOnly = true;
+
+            //rewrite the cooke
+            http.Response.Cookies.Set(cookie);
+            return true;
+        }
+
+        /// <summary>
+        /// Creates a custom FormsAuthentication ticket with the data specified
+        /// </summary>
+        /// <param name="http">The HTTP.</param>
+        /// <param name="username">The username.</param>
+        /// <param name="userData">The user data.</param>
+        /// <param name="loginTimeoutMins">The login timeout mins.</param>
+        /// <param name="minutesPersisted">The minutes persisted.</param>
+        /// <param name="cookieName">Name of the cookie.</param>
+        /// <param name="cookieDomain">The cookie domain.</param>
+        private static FormsAuthenticationTicket CreateAuthTicketAndCookie(this HttpContextBase http,
+                                            string username,
+                                            string userData,
+                                            int loginTimeoutMins,
+                                            int minutesPersisted,
+                                            string cookieName,
+                                            string cookieDomain)
+        {
+            if (http == null) throw new ArgumentNullException("http");
+            // Create a new ticket used for authentication
+            var ticket = new FormsAuthenticationTicket(
+                4,
+                username,
+                DateTime.Now,
+                DateTime.Now.AddMinutes(loginTimeoutMins),
+                true,
+                userData,
+                "/"
+                );
+	
+            // Encrypt the cookie using the machine key for secure transport
+            var hash = FormsAuthentication.Encrypt(ticket);
+            var cookie = new HttpCookie(
+                cookieName,
+                hash)
+                {
+                    Expires = DateTime.Now.AddMinutes(minutesPersisted),
+                    Domain = cookieDomain,
+                    Path = "/"
+                };
+
+			if (GlobalSettings.UseSSL)
+                cookie.Secure = true;
+
+            //ensure http only, this should only be able to be accessed via the server
+            cookie.HttpOnly = true;
+				
+            http.Response.Cookies.Set(cookie);
+
+            return ticket;
+        }
+    }
 }