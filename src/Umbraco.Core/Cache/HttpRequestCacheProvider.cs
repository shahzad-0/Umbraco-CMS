<<<<<<< HEAD
﻿using System;
using System.Collections;
using System.Collections.Generic;
using System.Linq;
using System.Text.RegularExpressions;
using System.Web;

namespace Umbraco.Core.Cache
{
    /// <summary>
    /// A cache provider that caches items in the HttpContext.Items
    /// </summary>
    internal class HttpRequestCacheProvider : DictionaryCacheProdiverBase
    {
        private readonly Func<HttpContextBase> _context;

        public HttpRequestCacheProvider(HttpContext context)
        {
            _context = () => new HttpContextWrapper(context);
        }

        public HttpRequestCacheProvider(Func<HttpContextBase> context)
        {
            _context = context;
        }

        protected override DictionaryCacheWrapper DictionaryCache
        {
            get
            {
                var ctx = _context();
                return new DictionaryCacheWrapper(
                    ctx.Items,
                    o => ctx.Items[o],
                    o => ctx.Items.Remove(o));
            }
        }

        public override object GetCacheItem(string cacheKey, Func<object> getCacheItem)
        {
            var ctx = _context();
            var ck = GetCacheKey(cacheKey);
            return ctx.Items[ck] ?? (ctx.Items[ck] = getCacheItem());
        }

    }
=======
﻿using System;
using System.Collections;
using System.Collections.Generic;
using System.Linq;
using System.Text.RegularExpressions;
using System.Web;

namespace Umbraco.Core.Cache
{
    /// <summary>
    /// A cache provider that caches items in the HttpContext.Items
    /// </summary>
    internal class HttpRequestCacheProvider : DictionaryCacheProviderBase
    {
        private readonly Func<HttpContextBase> _context;

        public HttpRequestCacheProvider(HttpContext context)
        {
            _context = () => new HttpContextWrapper(context);
        }

        public HttpRequestCacheProvider(Func<HttpContextBase> context)
        {
            _context = context;
        }

        protected override DictionaryCacheWrapper DictionaryCache
        {
            get
            {
                var ctx = _context();
                return new DictionaryCacheWrapper(
                    ctx.Items,
                    o => ctx.Items[o],
                    o => ctx.Items.Remove(o));
            }
        }

        public override object GetCacheItem(string cacheKey, Func<object> getCacheItem)
        {
            var ctx = _context();
            var ck = GetCacheKey(cacheKey);
            return ctx.Items[ck] ?? (ctx.Items[ck] = getCacheItem());
        }

    }
>>>>>>> 0f25029f
}<|MERGE_RESOLUTION|>--- conflicted
+++ resolved
@@ -1,96 +1,47 @@
-<<<<<<< HEAD
-﻿using System;
-using System.Collections;
-using System.Collections.Generic;
-using System.Linq;
-using System.Text.RegularExpressions;
-using System.Web;
-
-namespace Umbraco.Core.Cache
-{
-    /// <summary>
-    /// A cache provider that caches items in the HttpContext.Items
-    /// </summary>
-    internal class HttpRequestCacheProvider : DictionaryCacheProdiverBase
-    {
-        private readonly Func<HttpContextBase> _context;
-
-        public HttpRequestCacheProvider(HttpContext context)
-        {
-            _context = () => new HttpContextWrapper(context);
-        }
-
-        public HttpRequestCacheProvider(Func<HttpContextBase> context)
-        {
-            _context = context;
-        }
-
-        protected override DictionaryCacheWrapper DictionaryCache
-        {
-            get
-            {
-                var ctx = _context();
-                return new DictionaryCacheWrapper(
-                    ctx.Items,
-                    o => ctx.Items[o],
-                    o => ctx.Items.Remove(o));
-            }
-        }
-
-        public override object GetCacheItem(string cacheKey, Func<object> getCacheItem)
-        {
-            var ctx = _context();
-            var ck = GetCacheKey(cacheKey);
-            return ctx.Items[ck] ?? (ctx.Items[ck] = getCacheItem());
-        }
-
-    }
-=======
-﻿using System;
-using System.Collections;
-using System.Collections.Generic;
-using System.Linq;
-using System.Text.RegularExpressions;
-using System.Web;
-
-namespace Umbraco.Core.Cache
-{
-    /// <summary>
-    /// A cache provider that caches items in the HttpContext.Items
-    /// </summary>
-    internal class HttpRequestCacheProvider : DictionaryCacheProviderBase
-    {
-        private readonly Func<HttpContextBase> _context;
-
-        public HttpRequestCacheProvider(HttpContext context)
-        {
-            _context = () => new HttpContextWrapper(context);
-        }
-
-        public HttpRequestCacheProvider(Func<HttpContextBase> context)
-        {
-            _context = context;
-        }
-
-        protected override DictionaryCacheWrapper DictionaryCache
-        {
-            get
-            {
-                var ctx = _context();
-                return new DictionaryCacheWrapper(
-                    ctx.Items,
-                    o => ctx.Items[o],
-                    o => ctx.Items.Remove(o));
-            }
-        }
-
-        public override object GetCacheItem(string cacheKey, Func<object> getCacheItem)
-        {
-            var ctx = _context();
-            var ck = GetCacheKey(cacheKey);
-            return ctx.Items[ck] ?? (ctx.Items[ck] = getCacheItem());
-        }
-
-    }
->>>>>>> 0f25029f
+﻿using System;
+using System.Collections;
+using System.Collections.Generic;
+using System.Linq;
+using System.Text.RegularExpressions;
+using System.Web;
+
+namespace Umbraco.Core.Cache
+{
+    /// <summary>
+    /// A cache provider that caches items in the HttpContext.Items
+    /// </summary>
+    internal class HttpRequestCacheProvider : DictionaryCacheProviderBase
+    {
+        private readonly Func<HttpContextBase> _context;
+
+        public HttpRequestCacheProvider(HttpContext context)
+        {
+            _context = () => new HttpContextWrapper(context);
+        }
+
+        public HttpRequestCacheProvider(Func<HttpContextBase> context)
+        {
+            _context = context;
+        }
+
+        protected override DictionaryCacheWrapper DictionaryCache
+        {
+            get
+            {
+                var ctx = _context();
+                return new DictionaryCacheWrapper(
+                    ctx.Items,
+                    o => ctx.Items[o],
+                    o => ctx.Items.Remove(o));
+            }
+        }
+
+        public override object GetCacheItem(string cacheKey, Func<object> getCacheItem)
+        {
+            var ctx = _context();
+            var ck = GetCacheKey(cacheKey);
+            return ctx.Items[ck] ?? (ctx.Items[ck] = getCacheItem());
+        }
+
+    }
 }