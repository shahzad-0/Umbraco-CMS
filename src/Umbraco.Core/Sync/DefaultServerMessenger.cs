﻿using System;
using System.Collections.Generic;
using System.Globalization;
using System.Linq;
using System.Net;
using System.Threading;
using System.Web;
using System.Web.Script.Serialization;
using Umbraco.Core.Cache;
using Umbraco.Core.Configuration;
using Umbraco.Core.Logging;
using umbraco.interfaces;

namespace Umbraco.Core.Sync
{
    /// <summary>
    /// The default server messenger that uses web services to keep servers in sync
    /// </summary>
    internal class DefaultServerMessenger : IServerMessenger
    {
        private readonly Func<Tuple<string, string>> _getUserNamePasswordDelegate;
        private volatile bool _hasResolvedDelegate = false;
        private readonly object _locker = new object();

        protected string Login { get; private set; }
        protected string Password{ get; private set; }

        protected bool UseDistributedCalls { get; private set; }

        /// <summary>
        /// Without a username/password all distribuion will be disabled
        /// </summary>
        internal DefaultServerMessenger()
        {
            UseDistributedCalls = false;
        }

        /// <summary>
        /// Distribution will be enabled based on the umbraco config setting.
        /// </summary>
        /// <param name="login"></param>
        /// <param name="password"></param>
        internal DefaultServerMessenger(string login, string password)
            : this(login, password, UmbracoConfig.For.UmbracoSettings().DistributedCall.Enabled)
        {            
        }

        /// <summary>
        /// Specifies the username/password and whether or not to use distributed calls
        /// </summary>
        /// <param name="login"></param>
        /// <param name="password"></param>
        /// <param name="useDistributedCalls"></param>
        internal DefaultServerMessenger(string login, string password, bool useDistributedCalls)
        {
            if (login == null) throw new ArgumentNullException("login");
            if (password == null) throw new ArgumentNullException("password");

            UseDistributedCalls = useDistributedCalls;
            Login = login;
            Password = password;
        }

        /// <summary>
        /// Allows to set a lazy delegate to resolve the username/password
        /// </summary>
        /// <param name="getUserNamePasswordDelegate"></param>
        public DefaultServerMessenger(Func<Tuple<string, string>> getUserNamePasswordDelegate)
        {
            _getUserNamePasswordDelegate = getUserNamePasswordDelegate;
        }

        public void PerformRefresh(IEnumerable<IServerAddress> servers, ICacheRefresher refresher, string jsonPayload)
        {
            if (servers == null) throw new ArgumentNullException("servers");
            if (refresher == null) throw new ArgumentNullException("refresher");
            if (jsonPayload == null) throw new ArgumentNullException("jsonPayload");

            MessageSeversForIdsOrJson(servers, refresher, MessageType.RefreshByJson, jsonPayload: jsonPayload);
        }

        public void PerformRefresh<T>(IEnumerable<IServerAddress> servers, ICacheRefresher refresher,Func<T, int> getNumericId, params T[] instances)
        {
            if (servers == null) throw new ArgumentNullException("servers");
            if (refresher == null) throw new ArgumentNullException("refresher");

            //copy local
            var idGetter = getNumericId;

            MessageSeversForManyObjects(servers, refresher, MessageType.RefreshById,
                x => idGetter(x), 
                instances);
        }

        public void PerformRefresh<T>(IEnumerable<IServerAddress> servers, ICacheRefresher refresher, Func<T, Guid> getGuidId, params T[] instances)
        {
            if (servers == null) throw new ArgumentNullException("servers");
            if (refresher == null) throw new ArgumentNullException("refresher");

            //copy local
            var idGetter = getGuidId;

            MessageSeversForManyObjects(servers, refresher, MessageType.RefreshById,
                x => idGetter(x),
                instances);
        }

        public void PerformRemove<T>(IEnumerable<IServerAddress> servers, ICacheRefresher refresher, Func<T, int> getNumericId, params T[] instances)
        {
            if (servers == null) throw new ArgumentNullException("servers");
            if (refresher == null) throw new ArgumentNullException("refresher");

            //copy local
            var idGetter = getNumericId;

            MessageSeversForManyObjects(servers, refresher, MessageType.RemoveById,
                x => idGetter(x),
                instances);
        }

        public void PerformRemove(IEnumerable<IServerAddress> servers, ICacheRefresher refresher, params int[] numericIds)
        {
            if (servers == null) throw new ArgumentNullException("servers");
            if (refresher == null) throw new ArgumentNullException("refresher");

            MessageSeversForIdsOrJson(servers, refresher, MessageType.RemoveById, numericIds.Cast<object>());
        }

        public void PerformRefresh(IEnumerable<IServerAddress> servers, ICacheRefresher refresher, params int[] numericIds)
        {
            if (servers == null) throw new ArgumentNullException("servers");
            if (refresher == null) throw new ArgumentNullException("refresher");

            MessageSeversForIdsOrJson(servers, refresher, MessageType.RefreshById, numericIds.Cast<object>());
        }

        public void PerformRefresh(IEnumerable<IServerAddress> servers, ICacheRefresher refresher, params Guid[] guidIds)
        {
            if (servers == null) throw new ArgumentNullException("servers");
            if (refresher == null) throw new ArgumentNullException("refresher");

            MessageSeversForIdsOrJson(servers, refresher, MessageType.RefreshById, guidIds.Cast<object>());
        }

        public void PerformRefreshAll(IEnumerable<IServerAddress> servers, ICacheRefresher refresher)
        {
            MessageSeversForIdsOrJson(servers, refresher, MessageType.RefreshAll, Enumerable.Empty<object>().ToArray());
        }

        private void InvokeMethodOnRefresherInstance<T>(ICacheRefresher refresher, MessageType dispatchType, Func<T, object> getId, IEnumerable<T> instances)
        {
            if (refresher == null) throw new ArgumentNullException("refresher");

            LogHelper.Debug<DefaultServerMessenger>("Invoking refresher {0} on single server instance, message type {1}",
                                                    () => refresher.GetType(),
                                                    () => dispatchType);

            var stronglyTypedRefresher = refresher as ICacheRefresher<T>;
            
            foreach (var instance in instances)
            {
                //if we are not, then just invoke the call on the cache refresher
                switch (dispatchType)
                {
                    case MessageType.RefreshAll:
                        refresher.RefreshAll();
                        break;
                    case MessageType.RefreshById:
                        if (stronglyTypedRefresher != null)
                        {
                            stronglyTypedRefresher.Refresh(instance);
                        }
                        else
                        {
                            var id = getId(instance);
                            if (id is int)
                            {
                                refresher.Refresh((int)id);
                            }
                            else if (id is Guid)
                            {
                                refresher.Refresh((Guid)id);
                            }
                            else
                            {
                                throw new InvalidOperationException("The id must be either an int or a Guid");
                            }
                        }
                        break;
                    case MessageType.RemoveById:
                        if (stronglyTypedRefresher != null)
                        {
                            stronglyTypedRefresher.Remove(instance);
                        }
                        else
                        {
                            var id = getId(instance);
                            refresher.Refresh((int)id);
                        }
                        break;
                }
            }
        }

        /// <summary>
        /// If we are instantiated with a lazy delegate to get the username/password, we'll resolve it here
        /// </summary>
        private void EnsureLazyUsernamePasswordDelegateResolved()
        {
            if (!_hasResolvedDelegate && _getUserNamePasswordDelegate != null)
            {
                lock (_locker)
                {
                    if (!_hasResolvedDelegate)
                    {
                        _hasResolvedDelegate = true; //set flag

                        try
                        {
                            var result = _getUserNamePasswordDelegate();
                            if (result == null)
                            {
                                Login = null;
                                Password = null;
                                UseDistributedCalls = false;
                            }
                            else
                            {
                                Login = result.Item1;
                                Password = result.Item2;
<<<<<<< HEAD
                                _useDistributedCalls = UmbracoConfig.For.UmbracoSettings().DistributedCall.Enabled;    
=======
                                UseDistributedCalls = UmbracoSettings.UseDistributedCalls;    
>>>>>>> 6ce303a9
                            }
                        }
                        catch (Exception ex)
                        {
                            LogHelper.Error<DefaultServerMessenger>("Could not resolve username/password delegate, server distribution will be disabled", ex);
                            Login = null;
                            Password = null;
                            UseDistributedCalls = false;
                        }
                    }
                }
            }
        }

        protected void InvokeMethodOnRefresherInstance(ICacheRefresher refresher, MessageType dispatchType, IEnumerable<object> ids = null, string jsonPayload = null)
        {
            if (refresher == null) throw new ArgumentNullException("refresher");

            LogHelper.Debug<DefaultServerMessenger>("Invoking refresher {0} on single server instance, message type {1}",
                                                    () => refresher.GetType(),
                                                    () => dispatchType);

            //if it is a refresh all we'll do it here since ids will be null or empty
            if (dispatchType == MessageType.RefreshAll)
            {
                refresher.RefreshAll();
            }
            else
            {
                if (ids != null)
                {
                    foreach (var id in ids)
                    {
                        //if we are not, then just invoke the call on the cache refresher
                        switch (dispatchType)
                        {
                            case MessageType.RefreshById:
                                if (id is int)
                                {
                                    refresher.Refresh((int) id);
                                }
                                else if (id is Guid)
                                {
                                    refresher.Refresh((Guid) id);
                                }
                                else
                                {
                                    throw new InvalidOperationException("The id must be either an int or a Guid");
                                }

                                break;
                            case MessageType.RemoveById:
                                refresher.Remove((int) id);
                                break;
                        }
                    }
                }
                else
                {
                    //we can only proceed if the cache refresher is IJsonCacheRefresher!
                    var jsonRefresher = refresher as IJsonCacheRefresher;
                    if (jsonRefresher == null)
                    {
                        throw new InvalidOperationException("The cache refresher " + refresher.GetType() + " is not of type " + typeof(IJsonCacheRefresher));
                    }

                    //if we are not, then just invoke the call on the cache refresher
                    jsonRefresher.Refresh(jsonPayload);
                }
            }
        }

        private void MessageSeversForManyObjects<T>(
            IEnumerable<IServerAddress> servers,
            ICacheRefresher refresher,
            MessageType dispatchType,
            Func<T, object> getId,
            IEnumerable<T> instances)
        {
            if (servers == null) throw new ArgumentNullException("servers");
            if (refresher == null) throw new ArgumentNullException("refresher");

            EnsureLazyUsernamePasswordDelegateResolved();

            //Now, check if we are using Distrubuted calls. If there are no servers in the list then we
            // can definitely not distribute.
            if (!UseDistributedCalls || !servers.Any())
            {
                //if we are not, then just invoke the call on the cache refresher
                InvokeMethodOnRefresherInstance(refresher, dispatchType, getId, instances);
                return;
            }

            //if we are distributing calls then we'll need to do it by id
            MessageSeversForIdsOrJson(servers, refresher, dispatchType, instances.Select(getId));
        }

        protected virtual void MessageSeversForIdsOrJson(
            IEnumerable<IServerAddress> servers,
            ICacheRefresher refresher,
            MessageType dispatchType,
            IEnumerable<object> ids = null,
            string jsonPayload = null)
        {
            if (servers == null) throw new ArgumentNullException("servers");
            if (refresher == null) throw new ArgumentNullException("refresher");
            
            Type arrayType;
            if (!ValidateIdArray(ids, out arrayType))
            {
                throw new ArgumentException("The id must be either an int or a Guid");
            }

            EnsureLazyUsernamePasswordDelegateResolved();

            //Now, check if we are using Distrubuted calls. If there are no servers in the list then we
            // can definitely not distribute.
            if (!UseDistributedCalls || !servers.Any())
            {
                //if we are not, then just invoke the call on the cache refresher
                InvokeMethodOnRefresherInstance(refresher, dispatchType, ids, jsonPayload);
                return;
            }
            
            LogHelper.Debug<DefaultServerMessenger>(
                "Performing distributed call for refresher {0}, message type: {1}, servers: {2}, ids: {3}, json: {4}",
                refresher.GetType,
                () => dispatchType,
                () => string.Join(";", servers.Select(x => x.ToString())),
                () => ids == null ? "" : string.Join(";", ids.Select(x => x.ToString())),
                () => jsonPayload ?? "");

            PerformDistributedCall(servers, refresher, dispatchType, ids, arrayType, jsonPayload);
        }

        private bool ValidateIdArray(IEnumerable<object> ids, out Type arrayType)
        {
            arrayType = null;
            if (ids != null)
            {
                foreach (var id in ids)
                {
                    if (!(id is int) && (!(id is Guid)))
                        return false; //
                    if (arrayType == null)
                        arrayType = id.GetType();
                    if (arrayType != id.GetType())
                        throw new ArgumentException("The array must contain the same type of " + arrayType);
                }
            }
            return true;
        }

        protected virtual void PerformDistributedCall(
            IEnumerable<IServerAddress> servers,
            ICacheRefresher refresher,
            MessageType dispatchType, 
            IEnumerable<object> ids = null,
            Type idArrayType = null,
            string jsonPayload = null)
        {
            //We are using distributed calls, so lets make them...
            try
            {

                //TODO: We should try to figure out the current server's address and if it matches any of the ones
                // in the ServerAddress list, then just refresh directly on this server and exclude that server address
                // from the list, this will save an internal request.

                using (var cacheRefresher = new ServerSyncWebServiceClient())
                {
                    var asyncResultsList = new List<IAsyncResult>();

                    LogStartDispatch();

                    // Go through each configured node submitting a request asynchronously
                    //NOTE: 'asynchronously' in this case does not mean that it will continue while we give the page back to the user!
                    foreach (var n in servers)
                    {
                        //set the server address
                        cacheRefresher.Url = n.ServerAddress;

                        // Add the returned WaitHandle to the list for later checking
                        switch (dispatchType)
                        {
                            case MessageType.RefreshByJson:
                                asyncResultsList.Add(
                                    cacheRefresher.BeginRefreshByJson(
                                        refresher.UniqueIdentifier, jsonPayload, Login, Password, null, null));
                                break;
                            case MessageType.RefreshAll:
                                asyncResultsList.Add(
                                    cacheRefresher.BeginRefreshAll(
                                        refresher.UniqueIdentifier, Login, Password, null, null));
                                break;
                            case MessageType.RefreshById:
                                if (idArrayType == null)
                                {
                                    throw new InvalidOperationException("Cannot refresh by id if the idArrayType is null");
                                }

                                if (idArrayType == typeof(int))
                                {
                                    var serializer = new JavaScriptSerializer();
                                    var jsonIds = serializer.Serialize(ids.Cast<int>().ToArray());
                                    //we support bulk loading of Integers 
                                    var result = cacheRefresher.BeginRefreshByIds(refresher.UniqueIdentifier, jsonIds, Login, Password, null, null);
                                    asyncResultsList.Add(result);
                                }
                                else
                                {
                                    //we don't currently support bulk loading of GUIDs (not even sure if we have any Guid ICacheRefreshers)
                                    //so we'll just iterate
                                    asyncResultsList.AddRange(
                                        ids.Select(i => cacheRefresher.BeginRefreshByGuid(
                                            refresher.UniqueIdentifier, (Guid)i, Login, Password, null, null)));
                                }

                                break;
                            case MessageType.RemoveById:
                                //we don't currently support bulk removing so we'll iterate
                                asyncResultsList.AddRange(
                                        ids.Select(i => cacheRefresher.BeginRemoveById(
                                            refresher.UniqueIdentifier, (int)i, Login, Password, null, null)));
                                break;
                        }
                    }

                    var waitHandlesList = asyncResultsList.Select(x => x.AsyncWaitHandle).ToArray();
                    
                    var errorCount = 0;

                    //Wait for all requests to complete
                    WaitHandle.WaitAll(waitHandlesList.ToArray());
                    
                    foreach (var t in asyncResultsList)
                    {
                        //var handleIndex = WaitHandle.WaitAny(waitHandlesList.ToArray(), TimeSpan.FromSeconds(15));

                        try
                        {
                            // Find out if the call succeeded
                            switch (dispatchType)
                            {
                                case MessageType.RefreshByJson:
                                    cacheRefresher.EndRefreshByJson(t);
                                    break;
                                case MessageType.RefreshAll:
                                    cacheRefresher.EndRefreshAll(t);
                                    break;
                                case MessageType.RefreshById:
                                    if (idArrayType == null)
                                    {
                                        throw new InvalidOperationException("Cannot refresh by id if the idArrayType is null");
                                    }

                                    if (idArrayType == typeof(int))
                                    {
                                        cacheRefresher.EndRefreshById(t);
                                    }
                                    else
                                    {
                                        cacheRefresher.EndRefreshByGuid(t);
                                    }
                                    break;
                                case MessageType.RemoveById:
                                    cacheRefresher.EndRemoveById(t);
                                    break;
                            }
                        }
                        catch (WebException ex)
                        {
                            LogDispatchNodeError(ex);

                            errorCount++;
                        }
                        catch (Exception ex)
                        {
                            LogDispatchNodeError(ex);

                            errorCount++;
                        }
                    }

                    LogDispatchBatchResult(errorCount);
                }
            }
            catch (Exception ee)
            {
                LogDispatchBatchError(ee);
            }
        }
        
        private void LogDispatchBatchError(Exception ee)
        {
            LogHelper.Error<DefaultServerMessenger>("Error refreshing distributed list", ee);
        }

        private void LogDispatchBatchResult(int errorCount)
        {
            LogHelper.Debug<DefaultServerMessenger>(string.Format("Distributed server push completed with {0} nodes reporting an error", errorCount == 0 ? "no" : errorCount.ToString(CultureInfo.InvariantCulture)));
        }

        private void LogDispatchNodeError(Exception ex)
        {
            LogHelper.Error<DefaultServerMessenger>("Error refreshing a node in the distributed list", ex);
        }

        private void LogDispatchNodeError(WebException ex)
        {
            string url = (ex.Response != null) ? ex.Response.ResponseUri.ToString() : "invalid url (responseUri null)";
            LogHelper.Error<DefaultServerMessenger>("Error refreshing a node in the distributed list, URI attempted: " + url, ex);
        }
        
        private void LogStartDispatch()
        {
            LogHelper.Info<DefaultServerMessenger>("Submitting calls to distributed servers");
        }

    }
}<|MERGE_RESOLUTION|>--- conflicted
+++ resolved
@@ -1,556 +1,552 @@
-﻿using System;
-using System.Collections.Generic;
-using System.Globalization;
-using System.Linq;
-using System.Net;
-using System.Threading;
-using System.Web;
-using System.Web.Script.Serialization;
-using Umbraco.Core.Cache;
-using Umbraco.Core.Configuration;
-using Umbraco.Core.Logging;
-using umbraco.interfaces;
-
-namespace Umbraco.Core.Sync
-{
-    /// <summary>
-    /// The default server messenger that uses web services to keep servers in sync
-    /// </summary>
-    internal class DefaultServerMessenger : IServerMessenger
-    {
-        private readonly Func<Tuple<string, string>> _getUserNamePasswordDelegate;
-        private volatile bool _hasResolvedDelegate = false;
-        private readonly object _locker = new object();
-
-        protected string Login { get; private set; }
-        protected string Password{ get; private set; }
-
-        protected bool UseDistributedCalls { get; private set; }
-
-        /// <summary>
-        /// Without a username/password all distribuion will be disabled
-        /// </summary>
-        internal DefaultServerMessenger()
-        {
-            UseDistributedCalls = false;
-        }
-
-        /// <summary>
-        /// Distribution will be enabled based on the umbraco config setting.
-        /// </summary>
-        /// <param name="login"></param>
-        /// <param name="password"></param>
-        internal DefaultServerMessenger(string login, string password)
-            : this(login, password, UmbracoConfig.For.UmbracoSettings().DistributedCall.Enabled)
-        {            
-        }
-
-        /// <summary>
-        /// Specifies the username/password and whether or not to use distributed calls
-        /// </summary>
-        /// <param name="login"></param>
-        /// <param name="password"></param>
-        /// <param name="useDistributedCalls"></param>
-        internal DefaultServerMessenger(string login, string password, bool useDistributedCalls)
-        {
-            if (login == null) throw new ArgumentNullException("login");
-            if (password == null) throw new ArgumentNullException("password");
-
-            UseDistributedCalls = useDistributedCalls;
-            Login = login;
-            Password = password;
-        }
-
-        /// <summary>
-        /// Allows to set a lazy delegate to resolve the username/password
-        /// </summary>
-        /// <param name="getUserNamePasswordDelegate"></param>
-        public DefaultServerMessenger(Func<Tuple<string, string>> getUserNamePasswordDelegate)
-        {
-            _getUserNamePasswordDelegate = getUserNamePasswordDelegate;
-        }
-
-        public void PerformRefresh(IEnumerable<IServerAddress> servers, ICacheRefresher refresher, string jsonPayload)
-        {
-            if (servers == null) throw new ArgumentNullException("servers");
-            if (refresher == null) throw new ArgumentNullException("refresher");
-            if (jsonPayload == null) throw new ArgumentNullException("jsonPayload");
-
-            MessageSeversForIdsOrJson(servers, refresher, MessageType.RefreshByJson, jsonPayload: jsonPayload);
-        }
-
-        public void PerformRefresh<T>(IEnumerable<IServerAddress> servers, ICacheRefresher refresher,Func<T, int> getNumericId, params T[] instances)
-        {
-            if (servers == null) throw new ArgumentNullException("servers");
-            if (refresher == null) throw new ArgumentNullException("refresher");
-
-            //copy local
-            var idGetter = getNumericId;
-
-            MessageSeversForManyObjects(servers, refresher, MessageType.RefreshById,
-                x => idGetter(x), 
-                instances);
-        }
-
-        public void PerformRefresh<T>(IEnumerable<IServerAddress> servers, ICacheRefresher refresher, Func<T, Guid> getGuidId, params T[] instances)
-        {
-            if (servers == null) throw new ArgumentNullException("servers");
-            if (refresher == null) throw new ArgumentNullException("refresher");
-
-            //copy local
-            var idGetter = getGuidId;
-
-            MessageSeversForManyObjects(servers, refresher, MessageType.RefreshById,
-                x => idGetter(x),
-                instances);
-        }
-
-        public void PerformRemove<T>(IEnumerable<IServerAddress> servers, ICacheRefresher refresher, Func<T, int> getNumericId, params T[] instances)
-        {
-            if (servers == null) throw new ArgumentNullException("servers");
-            if (refresher == null) throw new ArgumentNullException("refresher");
-
-            //copy local
-            var idGetter = getNumericId;
-
-            MessageSeversForManyObjects(servers, refresher, MessageType.RemoveById,
-                x => idGetter(x),
-                instances);
-        }
-
-        public void PerformRemove(IEnumerable<IServerAddress> servers, ICacheRefresher refresher, params int[] numericIds)
-        {
-            if (servers == null) throw new ArgumentNullException("servers");
-            if (refresher == null) throw new ArgumentNullException("refresher");
-
-            MessageSeversForIdsOrJson(servers, refresher, MessageType.RemoveById, numericIds.Cast<object>());
-        }
-
-        public void PerformRefresh(IEnumerable<IServerAddress> servers, ICacheRefresher refresher, params int[] numericIds)
-        {
-            if (servers == null) throw new ArgumentNullException("servers");
-            if (refresher == null) throw new ArgumentNullException("refresher");
-
-            MessageSeversForIdsOrJson(servers, refresher, MessageType.RefreshById, numericIds.Cast<object>());
-        }
-
-        public void PerformRefresh(IEnumerable<IServerAddress> servers, ICacheRefresher refresher, params Guid[] guidIds)
-        {
-            if (servers == null) throw new ArgumentNullException("servers");
-            if (refresher == null) throw new ArgumentNullException("refresher");
-
-            MessageSeversForIdsOrJson(servers, refresher, MessageType.RefreshById, guidIds.Cast<object>());
-        }
-
-        public void PerformRefreshAll(IEnumerable<IServerAddress> servers, ICacheRefresher refresher)
-        {
-            MessageSeversForIdsOrJson(servers, refresher, MessageType.RefreshAll, Enumerable.Empty<object>().ToArray());
-        }
-
-        private void InvokeMethodOnRefresherInstance<T>(ICacheRefresher refresher, MessageType dispatchType, Func<T, object> getId, IEnumerable<T> instances)
-        {
-            if (refresher == null) throw new ArgumentNullException("refresher");
-
-            LogHelper.Debug<DefaultServerMessenger>("Invoking refresher {0} on single server instance, message type {1}",
-                                                    () => refresher.GetType(),
-                                                    () => dispatchType);
-
-            var stronglyTypedRefresher = refresher as ICacheRefresher<T>;
-            
-            foreach (var instance in instances)
-            {
-                //if we are not, then just invoke the call on the cache refresher
-                switch (dispatchType)
-                {
-                    case MessageType.RefreshAll:
-                        refresher.RefreshAll();
-                        break;
-                    case MessageType.RefreshById:
-                        if (stronglyTypedRefresher != null)
-                        {
-                            stronglyTypedRefresher.Refresh(instance);
-                        }
-                        else
-                        {
-                            var id = getId(instance);
-                            if (id is int)
-                            {
-                                refresher.Refresh((int)id);
-                            }
-                            else if (id is Guid)
-                            {
-                                refresher.Refresh((Guid)id);
-                            }
-                            else
-                            {
-                                throw new InvalidOperationException("The id must be either an int or a Guid");
-                            }
-                        }
-                        break;
-                    case MessageType.RemoveById:
-                        if (stronglyTypedRefresher != null)
-                        {
-                            stronglyTypedRefresher.Remove(instance);
-                        }
-                        else
-                        {
-                            var id = getId(instance);
-                            refresher.Refresh((int)id);
-                        }
-                        break;
-                }
-            }
-        }
-
-        /// <summary>
-        /// If we are instantiated with a lazy delegate to get the username/password, we'll resolve it here
-        /// </summary>
-        private void EnsureLazyUsernamePasswordDelegateResolved()
-        {
-            if (!_hasResolvedDelegate && _getUserNamePasswordDelegate != null)
-            {
-                lock (_locker)
-                {
-                    if (!_hasResolvedDelegate)
-                    {
-                        _hasResolvedDelegate = true; //set flag
-
-                        try
-                        {
-                            var result = _getUserNamePasswordDelegate();
-                            if (result == null)
-                            {
-                                Login = null;
-                                Password = null;
-                                UseDistributedCalls = false;
-                            }
-                            else
-                            {
-                                Login = result.Item1;
-                                Password = result.Item2;
-<<<<<<< HEAD
-                                _useDistributedCalls = UmbracoConfig.For.UmbracoSettings().DistributedCall.Enabled;    
-=======
-                                UseDistributedCalls = UmbracoSettings.UseDistributedCalls;    
->>>>>>> 6ce303a9
-                            }
-                        }
-                        catch (Exception ex)
-                        {
-                            LogHelper.Error<DefaultServerMessenger>("Could not resolve username/password delegate, server distribution will be disabled", ex);
-                            Login = null;
-                            Password = null;
-                            UseDistributedCalls = false;
-                        }
-                    }
-                }
-            }
-        }
-
-        protected void InvokeMethodOnRefresherInstance(ICacheRefresher refresher, MessageType dispatchType, IEnumerable<object> ids = null, string jsonPayload = null)
-        {
-            if (refresher == null) throw new ArgumentNullException("refresher");
-
-            LogHelper.Debug<DefaultServerMessenger>("Invoking refresher {0} on single server instance, message type {1}",
-                                                    () => refresher.GetType(),
-                                                    () => dispatchType);
-
-            //if it is a refresh all we'll do it here since ids will be null or empty
-            if (dispatchType == MessageType.RefreshAll)
-            {
-                refresher.RefreshAll();
-            }
-            else
-            {
-                if (ids != null)
-                {
-                    foreach (var id in ids)
-                    {
-                        //if we are not, then just invoke the call on the cache refresher
-                        switch (dispatchType)
-                        {
-                            case MessageType.RefreshById:
-                                if (id is int)
-                                {
-                                    refresher.Refresh((int) id);
-                                }
-                                else if (id is Guid)
-                                {
-                                    refresher.Refresh((Guid) id);
-                                }
-                                else
-                                {
-                                    throw new InvalidOperationException("The id must be either an int or a Guid");
-                                }
-
-                                break;
-                            case MessageType.RemoveById:
-                                refresher.Remove((int) id);
-                                break;
-                        }
-                    }
-                }
-                else
-                {
-                    //we can only proceed if the cache refresher is IJsonCacheRefresher!
-                    var jsonRefresher = refresher as IJsonCacheRefresher;
-                    if (jsonRefresher == null)
-                    {
-                        throw new InvalidOperationException("The cache refresher " + refresher.GetType() + " is not of type " + typeof(IJsonCacheRefresher));
-                    }
-
-                    //if we are not, then just invoke the call on the cache refresher
-                    jsonRefresher.Refresh(jsonPayload);
-                }
-            }
-        }
-
-        private void MessageSeversForManyObjects<T>(
-            IEnumerable<IServerAddress> servers,
-            ICacheRefresher refresher,
-            MessageType dispatchType,
-            Func<T, object> getId,
-            IEnumerable<T> instances)
-        {
-            if (servers == null) throw new ArgumentNullException("servers");
-            if (refresher == null) throw new ArgumentNullException("refresher");
-
-            EnsureLazyUsernamePasswordDelegateResolved();
-
-            //Now, check if we are using Distrubuted calls. If there are no servers in the list then we
-            // can definitely not distribute.
-            if (!UseDistributedCalls || !servers.Any())
-            {
-                //if we are not, then just invoke the call on the cache refresher
-                InvokeMethodOnRefresherInstance(refresher, dispatchType, getId, instances);
-                return;
-            }
-
-            //if we are distributing calls then we'll need to do it by id
-            MessageSeversForIdsOrJson(servers, refresher, dispatchType, instances.Select(getId));
-        }
-
-        protected virtual void MessageSeversForIdsOrJson(
-            IEnumerable<IServerAddress> servers,
-            ICacheRefresher refresher,
-            MessageType dispatchType,
-            IEnumerable<object> ids = null,
-            string jsonPayload = null)
-        {
-            if (servers == null) throw new ArgumentNullException("servers");
-            if (refresher == null) throw new ArgumentNullException("refresher");
-            
-            Type arrayType;
-            if (!ValidateIdArray(ids, out arrayType))
-            {
-                throw new ArgumentException("The id must be either an int or a Guid");
-            }
-
-            EnsureLazyUsernamePasswordDelegateResolved();
-
-            //Now, check if we are using Distrubuted calls. If there are no servers in the list then we
-            // can definitely not distribute.
-            if (!UseDistributedCalls || !servers.Any())
-            {
-                //if we are not, then just invoke the call on the cache refresher
-                InvokeMethodOnRefresherInstance(refresher, dispatchType, ids, jsonPayload);
-                return;
-            }
-            
-            LogHelper.Debug<DefaultServerMessenger>(
-                "Performing distributed call for refresher {0}, message type: {1}, servers: {2}, ids: {3}, json: {4}",
-                refresher.GetType,
-                () => dispatchType,
-                () => string.Join(";", servers.Select(x => x.ToString())),
-                () => ids == null ? "" : string.Join(";", ids.Select(x => x.ToString())),
-                () => jsonPayload ?? "");
-
-            PerformDistributedCall(servers, refresher, dispatchType, ids, arrayType, jsonPayload);
-        }
-
-        private bool ValidateIdArray(IEnumerable<object> ids, out Type arrayType)
-        {
-            arrayType = null;
-            if (ids != null)
-            {
-                foreach (var id in ids)
-                {
-                    if (!(id is int) && (!(id is Guid)))
-                        return false; //
-                    if (arrayType == null)
-                        arrayType = id.GetType();
-                    if (arrayType != id.GetType())
-                        throw new ArgumentException("The array must contain the same type of " + arrayType);
-                }
-            }
-            return true;
-        }
-
-        protected virtual void PerformDistributedCall(
-            IEnumerable<IServerAddress> servers,
-            ICacheRefresher refresher,
-            MessageType dispatchType, 
-            IEnumerable<object> ids = null,
-            Type idArrayType = null,
-            string jsonPayload = null)
-        {
-            //We are using distributed calls, so lets make them...
-            try
-            {
-
-                //TODO: We should try to figure out the current server's address and if it matches any of the ones
-                // in the ServerAddress list, then just refresh directly on this server and exclude that server address
-                // from the list, this will save an internal request.
-
-                using (var cacheRefresher = new ServerSyncWebServiceClient())
-                {
-                    var asyncResultsList = new List<IAsyncResult>();
-
-                    LogStartDispatch();
-
-                    // Go through each configured node submitting a request asynchronously
-                    //NOTE: 'asynchronously' in this case does not mean that it will continue while we give the page back to the user!
-                    foreach (var n in servers)
-                    {
-                        //set the server address
-                        cacheRefresher.Url = n.ServerAddress;
-
-                        // Add the returned WaitHandle to the list for later checking
-                        switch (dispatchType)
-                        {
-                            case MessageType.RefreshByJson:
-                                asyncResultsList.Add(
-                                    cacheRefresher.BeginRefreshByJson(
-                                        refresher.UniqueIdentifier, jsonPayload, Login, Password, null, null));
-                                break;
-                            case MessageType.RefreshAll:
-                                asyncResultsList.Add(
-                                    cacheRefresher.BeginRefreshAll(
-                                        refresher.UniqueIdentifier, Login, Password, null, null));
-                                break;
-                            case MessageType.RefreshById:
-                                if (idArrayType == null)
-                                {
-                                    throw new InvalidOperationException("Cannot refresh by id if the idArrayType is null");
-                                }
-
-                                if (idArrayType == typeof(int))
-                                {
-                                    var serializer = new JavaScriptSerializer();
-                                    var jsonIds = serializer.Serialize(ids.Cast<int>().ToArray());
-                                    //we support bulk loading of Integers 
-                                    var result = cacheRefresher.BeginRefreshByIds(refresher.UniqueIdentifier, jsonIds, Login, Password, null, null);
-                                    asyncResultsList.Add(result);
-                                }
-                                else
-                                {
-                                    //we don't currently support bulk loading of GUIDs (not even sure if we have any Guid ICacheRefreshers)
-                                    //so we'll just iterate
-                                    asyncResultsList.AddRange(
-                                        ids.Select(i => cacheRefresher.BeginRefreshByGuid(
-                                            refresher.UniqueIdentifier, (Guid)i, Login, Password, null, null)));
-                                }
-
-                                break;
-                            case MessageType.RemoveById:
-                                //we don't currently support bulk removing so we'll iterate
-                                asyncResultsList.AddRange(
-                                        ids.Select(i => cacheRefresher.BeginRemoveById(
-                                            refresher.UniqueIdentifier, (int)i, Login, Password, null, null)));
-                                break;
-                        }
-                    }
-
-                    var waitHandlesList = asyncResultsList.Select(x => x.AsyncWaitHandle).ToArray();
-                    
-                    var errorCount = 0;
-
-                    //Wait for all requests to complete
-                    WaitHandle.WaitAll(waitHandlesList.ToArray());
-                    
-                    foreach (var t in asyncResultsList)
-                    {
-                        //var handleIndex = WaitHandle.WaitAny(waitHandlesList.ToArray(), TimeSpan.FromSeconds(15));
-
-                        try
-                        {
-                            // Find out if the call succeeded
-                            switch (dispatchType)
-                            {
-                                case MessageType.RefreshByJson:
-                                    cacheRefresher.EndRefreshByJson(t);
-                                    break;
-                                case MessageType.RefreshAll:
-                                    cacheRefresher.EndRefreshAll(t);
-                                    break;
-                                case MessageType.RefreshById:
-                                    if (idArrayType == null)
-                                    {
-                                        throw new InvalidOperationException("Cannot refresh by id if the idArrayType is null");
-                                    }
-
-                                    if (idArrayType == typeof(int))
-                                    {
-                                        cacheRefresher.EndRefreshById(t);
-                                    }
-                                    else
-                                    {
-                                        cacheRefresher.EndRefreshByGuid(t);
-                                    }
-                                    break;
-                                case MessageType.RemoveById:
-                                    cacheRefresher.EndRemoveById(t);
-                                    break;
-                            }
-                        }
-                        catch (WebException ex)
-                        {
-                            LogDispatchNodeError(ex);
-
-                            errorCount++;
-                        }
-                        catch (Exception ex)
-                        {
-                            LogDispatchNodeError(ex);
-
-                            errorCount++;
-                        }
-                    }
-
-                    LogDispatchBatchResult(errorCount);
-                }
-            }
-            catch (Exception ee)
-            {
-                LogDispatchBatchError(ee);
-            }
-        }
-        
-        private void LogDispatchBatchError(Exception ee)
-        {
-            LogHelper.Error<DefaultServerMessenger>("Error refreshing distributed list", ee);
-        }
-
-        private void LogDispatchBatchResult(int errorCount)
-        {
-            LogHelper.Debug<DefaultServerMessenger>(string.Format("Distributed server push completed with {0} nodes reporting an error", errorCount == 0 ? "no" : errorCount.ToString(CultureInfo.InvariantCulture)));
-        }
-
-        private void LogDispatchNodeError(Exception ex)
-        {
-            LogHelper.Error<DefaultServerMessenger>("Error refreshing a node in the distributed list", ex);
-        }
-
-        private void LogDispatchNodeError(WebException ex)
-        {
-            string url = (ex.Response != null) ? ex.Response.ResponseUri.ToString() : "invalid url (responseUri null)";
-            LogHelper.Error<DefaultServerMessenger>("Error refreshing a node in the distributed list, URI attempted: " + url, ex);
-        }
-        
-        private void LogStartDispatch()
-        {
-            LogHelper.Info<DefaultServerMessenger>("Submitting calls to distributed servers");
-        }
-
-    }
+﻿using System;
+using System.Collections.Generic;
+using System.Globalization;
+using System.Linq;
+using System.Net;
+using System.Threading;
+using System.Web;
+using System.Web.Script.Serialization;
+using Umbraco.Core.Cache;
+using Umbraco.Core.Configuration;
+using Umbraco.Core.Logging;
+using umbraco.interfaces;
+
+namespace Umbraco.Core.Sync
+{
+    /// <summary>
+    /// The default server messenger that uses web services to keep servers in sync
+    /// </summary>
+    internal class DefaultServerMessenger : IServerMessenger
+    {
+        private readonly Func<Tuple<string, string>> _getUserNamePasswordDelegate;
+        private volatile bool _hasResolvedDelegate = false;
+        private readonly object _locker = new object();
+
+        protected string Login { get; private set; }
+        protected string Password{ get; private set; }
+
+        protected bool UseDistributedCalls { get; private set; }
+
+        /// <summary>
+        /// Without a username/password all distribuion will be disabled
+        /// </summary>
+        internal DefaultServerMessenger()
+        {
+            UseDistributedCalls = false;
+        }
+
+        /// <summary>
+        /// Distribution will be enabled based on the umbraco config setting.
+        /// </summary>
+        /// <param name="login"></param>
+        /// <param name="password"></param>
+        internal DefaultServerMessenger(string login, string password)
+            : this(login, password, UmbracoConfig.For.UmbracoSettings().DistributedCall.Enabled)
+        {            
+        }
+
+        /// <summary>
+        /// Specifies the username/password and whether or not to use distributed calls
+        /// </summary>
+        /// <param name="login"></param>
+        /// <param name="password"></param>
+        /// <param name="useDistributedCalls"></param>
+        internal DefaultServerMessenger(string login, string password, bool useDistributedCalls)
+        {
+            if (login == null) throw new ArgumentNullException("login");
+            if (password == null) throw new ArgumentNullException("password");
+
+            UseDistributedCalls = useDistributedCalls;
+            Login = login;
+            Password = password;
+        }
+
+        /// <summary>
+        /// Allows to set a lazy delegate to resolve the username/password
+        /// </summary>
+        /// <param name="getUserNamePasswordDelegate"></param>
+        public DefaultServerMessenger(Func<Tuple<string, string>> getUserNamePasswordDelegate)
+        {
+            _getUserNamePasswordDelegate = getUserNamePasswordDelegate;
+        }
+
+        public void PerformRefresh(IEnumerable<IServerAddress> servers, ICacheRefresher refresher, string jsonPayload)
+        {
+            if (servers == null) throw new ArgumentNullException("servers");
+            if (refresher == null) throw new ArgumentNullException("refresher");
+            if (jsonPayload == null) throw new ArgumentNullException("jsonPayload");
+
+            MessageSeversForIdsOrJson(servers, refresher, MessageType.RefreshByJson, jsonPayload: jsonPayload);
+        }
+
+        public void PerformRefresh<T>(IEnumerable<IServerAddress> servers, ICacheRefresher refresher,Func<T, int> getNumericId, params T[] instances)
+        {
+            if (servers == null) throw new ArgumentNullException("servers");
+            if (refresher == null) throw new ArgumentNullException("refresher");
+
+            //copy local
+            var idGetter = getNumericId;
+
+            MessageSeversForManyObjects(servers, refresher, MessageType.RefreshById,
+                x => idGetter(x), 
+                instances);
+        }
+
+        public void PerformRefresh<T>(IEnumerable<IServerAddress> servers, ICacheRefresher refresher, Func<T, Guid> getGuidId, params T[] instances)
+        {
+            if (servers == null) throw new ArgumentNullException("servers");
+            if (refresher == null) throw new ArgumentNullException("refresher");
+
+            //copy local
+            var idGetter = getGuidId;
+
+            MessageSeversForManyObjects(servers, refresher, MessageType.RefreshById,
+                x => idGetter(x),
+                instances);
+        }
+
+        public void PerformRemove<T>(IEnumerable<IServerAddress> servers, ICacheRefresher refresher, Func<T, int> getNumericId, params T[] instances)
+        {
+            if (servers == null) throw new ArgumentNullException("servers");
+            if (refresher == null) throw new ArgumentNullException("refresher");
+
+            //copy local
+            var idGetter = getNumericId;
+
+            MessageSeversForManyObjects(servers, refresher, MessageType.RemoveById,
+                x => idGetter(x),
+                instances);
+        }
+
+        public void PerformRemove(IEnumerable<IServerAddress> servers, ICacheRefresher refresher, params int[] numericIds)
+        {
+            if (servers == null) throw new ArgumentNullException("servers");
+            if (refresher == null) throw new ArgumentNullException("refresher");
+
+            MessageSeversForIdsOrJson(servers, refresher, MessageType.RemoveById, numericIds.Cast<object>());
+        }
+
+        public void PerformRefresh(IEnumerable<IServerAddress> servers, ICacheRefresher refresher, params int[] numericIds)
+        {
+            if (servers == null) throw new ArgumentNullException("servers");
+            if (refresher == null) throw new ArgumentNullException("refresher");
+
+            MessageSeversForIdsOrJson(servers, refresher, MessageType.RefreshById, numericIds.Cast<object>());
+        }
+
+        public void PerformRefresh(IEnumerable<IServerAddress> servers, ICacheRefresher refresher, params Guid[] guidIds)
+        {
+            if (servers == null) throw new ArgumentNullException("servers");
+            if (refresher == null) throw new ArgumentNullException("refresher");
+
+            MessageSeversForIdsOrJson(servers, refresher, MessageType.RefreshById, guidIds.Cast<object>());
+        }
+
+        public void PerformRefreshAll(IEnumerable<IServerAddress> servers, ICacheRefresher refresher)
+        {
+            MessageSeversForIdsOrJson(servers, refresher, MessageType.RefreshAll, Enumerable.Empty<object>().ToArray());
+        }
+
+        private void InvokeMethodOnRefresherInstance<T>(ICacheRefresher refresher, MessageType dispatchType, Func<T, object> getId, IEnumerable<T> instances)
+        {
+            if (refresher == null) throw new ArgumentNullException("refresher");
+
+            LogHelper.Debug<DefaultServerMessenger>("Invoking refresher {0} on single server instance, message type {1}",
+                                                    () => refresher.GetType(),
+                                                    () => dispatchType);
+
+            var stronglyTypedRefresher = refresher as ICacheRefresher<T>;
+            
+            foreach (var instance in instances)
+            {
+                //if we are not, then just invoke the call on the cache refresher
+                switch (dispatchType)
+                {
+                    case MessageType.RefreshAll:
+                        refresher.RefreshAll();
+                        break;
+                    case MessageType.RefreshById:
+                        if (stronglyTypedRefresher != null)
+                        {
+                            stronglyTypedRefresher.Refresh(instance);
+                        }
+                        else
+                        {
+                            var id = getId(instance);
+                            if (id is int)
+                            {
+                                refresher.Refresh((int)id);
+                            }
+                            else if (id is Guid)
+                            {
+                                refresher.Refresh((Guid)id);
+                            }
+                            else
+                            {
+                                throw new InvalidOperationException("The id must be either an int or a Guid");
+                            }
+                        }
+                        break;
+                    case MessageType.RemoveById:
+                        if (stronglyTypedRefresher != null)
+                        {
+                            stronglyTypedRefresher.Remove(instance);
+                        }
+                        else
+                        {
+                            var id = getId(instance);
+                            refresher.Refresh((int)id);
+                        }
+                        break;
+                }
+            }
+        }
+
+        /// <summary>
+        /// If we are instantiated with a lazy delegate to get the username/password, we'll resolve it here
+        /// </summary>
+        private void EnsureLazyUsernamePasswordDelegateResolved()
+        {
+            if (!_hasResolvedDelegate && _getUserNamePasswordDelegate != null)
+            {
+                lock (_locker)
+                {
+                    if (!_hasResolvedDelegate)
+                    {
+                        _hasResolvedDelegate = true; //set flag
+
+                        try
+                        {
+                            var result = _getUserNamePasswordDelegate();
+                            if (result == null)
+                            {
+                                Login = null;
+                                Password = null;
+                                UseDistributedCalls = false;
+                            }
+                            else
+                            {
+                                Login = result.Item1;
+                                Password = result.Item2;
+                                UseDistributedCalls = UmbracoConfig.For.UmbracoSettings().DistributedCall.Enabled;    
+                            }
+                        }
+                        catch (Exception ex)
+                        {
+                            LogHelper.Error<DefaultServerMessenger>("Could not resolve username/password delegate, server distribution will be disabled", ex);
+                            Login = null;
+                            Password = null;
+                            UseDistributedCalls = false;
+                        }
+                    }
+                }
+            }
+        }
+
+        protected void InvokeMethodOnRefresherInstance(ICacheRefresher refresher, MessageType dispatchType, IEnumerable<object> ids = null, string jsonPayload = null)
+        {
+            if (refresher == null) throw new ArgumentNullException("refresher");
+
+            LogHelper.Debug<DefaultServerMessenger>("Invoking refresher {0} on single server instance, message type {1}",
+                                                    () => refresher.GetType(),
+                                                    () => dispatchType);
+
+            //if it is a refresh all we'll do it here since ids will be null or empty
+            if (dispatchType == MessageType.RefreshAll)
+            {
+                refresher.RefreshAll();
+            }
+            else
+            {
+                if (ids != null)
+                {
+                    foreach (var id in ids)
+                    {
+                        //if we are not, then just invoke the call on the cache refresher
+                        switch (dispatchType)
+                        {
+                            case MessageType.RefreshById:
+                                if (id is int)
+                                {
+                                    refresher.Refresh((int) id);
+                                }
+                                else if (id is Guid)
+                                {
+                                    refresher.Refresh((Guid) id);
+                                }
+                                else
+                                {
+                                    throw new InvalidOperationException("The id must be either an int or a Guid");
+                                }
+
+                                break;
+                            case MessageType.RemoveById:
+                                refresher.Remove((int) id);
+                                break;
+                        }
+                    }
+                }
+                else
+                {
+                    //we can only proceed if the cache refresher is IJsonCacheRefresher!
+                    var jsonRefresher = refresher as IJsonCacheRefresher;
+                    if (jsonRefresher == null)
+                    {
+                        throw new InvalidOperationException("The cache refresher " + refresher.GetType() + " is not of type " + typeof(IJsonCacheRefresher));
+                    }
+
+                    //if we are not, then just invoke the call on the cache refresher
+                    jsonRefresher.Refresh(jsonPayload);
+                }
+            }
+        }
+
+        private void MessageSeversForManyObjects<T>(
+            IEnumerable<IServerAddress> servers,
+            ICacheRefresher refresher,
+            MessageType dispatchType,
+            Func<T, object> getId,
+            IEnumerable<T> instances)
+        {
+            if (servers == null) throw new ArgumentNullException("servers");
+            if (refresher == null) throw new ArgumentNullException("refresher");
+
+            EnsureLazyUsernamePasswordDelegateResolved();
+
+            //Now, check if we are using Distrubuted calls. If there are no servers in the list then we
+            // can definitely not distribute.
+            if (!UseDistributedCalls || !servers.Any())
+            {
+                //if we are not, then just invoke the call on the cache refresher
+                InvokeMethodOnRefresherInstance(refresher, dispatchType, getId, instances);
+                return;
+            }
+
+            //if we are distributing calls then we'll need to do it by id
+            MessageSeversForIdsOrJson(servers, refresher, dispatchType, instances.Select(getId));
+        }
+
+        protected virtual void MessageSeversForIdsOrJson(
+            IEnumerable<IServerAddress> servers,
+            ICacheRefresher refresher,
+            MessageType dispatchType,
+            IEnumerable<object> ids = null,
+            string jsonPayload = null)
+        {
+            if (servers == null) throw new ArgumentNullException("servers");
+            if (refresher == null) throw new ArgumentNullException("refresher");
+            
+            Type arrayType;
+            if (!ValidateIdArray(ids, out arrayType))
+            {
+                throw new ArgumentException("The id must be either an int or a Guid");
+            }
+
+            EnsureLazyUsernamePasswordDelegateResolved();
+
+            //Now, check if we are using Distrubuted calls. If there are no servers in the list then we
+            // can definitely not distribute.
+            if (!UseDistributedCalls || !servers.Any())
+            {
+                //if we are not, then just invoke the call on the cache refresher
+                InvokeMethodOnRefresherInstance(refresher, dispatchType, ids, jsonPayload);
+                return;
+            }
+            
+            LogHelper.Debug<DefaultServerMessenger>(
+                "Performing distributed call for refresher {0}, message type: {1}, servers: {2}, ids: {3}, json: {4}",
+                refresher.GetType,
+                () => dispatchType,
+                () => string.Join(";", servers.Select(x => x.ToString())),
+                () => ids == null ? "" : string.Join(";", ids.Select(x => x.ToString())),
+                () => jsonPayload ?? "");
+
+            PerformDistributedCall(servers, refresher, dispatchType, ids, arrayType, jsonPayload);
+        }
+
+        private bool ValidateIdArray(IEnumerable<object> ids, out Type arrayType)
+        {
+            arrayType = null;
+            if (ids != null)
+            {
+                foreach (var id in ids)
+                {
+                    if (!(id is int) && (!(id is Guid)))
+                        return false; //
+                    if (arrayType == null)
+                        arrayType = id.GetType();
+                    if (arrayType != id.GetType())
+                        throw new ArgumentException("The array must contain the same type of " + arrayType);
+                }
+            }
+            return true;
+        }
+
+        protected virtual void PerformDistributedCall(
+            IEnumerable<IServerAddress> servers,
+            ICacheRefresher refresher,
+            MessageType dispatchType, 
+            IEnumerable<object> ids = null,
+            Type idArrayType = null,
+            string jsonPayload = null)
+        {
+            //We are using distributed calls, so lets make them...
+            try
+            {
+
+                //TODO: We should try to figure out the current server's address and if it matches any of the ones
+                // in the ServerAddress list, then just refresh directly on this server and exclude that server address
+                // from the list, this will save an internal request.
+
+                using (var cacheRefresher = new ServerSyncWebServiceClient())
+                {
+                    var asyncResultsList = new List<IAsyncResult>();
+
+                    LogStartDispatch();
+
+                    // Go through each configured node submitting a request asynchronously
+                    //NOTE: 'asynchronously' in this case does not mean that it will continue while we give the page back to the user!
+                    foreach (var n in servers)
+                    {
+                        //set the server address
+                        cacheRefresher.Url = n.ServerAddress;
+
+                        // Add the returned WaitHandle to the list for later checking
+                        switch (dispatchType)
+                        {
+                            case MessageType.RefreshByJson:
+                                asyncResultsList.Add(
+                                    cacheRefresher.BeginRefreshByJson(
+                                        refresher.UniqueIdentifier, jsonPayload, Login, Password, null, null));
+                                break;
+                            case MessageType.RefreshAll:
+                                asyncResultsList.Add(
+                                    cacheRefresher.BeginRefreshAll(
+                                        refresher.UniqueIdentifier, Login, Password, null, null));
+                                break;
+                            case MessageType.RefreshById:
+                                if (idArrayType == null)
+                                {
+                                    throw new InvalidOperationException("Cannot refresh by id if the idArrayType is null");
+                                }
+
+                                if (idArrayType == typeof(int))
+                                {
+                                    var serializer = new JavaScriptSerializer();
+                                    var jsonIds = serializer.Serialize(ids.Cast<int>().ToArray());
+                                    //we support bulk loading of Integers 
+                                    var result = cacheRefresher.BeginRefreshByIds(refresher.UniqueIdentifier, jsonIds, Login, Password, null, null);
+                                    asyncResultsList.Add(result);
+                                }
+                                else
+                                {
+                                    //we don't currently support bulk loading of GUIDs (not even sure if we have any Guid ICacheRefreshers)
+                                    //so we'll just iterate
+                                    asyncResultsList.AddRange(
+                                        ids.Select(i => cacheRefresher.BeginRefreshByGuid(
+                                            refresher.UniqueIdentifier, (Guid)i, Login, Password, null, null)));
+                                }
+
+                                break;
+                            case MessageType.RemoveById:
+                                //we don't currently support bulk removing so we'll iterate
+                                asyncResultsList.AddRange(
+                                        ids.Select(i => cacheRefresher.BeginRemoveById(
+                                            refresher.UniqueIdentifier, (int)i, Login, Password, null, null)));
+                                break;
+                        }
+                    }
+
+                    var waitHandlesList = asyncResultsList.Select(x => x.AsyncWaitHandle).ToArray();
+                    
+                    var errorCount = 0;
+
+                    //Wait for all requests to complete
+                    WaitHandle.WaitAll(waitHandlesList.ToArray());
+                    
+                    foreach (var t in asyncResultsList)
+                    {
+                        //var handleIndex = WaitHandle.WaitAny(waitHandlesList.ToArray(), TimeSpan.FromSeconds(15));
+
+                        try
+                        {
+                            // Find out if the call succeeded
+                            switch (dispatchType)
+                            {
+                                case MessageType.RefreshByJson:
+                                    cacheRefresher.EndRefreshByJson(t);
+                                    break;
+                                case MessageType.RefreshAll:
+                                    cacheRefresher.EndRefreshAll(t);
+                                    break;
+                                case MessageType.RefreshById:
+                                    if (idArrayType == null)
+                                    {
+                                        throw new InvalidOperationException("Cannot refresh by id if the idArrayType is null");
+                                    }
+
+                                    if (idArrayType == typeof(int))
+                                    {
+                                        cacheRefresher.EndRefreshById(t);
+                                    }
+                                    else
+                                    {
+                                        cacheRefresher.EndRefreshByGuid(t);
+                                    }
+                                    break;
+                                case MessageType.RemoveById:
+                                    cacheRefresher.EndRemoveById(t);
+                                    break;
+                            }
+                        }
+                        catch (WebException ex)
+                        {
+                            LogDispatchNodeError(ex);
+
+                            errorCount++;
+                        }
+                        catch (Exception ex)
+                        {
+                            LogDispatchNodeError(ex);
+
+                            errorCount++;
+                        }
+                    }
+
+                    LogDispatchBatchResult(errorCount);
+                }
+            }
+            catch (Exception ee)
+            {
+                LogDispatchBatchError(ee);
+            }
+        }
+        
+        private void LogDispatchBatchError(Exception ee)
+        {
+            LogHelper.Error<DefaultServerMessenger>("Error refreshing distributed list", ee);
+        }
+
+        private void LogDispatchBatchResult(int errorCount)
+        {
+            LogHelper.Debug<DefaultServerMessenger>(string.Format("Distributed server push completed with {0} nodes reporting an error", errorCount == 0 ? "no" : errorCount.ToString(CultureInfo.InvariantCulture)));
+        }
+
+        private void LogDispatchNodeError(Exception ex)
+        {
+            LogHelper.Error<DefaultServerMessenger>("Error refreshing a node in the distributed list", ex);
+        }
+
+        private void LogDispatchNodeError(WebException ex)
+        {
+            string url = (ex.Response != null) ? ex.Response.ResponseUri.ToString() : "invalid url (responseUri null)";
+            LogHelper.Error<DefaultServerMessenger>("Error refreshing a node in the distributed list, URI attempted: " + url, ex);
+        }
+        
+        private void LogStartDispatch()
+        {
+            LogHelper.Info<DefaultServerMessenger>("Submitting calls to distributed servers");
+        }
+
+    }
 }