--- conflicted
+++ resolved
@@ -7,11 +7,7 @@
 using Umbraco.Core.Models;
 using Umbraco.Core.Models.EntityBase;
 using Umbraco.Core.Models.Rdbms;
-<<<<<<< HEAD
-using Umbraco.Core.Persistence.Mappers;
-=======
 using Umbraco.Core.Persistence.FaultHandling;
->>>>>>> cdce2a11
 using Umbraco.Core.Persistence.Querying;
 using Umbraco.Core.Persistence.SqlSyntax;
 using Umbraco.Core.Persistence.UnitOfWork;
@@ -22,18 +18,6 @@
 
     internal class DomainRepository : PetaPocoRepositoryBase<int, IDomain>, IDomainRepository
     {
-<<<<<<< HEAD
-        private readonly IContentRepository _contentRepository;
-        private readonly ILanguageRepository _languageRepository;
-        private readonly IMappingResolver _mappingResolver;
-
-        public DomainRepository(IDatabaseUnitOfWork work, CacheHelper cache, ILogger logger, ISqlSyntaxProvider sqlSyntax, IContentRepository contentRepository, ILanguageRepository languageRepository, IMappingResolver mappingResolver)
-            : base(work, cache, logger, sqlSyntax, mappingResolver)
-        {
-            _contentRepository = contentRepository;
-            _languageRepository = languageRepository;
-            _mappingResolver = mappingResolver;
-=======
         private readonly RepositoryCacheOptions _cacheOptions;
 
         public DomainRepository(IDatabaseUnitOfWork work, CacheHelper cache, ILogger logger, ISqlSyntaxProvider sqlSyntax)
@@ -45,7 +29,6 @@
                 GetAllCacheAllowZeroCount = true,
                 GetAllCacheValidateCount = false
             };
->>>>>>> cdce2a11
         }
 
         /// <summary>
@@ -58,26 +41,14 @@
 
         protected override IDomain PerformGet(int id)
         {
-<<<<<<< HEAD
-            using (var repo = new CachedDomainRepository(this, UnitOfWork, RepositoryCache, Logger, SqlSyntax, _mappingResolver))
-            {
-                var factory = new DomainModelFactory();
-                return factory.BuildDomainEntity(repo.Get(id), _contentRepository, _languageRepository);
-            }
-=======
             //use the underlying GetAll which will force cache all domains
             return GetAll().FirstOrDefault(x => x.Id == id);
->>>>>>> cdce2a11
         }
 
         protected override IEnumerable<IDomain> PerformGetAll(params int[] ids)
         {
-<<<<<<< HEAD
-            using (var repo = new CachedDomainRepository(this, UnitOfWork, RepositoryCache, Logger, SqlSyntax, _mappingResolver))
-=======
             var sql = GetBaseQuery(false).Where("umbracoDomains.id > 0");
             if (ids.Any())
->>>>>>> cdce2a11
             {
                 sql.Where("umbracoDomains.id in (@ids)", new { ids = ids });
             }
@@ -113,18 +84,6 @@
             return "umbracoDomains.id = @Id";
         }
 
-<<<<<<< HEAD
-        protected override void PersistDeletedItem(IDomain entity)
-        {
-            using (var repo = new CachedDomainRepository(this, UnitOfWork, RepositoryCache, Logger, SqlSyntax, _mappingResolver))
-            {
-                var factory = new DomainModelFactory();
-                repo.PersistDeletedItem(factory.BuildEntity(entity));
-            }
-        }
-
-=======
->>>>>>> cdce2a11
         protected override IEnumerable<string> GetDeleteClauses()
         {
             var list = new List<string>
@@ -141,77 +100,21 @@
 
         protected override void PersistNewItem(IDomain entity)
         {
-<<<<<<< HEAD
-            using (var repo = new CachedDomainRepository(this, UnitOfWork, RepositoryCache, Logger, SqlSyntax, _mappingResolver))
-            {
-                var factory = new DomainModelFactory();
-                var cacheableEntity = factory.BuildEntity(entity);
-                repo.PersistNewItem(cacheableEntity);
-                //re-map the id
-                entity.Id = cacheableEntity.Id;
-                entity.ResetDirtyProperties();
-            }
-        }
-
-        protected override void PersistUpdatedItem(IDomain entity)
-        {
-            using (var repo = new CachedDomainRepository(this, UnitOfWork, RepositoryCache, Logger, SqlSyntax, _mappingResolver))
-=======
             var exists = Database.ExecuteScalar<int>("SELECT COUNT(*) FROM umbracoDomains WHERE domainName = @domainName", new { domainName = entity.DomainName });
             if (exists > 0) throw new DuplicateNameException(string.Format("The domain name {0} is already assigned", entity.DomainName));
 
             if (entity.RootContentId.HasValue)
->>>>>>> cdce2a11
             {
                 var contentExists = Database.ExecuteScalar<int>("SELECT COUNT(*) FROM cmsContent WHERE nodeId = @id", new { id = entity.RootContentId.Value });
                 if (contentExists == 0) throw new NullReferenceException("No content exists with id " + entity.RootContentId.Value);
             }
 
-<<<<<<< HEAD
-        public IDomain GetByName(string domainName)
-        {
-            using (var repo = new CachedDomainRepository(this, UnitOfWork, RepositoryCache, Logger, SqlSyntax, _mappingResolver))
-            {
-                var factory = new DomainModelFactory();
-                return factory.BuildDomainEntity(
-                    repo.GetByQuery(repo.Query.Where(x => x.DomainName.InvariantEquals(domainName))).FirstOrDefault(),
-                    _contentRepository, _languageRepository);
-=======
             if (entity.LanguageId.HasValue)
             {
                 var languageExists = Database.ExecuteScalar<int>("SELECT COUNT(*) FROM umbracoLanguage WHERE id = @id", new { id = entity.LanguageId.Value });
                 if (languageExists == 0) throw new NullReferenceException("No language exists with id " + entity.LanguageId.Value);
->>>>>>> cdce2a11
-            }
-
-<<<<<<< HEAD
-        public bool Exists(string domainName)
-        {
-            using (var repo = new CachedDomainRepository(this, UnitOfWork, RepositoryCache, Logger, SqlSyntax, _mappingResolver))
-            {
-                var query = repo.Query.Where(x => x.DomainName.InvariantEquals(domainName));
-                return repo.GetByQuery(query).Any();
-            }
-        }
-
-        public IEnumerable<IDomain> GetAll(bool includeWildcards)
-        {
-            using (var repo = new CachedDomainRepository(this, UnitOfWork, RepositoryCache, Logger, SqlSyntax, _mappingResolver))
-            {
-                var factory = new DomainModelFactory();
-                return factory.BuildDomainEntities(repo.GetAll().ToArray(), _contentRepository, _languageRepository)
-                    .Where(x => includeWildcards || x.IsWildcard == false);
-            }
-        }
-
-        public IEnumerable<IDomain> GetAssignedDomains(int contentId, bool includeWildcards)
-        {
-            using (var repo = new CachedDomainRepository(this, UnitOfWork, RepositoryCache, Logger, SqlSyntax, _mappingResolver))
-            {
-                var factory = new DomainModelFactory();
-
-                var query = repo.Query.Where(x => x.RootContentId == contentId);
-=======
+            }
+
             ((UmbracoDomain)entity).AddingEntity();
 
             var factory = new DomainModelFactory();
@@ -219,7 +122,6 @@
 
             var id = Convert.ToInt32(Database.Insert(dto));
             entity.Id = id;
->>>>>>> cdce2a11
 
             //if the language changed, we need to resolve the ISO code!
             if (entity.LanguageId.HasValue)
@@ -239,12 +141,7 @@
             //ensure there is no other domain with the same name on another entity
             if (exists > 0) throw new DuplicateNameException(string.Format("The domain name {0} is already assigned", entity.DomainName));
 
-<<<<<<< HEAD
-            public CachedDomainRepository(DomainRepository domainRepo, IDatabaseUnitOfWork work, CacheHelper cache, ILogger logger, ISqlSyntaxProvider sqlSyntax, IMappingResolver mappingResolver)
-                : base(work, cache, logger, sqlSyntax, mappingResolver)
-=======
             if (entity.RootContentId.HasValue)
->>>>>>> cdce2a11
             {
                 var contentExists = Database.ExecuteScalar<int>("SELECT COUNT(*) FROM cmsContent WHERE nodeId = @id", new { id = entity.RootContentId.Value });
                 if (contentExists == 0) throw new NullReferenceException("No content exists with id " + entity.RootContentId.Value);
