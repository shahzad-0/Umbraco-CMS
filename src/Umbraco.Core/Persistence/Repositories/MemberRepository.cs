<<<<<<< HEAD
﻿using System;
using System.Collections.Generic;
using System.Globalization;
using System.Linq;
using System.Linq.Expressions;
using Umbraco.Core.Configuration;
using Umbraco.Core.IO;
using Umbraco.Core.Models.EntityBase;
using Umbraco.Core.Models;
using Umbraco.Core.Models.Rdbms;
using Umbraco.Core.Persistence.Caching;
using Umbraco.Core.Persistence.Factories;
using Umbraco.Core.Persistence.Mappers;
using Umbraco.Core.Persistence.Querying;
using Umbraco.Core.Persistence.Relators;
using Umbraco.Core.Persistence.UnitOfWork;

namespace Umbraco.Core.Persistence.Repositories
{
    /// <summary>
    /// Represents a repository for doing CRUD operations for <see cref="IMember"/>
    /// </summary>
    internal class MemberRepository : VersionableRepositoryBase<int, IMember>, IMemberRepository
    {
        private readonly IMemberTypeRepository _memberTypeRepository;
        private readonly ITagsRepository _tagRepository;
        private readonly IMemberGroupRepository _memberGroupRepository;

        public MemberRepository(IDatabaseUnitOfWork work, IMemberTypeRepository memberTypeRepository, IMemberGroupRepository memberGroupRepository, ITagsRepository tagRepository)
            : base(work)
        {
            if (memberTypeRepository == null) throw new ArgumentNullException("memberTypeRepository");
            if (tagRepository == null) throw new ArgumentNullException("tagRepository");
            _memberTypeRepository = memberTypeRepository;
            _tagRepository = tagRepository;
            _memberGroupRepository = memberGroupRepository;
        }

        public MemberRepository(IDatabaseUnitOfWork work, IRepositoryCacheProvider cache, IMemberTypeRepository memberTypeRepository, IMemberGroupRepository memberGroupRepository, ITagsRepository tagRepository)
            : base(work, cache)
        {
            if (memberTypeRepository == null) throw new ArgumentNullException("memberTypeRepository");
            if (tagRepository == null) throw new ArgumentNullException("tagRepository");
            _memberTypeRepository = memberTypeRepository;
            _tagRepository = tagRepository;
            _memberGroupRepository = memberGroupRepository;
        }

        #region Overrides of RepositoryBase<int, IMembershipUser>

        protected override IMember PerformGet(int id)
        {
            var sql = GetBaseQuery(false);
            sql.Where(GetBaseWhereClause(), new { Id = id });
            sql.OrderByDescending<ContentVersionDto>(x => x.VersionDate);

            var dtos =
                Database.Fetch<MemberReadOnlyDto, PropertyDataReadOnlyDto, MemberReadOnlyDto>(
                    new PropertyDataRelator().Map, sql);

            return BuildFromDto(dtos);
        }

        protected override IEnumerable<IMember> PerformGetAll(params int[] ids)
        {
            var sql = GetBaseQuery(false);
            if (ids.Any())
            {
                var statement = string.Join(" OR ", ids.Select(x => string.Format("umbracoNode.id='{0}'", x)));
                sql.Where(statement);
            }
            sql.OrderByDescending<ContentVersionDto>(x => x.VersionDate);

            var dtos =
                Database.Fetch<MemberReadOnlyDto, PropertyDataReadOnlyDto, MemberReadOnlyDto>(
                    new PropertyDataRelator().Map, sql);

            return BuildFromDtos(dtos);
        }

        protected override IEnumerable<IMember> PerformGetByQuery(IQuery<IMember> query)
        {
            var sqlSubquery = GetSubquery();
            var translator = new SqlTranslator<IMember>(sqlSubquery, query);
            var subquery = translator.Translate();
            var sql = GetBaseQuery(false)
                .Append(new Sql("WHERE umbracoNode.id IN (" + subquery.SQL + ")", subquery.Arguments))
                .OrderByDescending<ContentVersionDto>(x => x.VersionDate)
                .OrderBy<NodeDto>(x => x.SortOrder);

            var dtos =
                Database.Fetch<MemberReadOnlyDto, PropertyDataReadOnlyDto, MemberReadOnlyDto>(
                    new PropertyDataRelator().Map, sql);

            return BuildFromDtos(dtos);
        }

        #endregion

        #region Overrides of PetaPocoRepositoryBase<int,IMembershipUser>

        protected override Sql GetBaseQuery(bool isCount)
        {
            var sql = new Sql();

            if (isCount)
            {
                sql.Select("COUNT(*)")
                    .From<NodeDto>()
                    .InnerJoin<ContentDto>().On<ContentDto, NodeDto>(left => left.NodeId, right => right.NodeId)
                    .InnerJoin<ContentTypeDto>().On<ContentTypeDto, ContentDto>(left => left.NodeId, right => right.ContentTypeId)
                    .InnerJoin<ContentVersionDto>().On<ContentVersionDto, NodeDto>(left => left.NodeId, right => right.NodeId)
                    .InnerJoin<MemberDto>().On<MemberDto, ContentDto>(left => left.NodeId, right => right.NodeId)
                    .Where<NodeDto>(x => x.NodeObjectType == NodeObjectTypeId);
                return sql;
            }

            sql.Select("umbracoNode.*", "cmsContent.contentType", "cmsContentType.alias AS ContentTypeAlias", "cmsContentVersion.VersionId",
                "cmsContentVersion.VersionDate", "cmsContentVersion.LanguageLocale", "cmsMember.Email",
                "cmsMember.LoginName", "cmsMember.Password", "cmsPropertyData.id AS PropertyDataId", "cmsPropertyData.propertytypeid", 
                "cmsPropertyData.dataDate", "cmsPropertyData.dataInt", "cmsPropertyData.dataNtext", "cmsPropertyData.dataNvarchar",
                "cmsPropertyType.id", "cmsPropertyType.Alias", "cmsPropertyType.Description",
                "cmsPropertyType.Name", "cmsPropertyType.mandatory", "cmsPropertyType.validationRegExp",
                "cmsPropertyType.helpText", "cmsPropertyType.sortOrder AS PropertyTypeSortOrder", "cmsPropertyType.propertyTypeGroupId",
                "cmsPropertyType.dataTypeId", "cmsDataType.propertyEditorAlias", "cmsDataType.dbType")
                .From<NodeDto>()
                .InnerJoin<ContentDto>().On<ContentDto, NodeDto>(left => left.NodeId, right => right.NodeId)
                .InnerJoin<ContentTypeDto>().On<ContentTypeDto, ContentDto>(left => left.NodeId, right => right.ContentTypeId)
                .InnerJoin<ContentVersionDto>().On<ContentVersionDto, NodeDto>(left => left.NodeId, right => right.NodeId)
                .InnerJoin<MemberDto>().On<MemberDto, ContentDto>(left => left.NodeId, right => right.NodeId)
                .LeftJoin<PropertyTypeDto>().On<PropertyTypeDto, ContentDto>(left => left.ContentTypeId, right => right.ContentTypeId)
                .LeftJoin<DataTypeDto>().On<DataTypeDto, PropertyTypeDto>(left => left.DataTypeId, right => right.DataTypeId)
                .LeftJoin<PropertyDataDto>().On<PropertyDataDto, PropertyTypeDto>(left => left.PropertyTypeId, right => right.Id)
                .Append("AND cmsPropertyData.versionId = cmsContentVersion.VersionId")
                .Where<NodeDto>(x => x.NodeObjectType == NodeObjectTypeId);
            return sql;
        }

        protected override string GetBaseWhereClause()
        {
            return "umbracoNode.id = @Id";
        }

        protected Sql GetSubquery()
        {
            var sql = new Sql();
            sql.Select("DISTINCT(umbracoNode.id)")
                .From<NodeDto>()
                .InnerJoin<ContentDto>().On<ContentDto, NodeDto>(left => left.NodeId, right => right.NodeId)
                .InnerJoin<ContentTypeDto>().On<ContentTypeDto, ContentDto>(left => left.NodeId, right => right.ContentTypeId)
                .InnerJoin<ContentVersionDto>().On<ContentVersionDto, NodeDto>(left => left.NodeId, right => right.NodeId)
                .InnerJoin<MemberDto>().On<MemberDto, ContentDto>(left => left.NodeId, right => right.NodeId)
                .LeftJoin<PropertyTypeDto>().On<PropertyTypeDto, ContentDto>(left => left.ContentTypeId, right => right.ContentTypeId)
                .LeftJoin<DataTypeDto>().On<DataTypeDto, PropertyTypeDto>(left => left.DataTypeId, right => right.DataTypeId)
                .LeftJoin<PropertyDataDto>().On<PropertyDataDto, PropertyTypeDto>(left => left.PropertyTypeId, right => right.Id)
                .Append("AND cmsPropertyData.versionId = cmsContentVersion.VersionId")
                .Where<NodeDto>(x => x.NodeObjectType == NodeObjectTypeId);
            return sql;
        }

        protected Sql GetMemberGroupSubquery()
        {
            var sql = new Sql();
            sql.Select("DISTINCT(cmsMember2MemberGroup.Member)")
                .From<Member2MemberGroupDto>()
                .InnerJoin<NodeDto>().On<NodeDto, Member2MemberGroupDto>(left => left.NodeId, right => right.MemberGroup)
                .Where<NodeDto>(x => x.NodeObjectType == new Guid(Constants.ObjectTypes.MemberGroup));
            return sql;
        }

        protected override IEnumerable<string> GetDeleteClauses()
        {
            var list = new List<string>
                           {
                               "DELETE FROM cmsTask WHERE nodeId = @Id",
                               "DELETE FROM umbracoUser2NodeNotify WHERE nodeId = @Id",
                               "DELETE FROM umbracoUser2NodePermission WHERE nodeId = @Id",
                               "DELETE FROM umbracoRelation WHERE parentId = @Id",
                               "DELETE FROM umbracoRelation WHERE childId = @Id",
                               "DELETE FROM cmsTagRelationship WHERE nodeId = @Id",
                               "DELETE FROM cmsPropertyData WHERE contentNodeId = @Id",
                               "DELETE FROM cmsMember2MemberGroup WHERE Member = @Id",
                               "DELETE FROM cmsMember WHERE nodeId = @Id",
                               "DELETE FROM cmsContentVersion WHERE ContentId = @Id",
                               "DELETE FROM cmsContentXml WHERE nodeID = @Id",
                               "DELETE FROM cmsContent WHERE NodeId = @Id",
                               "DELETE FROM umbracoNode WHERE id = @Id"
                           };
            return list;
        }

        protected override Guid NodeObjectTypeId
        {
            get { return new Guid(Constants.ObjectTypes.Member); }
        }

        #endregion

        #region Unit of Work Implementation

        protected override void PersistNewItem(IMember entity)
        {
            ((Member)entity).AddingEntity();

            var factory = new MemberFactory(NodeObjectTypeId, entity.Id);
            var dto = factory.BuildDto(entity);

            //NOTE Should the logic below have some kind of fallback for empty parent ids ?
            //Logic for setting Path, Level and SortOrder
            var parent = Database.First<NodeDto>("WHERE id = @ParentId", new { ParentId = ((IUmbracoEntity)entity).ParentId });
            int level = parent.Level + 1;
            int sortOrder =
                Database.ExecuteScalar<int>("SELECT COUNT(*) FROM umbracoNode WHERE parentID = @ParentId AND nodeObjectType = @NodeObjectType",
                                                      new { ParentId = ((IUmbracoEntity)entity).ParentId, NodeObjectType = NodeObjectTypeId });

            //Create the (base) node data - umbracoNode
            var nodeDto = dto.ContentVersionDto.ContentDto.NodeDto;
            nodeDto.Path = parent.Path;
            nodeDto.Level = short.Parse(level.ToString(CultureInfo.InvariantCulture));
            nodeDto.SortOrder = sortOrder;
            var o = Database.IsNew(nodeDto) ? Convert.ToInt32(Database.Insert(nodeDto)) : Database.Update(nodeDto);

            //Update with new correct path
            nodeDto.Path = string.Concat(parent.Path, ",", nodeDto.NodeId);
            Database.Update(nodeDto);

            //Update entity with correct values
            entity.Id = nodeDto.NodeId; //Set Id on entity to ensure an Id is set
            ((IUmbracoEntity)entity).Path = nodeDto.Path;
            ((IUmbracoEntity)entity).SortOrder = sortOrder;
            ((IUmbracoEntity)entity).Level = level;

            //Create the Content specific data - cmsContent
            var contentDto = dto.ContentVersionDto.ContentDto;
            contentDto.NodeId = nodeDto.NodeId;
            Database.Insert(contentDto);

            //Create the first version - cmsContentVersion
            //Assumes a new Version guid and Version date (modified date) has been set
            dto.ContentVersionDto.NodeId = nodeDto.NodeId;
            Database.Insert(dto.ContentVersionDto);

            //Create the first entry in cmsMember
            dto.NodeId = nodeDto.NodeId;
            Database.Insert(dto);

            //Create the PropertyData for this version - cmsPropertyData
            var propertyFactory = new PropertyFactory(entity.ContentType, entity.Version, entity.Id);
            //Add Properties
            // - don't try to save the property if it doesn't exist (or doesn't have an ID) on the content type
            // - this can occur if the member type doesn't contain the built-in properties that the
            // - member object contains.        
            var propsToPersist = entity.Properties.Where(x => x.PropertyType.HasIdentity).ToArray();
            var propertyDataDtos = propertyFactory.BuildDto(propsToPersist);
            var keyDictionary = new Dictionary<int, int>();

            //Add Properties
            foreach (var propertyDataDto in propertyDataDtos)
            {
                var primaryKey = Convert.ToInt32(Database.Insert(propertyDataDto));
                keyDictionary.Add(propertyDataDto.PropertyTypeId, primaryKey);
            }

            //Update Properties with its newly set Id
            foreach (var property in propsToPersist)
            {
                property.Id = keyDictionary[property.PropertyTypeId];
            }

            UpdatePropertyTags(entity, _tagRepository);

            ((Member)entity).ResetDirtyProperties();
        }

        protected override void PersistUpdatedItem(IMember entity)
        {
            //Updates Modified date
            ((Member)entity).UpdatingEntity();

            var dirtyEntity = (ICanBeDirty) entity;

            //Look up parent to get and set the correct Path and update SortOrder if ParentId has changed
            if (dirtyEntity.IsPropertyDirty("ParentId"))
            {
                var parent = Database.First<NodeDto>("WHERE id = @ParentId", new { ParentId = ((IUmbracoEntity)entity).ParentId });
                ((IUmbracoEntity)entity).Path = string.Concat(parent.Path, ",", entity.Id);
                ((IUmbracoEntity)entity).Level = parent.Level + 1;
                var maxSortOrder =
                    Database.ExecuteScalar<int>(
                        "SELECT coalesce(max(sortOrder),0) FROM umbracoNode WHERE parentid = @ParentId AND nodeObjectType = @NodeObjectType",
                        new { ParentId = ((IUmbracoEntity)entity).ParentId, NodeObjectType = NodeObjectTypeId });
                ((IUmbracoEntity)entity).SortOrder = maxSortOrder + 1;
            }

            var factory = new MemberFactory(NodeObjectTypeId, entity.Id);
            //Look up Content entry to get Primary for updating the DTO
            var contentDto = Database.SingleOrDefault<ContentDto>("WHERE nodeId = @Id", new { Id = entity.Id });
            factory.SetPrimaryKey(contentDto.PrimaryKey);
            var dto = factory.BuildDto(entity);

            //Updates the (base) node data - umbracoNode
            var nodeDto = dto.ContentVersionDto.ContentDto.NodeDto;
            var o = Database.Update(nodeDto);

            //Only update this DTO if the contentType has actually changed
            if (contentDto.ContentTypeId != ((Member)entity).ContentTypeId)
            {
                //Create the Content specific data - cmsContent
                var newContentDto = dto.ContentVersionDto.ContentDto;
                Database.Update(newContentDto);
            }

            //In order to update the ContentVersion we need to retreive its primary key id
            var contentVerDto = Database.SingleOrDefault<ContentVersionDto>("WHERE VersionId = @Version", new { Version = entity.Version });
            dto.ContentVersionDto.Id = contentVerDto.Id;
            //Updates the current version - cmsContentVersion
            //Assumes a Version guid exists and Version date (modified date) has been set/updated
            Database.Update(dto.ContentVersionDto);
            
            //Updates the cmsMember entry if it has changed
            var changedCols = new List<string>();
            if (dirtyEntity.IsPropertyDirty("Email"))
            {
                changedCols.Add("Email");
            }
            if (dirtyEntity.IsPropertyDirty("Username"))
            {
                changedCols.Add("LoginName");
            }
            // DO NOT update the password if it is null or empty
            if (dirtyEntity.IsPropertyDirty("Password") && entity.Password.IsNullOrWhiteSpace() == false)
            {
                changedCols.Add("Password");
            }
            //only update the changed cols
            if (changedCols.Count > 0)
            {
                Database.Update(dto, changedCols);    
            }

            //TODO ContentType for the Member entity

            //Create the PropertyData for this version - cmsPropertyData
            var propertyFactory = new PropertyFactory(entity.ContentType, entity.Version, entity.Id);            
            var keyDictionary = new Dictionary<int, int>();

            //Add Properties
            // - don't try to save the property if it doesn't exist (or doesn't have an ID) on the content type
            // - this can occur if the member type doesn't contain the built-in properties that the
            // - member object contains.            
            var propsToPersist = entity.Properties.Where(x => x.PropertyType.HasIdentity).ToArray();

            var propertyDataDtos = propertyFactory.BuildDto(propsToPersist);

            foreach (var propertyDataDto in propertyDataDtos)
            {
                if (propertyDataDto.Id > 0)
                {
                    Database.Update(propertyDataDto);
                }
                else
                {
                    int primaryKey = Convert.ToInt32(Database.Insert(propertyDataDto));
                    keyDictionary.Add(propertyDataDto.PropertyTypeId, primaryKey);
                }
            }

            //Update Properties with its newly set Id
            if (keyDictionary.Any())
            {
                foreach (var property in ((Member)entity).Properties)
                {
                    property.Id = keyDictionary[property.PropertyTypeId];
                }
            }

            UpdatePropertyTags(entity, _tagRepository);

            dirtyEntity.ResetDirtyProperties();
        }

        protected override void PersistDeletedItem(IMember entity)
        {
            var fs = FileSystemProviderManager.Current.GetFileSystemProvider<MediaFileSystem>();
            var uploadFieldAlias = Constants.PropertyEditors.UploadFieldAlias;
            //Loop through properties to check if the media item contains images/file that should be deleted
            foreach (var property in ((Member)entity).Properties)
            {
                if (property.PropertyType.PropertyEditorAlias == uploadFieldAlias &&
                    string.IsNullOrEmpty(property.Value.ToString()) == false
                    && fs.FileExists(IOHelper.MapPath(property.Value.ToString())))
                {
                    var relativeFilePath = fs.GetRelativePath(property.Value.ToString());
                    var parentDirectory = System.IO.Path.GetDirectoryName(relativeFilePath);

                    // don't want to delete the media folder if not using directories.
                    if (UmbracoConfig.For.UmbracoSettings().Content.UploadAllowDirectories && parentDirectory != fs.GetRelativePath("/"))
                    {
                        //issue U4-771: if there is a parent directory the recursive parameter should be true
                        fs.DeleteDirectory(parentDirectory, String.IsNullOrEmpty(parentDirectory) == false);
                    }
                    else
                    {
                        fs.DeleteFile(relativeFilePath, true);
                    }
                }
            }

            base.PersistDeletedItem(entity);
        }

        #endregion

        #region Overrides of VersionableRepositoryBase<IMembershipUser>

        public override IMember GetByVersion(Guid versionId)
        {
            var sql = GetBaseQuery(false);
            sql.Where<ContentVersionDto>(x => x.VersionId == versionId);
            sql.OrderByDescending<ContentVersionDto>(x => x.VersionDate);

            var dtos =
                Database.Fetch<MemberReadOnlyDto, PropertyDataReadOnlyDto, MemberReadOnlyDto>(
                    new PropertyDataRelator().Map, sql);

            return BuildFromDto(dtos);
        }

        protected override void PerformDeleteVersion(int id, Guid versionId)
        {
            Database.Delete<PreviewXmlDto>("WHERE nodeId = @Id AND versionId = @VersionId", new { Id = id, VersionId = versionId });
            Database.Delete<PropertyDataDto>("WHERE contentNodeId = @Id AND versionId = @VersionId", new { Id = id, VersionId = versionId });
            Database.Delete<ContentVersionDto>("WHERE ContentId = @Id AND VersionId = @VersionId", new { Id = id, VersionId = versionId });
        }

        #endregion

        public IEnumerable<IMember> FindMembersInRole(string roleName, string usernameToMatch, StringPropertyMatchType matchType = StringPropertyMatchType.StartsWith)
        {
            //get the group id
            var grpQry = new Query<IMemberGroup>().Where(group => group.Name.Equals(roleName));
            var memberGroup = _memberGroupRepository.GetByQuery(grpQry).FirstOrDefault();
            if (memberGroup == null) return Enumerable.Empty<IMember>();

            // get the members by username
            var query = new Query<IMember>();
            switch (matchType)
            {
                case StringPropertyMatchType.Exact:
                    query.Where(member => member.Username.Equals(usernameToMatch));
                    break;
                case StringPropertyMatchType.Contains:
                    query.Where(member => member.Username.Contains(usernameToMatch));
                    break;
                case StringPropertyMatchType.StartsWith:
                    query.Where(member => member.Username.StartsWith(usernameToMatch));
                    break;
                case StringPropertyMatchType.EndsWith:
                    query.Where(member => member.Username.EndsWith(usernameToMatch));
                    break;
                case StringPropertyMatchType.Wildcard:
                    query.Where(member => member.Username.SqlWildcard(usernameToMatch, TextColumnType.NVarchar));
                    break;
                default:
                    throw new ArgumentOutOfRangeException("matchType");
            }
            var matchedMembers = GetByQuery(query).ToArray();

            var membersInGroup = new List<IMember>();
            //then we need to filter the matched members that are in the role
            //since the max sql params are 2100 on sql server, we'll reduce that to be safe for potentially other servers and run the queries in batches
            var inGroups = matchedMembers.InGroupsOf(1000);
            foreach (var batch in inGroups)
            {
                var memberIdBatch = batch.Select(x => x.Id);
                var sql = new Sql().Select("*").From<Member2MemberGroupDto>()
                    .Where<Member2MemberGroupDto>(dto => dto.MemberGroup == memberGroup.Id)
                    .Where("Member IN (@memberIds)", new { memberIds = memberIdBatch });
                var memberIdsInGroup = Database.Fetch<Member2MemberGroupDto>(sql)
                    .Select(x => x.Member).ToArray();

                membersInGroup.AddRange(matchedMembers.Where(x => memberIdsInGroup.Contains(x.Id)));
            }

            return membersInGroup;

        }

        /// <summary>
        /// Get all members in a specific group
        /// </summary>
        /// <param name="groupName"></param>
        /// <returns></returns>
        public IEnumerable<IMember> GetByMemberGroup(string groupName)
        {
            var grpQry = new Query<IMemberGroup>().Where(group => group.Name.Equals(groupName));
            var memberGroup = _memberGroupRepository.GetByQuery(grpQry).FirstOrDefault();
            if (memberGroup == null) return Enumerable.Empty<IMember>();
            var subQuery = new Sql().Select("Member").From<Member2MemberGroupDto>().Where<Member2MemberGroupDto>(dto => dto.MemberGroup == memberGroup.Id);

            var sql = GetBaseQuery(false)
                .Append(new Sql("WHERE umbracoNode.id IN (" + subQuery.SQL + ")", subQuery.Arguments))
                .OrderByDescending<ContentVersionDto>(x => x.VersionDate)
                .OrderBy<NodeDto>(x => x.SortOrder);

            var dtos =
                Database.Fetch<MemberReadOnlyDto, PropertyDataReadOnlyDto, MemberReadOnlyDto>(
                    new PropertyDataRelator().Map, sql);

            return BuildFromDtos(dtos);
        }

        public bool Exists(string username)
        {
            var sql = new Sql();
            var escapedUserName = PetaPocoExtensions.EscapeAtSymbols(username);
            sql.Select("COUNT(*)")
                .From<MemberDto>()
                .Where<MemberDto>(x => x.LoginName == escapedUserName);

            return Database.ExecuteScalar<int>(sql) > 0;
        }

        public int GetCountByQuery(IQuery<IMember> query)
        {
            var sqlSubquery = GetSubquery();
            var translator = new SqlTranslator<IMember>(sqlSubquery, query);
            var subquery = translator.Translate();
            //get the COUNT base query
            var sql = GetBaseQuery(true)
                .Append(new Sql("WHERE umbracoNode.id IN (" + subquery.SQL + ")", subquery.Arguments));

            return Database.ExecuteScalar<int>(sql);
        }

        /// <summary>
        /// Gets paged member results
        /// </summary>
        /// <param name="query">
        /// The where clause, if this is null all records are queried
        /// </param>
        /// <param name="pageIndex"></param>
        /// <param name="pageSize"></param>
        /// <param name="totalRecords"></param>
        /// <param name="orderBy"></param>
        /// <returns></returns>
        /// <remarks>
        /// The query supplied will ONLY work with data specifically on the cmsMember table because we are using PetaPoco paging (SQL paging)
        /// </remarks>
        public IEnumerable<IMember> GetPagedResultsByQuery(IQuery<IMember> query, int pageIndex, int pageSize, out int totalRecords, Expression<Func<IMember, string>> orderBy)
        {
            if (orderBy == null) throw new ArgumentNullException("orderBy");

            var sql = new Sql();
            sql.Select("*").From<MemberDto>();

            Sql resultQuery;
            if (query != null)
            {
                var translator = new SqlTranslator<IMember>(sql, query);
                resultQuery = translator.Translate();
            }
            else
            {
                resultQuery = sql;
            }
            
            //get the referenced column name
            var expressionMember = ExpressionHelper.GetMemberInfo(orderBy);
            //now find the mapped column name
            var mapper = MappingResolver.Current.ResolveMapperByType(typeof(IMember));
            var mappedField = mapper.Map(expressionMember.Name);
            if (mappedField.IsNullOrWhiteSpace())
            {
                throw new ArgumentException("Could not find a mapping for the column specified in the orderBy clause");
            }
            //need to ensure the order by is in brackets, see: https://github.com/toptensoftware/PetaPoco/issues/177
            resultQuery.OrderBy(string.Format("({0})", mappedField));
            
            var result = GetPagedResultsByQuery<MemberDto>(resultQuery, pageIndex, pageSize, out totalRecords, 
                dtos => dtos.Select(x => x.NodeId).ToArray());
            
            //now we need to ensure this result is also ordered by the same order by clause
            return result.OrderBy(orderBy.Compile());
        }

        public IEnumerable<IMember> GetPagedResultsByQuery<TDto>(
            Sql sql, int pageIndex, int pageSize, out int totalRecords,
            Func<IEnumerable<TDto>, int[]> resolveIds)
        {
            var pagedResult = Database.Page<TDto>(pageIndex + 1, pageSize, sql);

            totalRecords = Convert.ToInt32(pagedResult.TotalItems);

            //now that we have the member dto's we need to construct true members from the list.
            if (totalRecords == 0)
            {
                return Enumerable.Empty<IMember>();
            }
            return GetAll(resolveIds(pagedResult.Items)).ToArray();
        }

        private IMember BuildFromDto(List<MemberReadOnlyDto> dtos)
        {
            if (dtos == null || dtos.Any() == false)
                return null;
            var dto = dtos.First();

            var memberTypes = new Dictionary<string, IMemberType>
                              {
                                  {
                                      dto.ContentTypeAlias,
                                      _memberTypeRepository.Get(dto.ContentTypeId)
                                  }
                              };

            var factory = new MemberReadOnlyFactory(memberTypes);
            var member = factory.BuildEntity(dto);

            member.Properties = GetPropertyCollection(dto.NodeId, dto.VersionId, member.ContentType, dto.CreateDate, dto.UpdateDate);

            return member;
        }

        private IEnumerable<IMember> BuildFromDtos(List<MemberReadOnlyDto> dtos)
        {
            if (dtos == null || dtos.Any() == false)
                return Enumerable.Empty<IMember>();

            //We assume that there won't exist a lot of MemberTypes, so the following should be fairly fast
            var memberTypes = new Dictionary<string, IMemberType>();
            var memberTypeList = _memberTypeRepository.GetAll();
            memberTypeList.ForEach(x => memberTypes.Add(x.Alias, x));

            var entities = new List<IMember>();
            var factory = new MemberReadOnlyFactory(memberTypes);
            foreach (var dto in dtos)
            {
                var entity = factory.BuildEntity(dto);
                entity.Properties = GetPropertyCollection(dto.NodeId, dto.VersionId, entity.ContentType, dto.CreateDate, dto.UpdateDate);
                entities.Add(entity);
            }
            return entities;
        }
    }
=======
﻿using System;
using System.Collections.Generic;
using System.Globalization;
using System.Linq;
using System.Linq.Expressions;
using Umbraco.Core.Configuration;
using Umbraco.Core.IO;
using Umbraco.Core.Models.EntityBase;
using Umbraco.Core.Models;
using Umbraco.Core.Models.Rdbms;
using Umbraco.Core.Persistence.Caching;
using Umbraco.Core.Persistence.Factories;
using Umbraco.Core.Persistence.Mappers;
using Umbraco.Core.Persistence.Querying;
using Umbraco.Core.Persistence.Relators;
using Umbraco.Core.Persistence.UnitOfWork;

namespace Umbraco.Core.Persistence.Repositories
{
    /// <summary>
    /// Represents a repository for doing CRUD operations for <see cref="IMember"/>
    /// </summary>
    internal class MemberRepository : VersionableRepositoryBase<int, IMember>, IMemberRepository
    {
        private readonly IMemberTypeRepository _memberTypeRepository;
        private readonly IMemberGroupRepository _memberGroupRepository;

        public MemberRepository(IDatabaseUnitOfWork work, IMemberTypeRepository memberTypeRepository, IMemberGroupRepository memberGroupRepository)
            : base(work)
        {
            if (memberTypeRepository == null) throw new ArgumentNullException("memberTypeRepository");
            _memberTypeRepository = memberTypeRepository;
            _memberGroupRepository = memberGroupRepository;
        }

        public MemberRepository(IDatabaseUnitOfWork work, IRepositoryCacheProvider cache, IMemberTypeRepository memberTypeRepository, IMemberGroupRepository memberGroupRepository)
            : base(work, cache)
        {
            if (memberTypeRepository == null) throw new ArgumentNullException("memberTypeRepository");
            _memberTypeRepository = memberTypeRepository;
            _memberGroupRepository = memberGroupRepository;
        }

        #region Overrides of RepositoryBase<int, IMembershipUser>

        protected override IMember PerformGet(int id)
        {
            var sql = GetBaseQuery(false);
            sql.Where(GetBaseWhereClause(), new { Id = id });
            sql.OrderByDescending<ContentVersionDto>(x => x.VersionDate);

            var dtos =
                Database.Fetch<MemberReadOnlyDto, PropertyDataReadOnlyDto, MemberReadOnlyDto>(
                    new PropertyDataRelator().Map, sql);

            return BuildFromDto(dtos);
        }

        protected override IEnumerable<IMember> PerformGetAll(params int[] ids)
        {
            var sql = GetBaseQuery(false);
            if (ids.Any())
            {
                var statement = string.Join(" OR ", ids.Select(x => string.Format("umbracoNode.id='{0}'", x)));
                sql.Where(statement);
            }
            sql.OrderByDescending<ContentVersionDto>(x => x.VersionDate);

            var dtos =
                Database.Fetch<MemberReadOnlyDto, PropertyDataReadOnlyDto, MemberReadOnlyDto>(
                    new PropertyDataRelator().Map, sql);

            return BuildFromDtos(dtos);
        }

        protected override IEnumerable<IMember> PerformGetByQuery(IQuery<IMember> query)
        {
            var sqlSubquery = GetSubquery();
            var translator = new SqlTranslator<IMember>(sqlSubquery, query);
            var subquery = translator.Translate();
            var sql = GetBaseQuery(false)
                .Append(new Sql("WHERE umbracoNode.id IN (" + subquery.SQL + ")", subquery.Arguments))
                .OrderByDescending<ContentVersionDto>(x => x.VersionDate)
                .OrderBy<NodeDto>(x => x.SortOrder);

            var dtos =
                Database.Fetch<MemberReadOnlyDto, PropertyDataReadOnlyDto, MemberReadOnlyDto>(
                    new PropertyDataRelator().Map, sql);

            return BuildFromDtos(dtos);
        }

        #endregion

        #region Overrides of PetaPocoRepositoryBase<int,IMembershipUser>

        protected override Sql GetBaseQuery(bool isCount)
        {
            var sql = new Sql();

            if (isCount)
            {
                sql.Select("COUNT(*)")
                    .From<NodeDto>()
                    .InnerJoin<ContentDto>().On<ContentDto, NodeDto>(left => left.NodeId, right => right.NodeId)
                    .InnerJoin<ContentTypeDto>().On<ContentTypeDto, ContentDto>(left => left.NodeId, right => right.ContentTypeId)
                    .InnerJoin<ContentVersionDto>().On<ContentVersionDto, NodeDto>(left => left.NodeId, right => right.NodeId)
                    .InnerJoin<MemberDto>().On<MemberDto, ContentDto>(left => left.NodeId, right => right.NodeId)
                    .Where<NodeDto>(x => x.NodeObjectType == NodeObjectTypeId);
                return sql;
            }

            sql.Select("umbracoNode.*", "cmsContent.contentType", "cmsContentType.alias AS ContentTypeAlias", "cmsContentVersion.VersionId",
                "cmsContentVersion.VersionDate", "cmsContentVersion.LanguageLocale", "cmsMember.Email",
                "cmsMember.LoginName", "cmsMember.Password", "cmsPropertyData.id AS PropertyDataId", "cmsPropertyData.propertytypeid",
                "cmsPropertyData.dataDate", "cmsPropertyData.dataInt", "cmsPropertyData.dataNtext", "cmsPropertyData.dataNvarchar",
                "cmsPropertyType.id", "cmsPropertyType.Alias", "cmsPropertyType.Description",
                "cmsPropertyType.Name", "cmsPropertyType.mandatory", "cmsPropertyType.validationRegExp",
                "cmsPropertyType.helpText", "cmsPropertyType.sortOrder AS PropertyTypeSortOrder", "cmsPropertyType.propertyTypeGroupId",
                "cmsPropertyType.dataTypeId", "cmsDataType.controlId", "cmsDataType.dbType")
                .From<NodeDto>()
                .InnerJoin<ContentDto>().On<ContentDto, NodeDto>(left => left.NodeId, right => right.NodeId)
                .InnerJoin<ContentTypeDto>().On<ContentTypeDto, ContentDto>(left => left.NodeId, right => right.ContentTypeId)
                .InnerJoin<ContentVersionDto>().On<ContentVersionDto, NodeDto>(left => left.NodeId, right => right.NodeId)
                .InnerJoin<MemberDto>().On<MemberDto, ContentDto>(left => left.NodeId, right => right.NodeId)
                .LeftJoin<PropertyTypeDto>().On<PropertyTypeDto, ContentDto>(left => left.ContentTypeId, right => right.ContentTypeId)
                .LeftJoin<DataTypeDto>().On<DataTypeDto, PropertyTypeDto>(left => left.DataTypeId, right => right.DataTypeId)
                .LeftJoin<PropertyDataDto>().On<PropertyDataDto, PropertyTypeDto>(left => left.PropertyTypeId, right => right.Id)
                .Append("AND cmsPropertyData.versionId = cmsContentVersion.VersionId")
                .Where<NodeDto>(x => x.NodeObjectType == NodeObjectTypeId);
            return sql;
        }

        protected override string GetBaseWhereClause()
        {
            return "umbracoNode.id = @Id";
        }

        protected Sql GetSubquery()
        {
            var sql = new Sql();
            sql.Select("DISTINCT(umbracoNode.id)")
                .From<NodeDto>()
                .InnerJoin<ContentDto>().On<ContentDto, NodeDto>(left => left.NodeId, right => right.NodeId)
                .InnerJoin<ContentTypeDto>().On<ContentTypeDto, ContentDto>(left => left.NodeId, right => right.ContentTypeId)
                .InnerJoin<ContentVersionDto>().On<ContentVersionDto, NodeDto>(left => left.NodeId, right => right.NodeId)
                .InnerJoin<MemberDto>().On<MemberDto, ContentDto>(left => left.NodeId, right => right.NodeId)
                .LeftJoin<PropertyTypeDto>().On<PropertyTypeDto, ContentDto>(left => left.ContentTypeId, right => right.ContentTypeId)
                .LeftJoin<DataTypeDto>().On<DataTypeDto, PropertyTypeDto>(left => left.DataTypeId, right => right.DataTypeId)
                .LeftJoin<PropertyDataDto>().On<PropertyDataDto, PropertyTypeDto>(left => left.PropertyTypeId, right => right.Id)
                .Append("AND cmsPropertyData.versionId = cmsContentVersion.VersionId")
                .Where<NodeDto>(x => x.NodeObjectType == NodeObjectTypeId);
            return sql;
        }

        protected Sql GetMemberGroupSubquery()
        {
            var sql = new Sql();
            sql.Select("DISTINCT(cmsMember2MemberGroup.Member)")
                .From<Member2MemberGroupDto>()
                .InnerJoin<NodeDto>().On<NodeDto, Member2MemberGroupDto>(left => left.NodeId, right => right.MemberGroup)
                .Where<NodeDto>(x => x.NodeObjectType == new Guid(Constants.ObjectTypes.MemberGroup));
            return sql;
        }

        protected override IEnumerable<string> GetDeleteClauses()
        {
            var list = new List<string>
                           {
                               "DELETE FROM cmsTask WHERE nodeId = @Id",
                               "DELETE FROM umbracoUser2NodeNotify WHERE nodeId = @Id",
                               "DELETE FROM umbracoUser2NodePermission WHERE nodeId = @Id",
                               "DELETE FROM umbracoRelation WHERE parentId = @Id",
                               "DELETE FROM umbracoRelation WHERE childId = @Id",
                               "DELETE FROM cmsTagRelationship WHERE nodeId = @Id",
                               "DELETE FROM cmsPropertyData WHERE contentNodeId = @Id",
                               "DELETE FROM cmsMember2MemberGroup WHERE Member = @Id",
                               "DELETE FROM cmsMember WHERE nodeId = @Id",
                               "DELETE FROM cmsContentVersion WHERE ContentId = @Id",
                               "DELETE FROM cmsContentXml WHERE nodeID = @Id",
                               "DELETE FROM cmsContent WHERE NodeId = @Id",
                               "DELETE FROM umbracoNode WHERE id = @Id"
                           };
            return list;
        }

        protected override Guid NodeObjectTypeId
        {
            get { return new Guid(Constants.ObjectTypes.Member); }
        }

        #endregion

        #region Unit of Work Implementation

        protected override void PersistNewItem(IMember entity)
        {
            ((Member)entity).AddingEntity();

            var factory = new MemberFactory(NodeObjectTypeId, entity.Id);
            var dto = factory.BuildDto(entity);

            //NOTE Should the logic below have some kind of fallback for empty parent ids ?
            //Logic for setting Path, Level and SortOrder
            var parent = Database.First<NodeDto>("WHERE id = @ParentId", new { ParentId = ((IUmbracoEntity)entity).ParentId });
            int level = parent.Level + 1;
            int sortOrder =
                Database.ExecuteScalar<int>("SELECT COUNT(*) FROM umbracoNode WHERE parentID = @ParentId AND nodeObjectType = @NodeObjectType",
                                                      new { ParentId = ((IUmbracoEntity)entity).ParentId, NodeObjectType = NodeObjectTypeId });

            //Create the (base) node data - umbracoNode
            var nodeDto = dto.ContentVersionDto.ContentDto.NodeDto;
            nodeDto.Path = parent.Path;
            nodeDto.Level = short.Parse(level.ToString(CultureInfo.InvariantCulture));
            nodeDto.SortOrder = sortOrder;
            var o = Database.IsNew(nodeDto) ? Convert.ToInt32(Database.Insert(nodeDto)) : Database.Update(nodeDto);

            //Update with new correct path
            nodeDto.Path = string.Concat(parent.Path, ",", nodeDto.NodeId);
            Database.Update(nodeDto);

            //Update entity with correct values
            entity.Id = nodeDto.NodeId; //Set Id on entity to ensure an Id is set
            ((IUmbracoEntity)entity).Path = nodeDto.Path;
            ((IUmbracoEntity)entity).SortOrder = sortOrder;
            ((IUmbracoEntity)entity).Level = level;

            //Create the Content specific data - cmsContent
            var contentDto = dto.ContentVersionDto.ContentDto;
            contentDto.NodeId = nodeDto.NodeId;
            Database.Insert(contentDto);

            //Create the first version - cmsContentVersion
            //Assumes a new Version guid and Version date (modified date) has been set
            dto.ContentVersionDto.NodeId = nodeDto.NodeId;
            Database.Insert(dto.ContentVersionDto);

            //Create the first entry in cmsMember
            dto.NodeId = nodeDto.NodeId;
            Database.Insert(dto);

            //Create the PropertyData for this version - cmsPropertyData
            var propertyFactory = new PropertyFactory(entity.ContentType, entity.Version, entity.Id);
            //Add Properties
            // - don't try to save the property if it doesn't exist (or doesn't have an ID) on the content type
            // - this can occur if the member type doesn't contain the built-in properties that the
            // - member object contains.        
            var propsToPersist = entity.Properties.Where(x => x.PropertyType.HasIdentity).ToArray();
            var propertyDataDtos = propertyFactory.BuildDto(propsToPersist);
            var keyDictionary = new Dictionary<int, int>();

            //Add Properties
            foreach (var propertyDataDto in propertyDataDtos)
            {
                var primaryKey = Convert.ToInt32(Database.Insert(propertyDataDto));
                keyDictionary.Add(propertyDataDto.PropertyTypeId, primaryKey);
            }

            //Update Properties with its newly set Id
            foreach (var property in propsToPersist)
            {
                property.Id = keyDictionary[property.PropertyTypeId];
            }
            
            ((Member)entity).ResetDirtyProperties();
        }

        protected override void PersistUpdatedItem(IMember entity)
        {
            //Updates Modified date
            ((Member)entity).UpdatingEntity();

            var dirtyEntity = (ICanBeDirty)entity;

            //Look up parent to get and set the correct Path and update SortOrder if ParentId has changed
            if (dirtyEntity.IsPropertyDirty("ParentId"))
            {
                var parent = Database.First<NodeDto>("WHERE id = @ParentId", new { ParentId = ((IUmbracoEntity)entity).ParentId });
                ((IUmbracoEntity)entity).Path = string.Concat(parent.Path, ",", entity.Id);
                ((IUmbracoEntity)entity).Level = parent.Level + 1;
                var maxSortOrder =
                    Database.ExecuteScalar<int>(
                        "SELECT coalesce(max(sortOrder),0) FROM umbracoNode WHERE parentid = @ParentId AND nodeObjectType = @NodeObjectType",
                        new { ParentId = ((IUmbracoEntity)entity).ParentId, NodeObjectType = NodeObjectTypeId });
                ((IUmbracoEntity)entity).SortOrder = maxSortOrder + 1;
            }

            var factory = new MemberFactory(NodeObjectTypeId, entity.Id);
            //Look up Content entry to get Primary for updating the DTO
            var contentDto = Database.SingleOrDefault<ContentDto>("WHERE nodeId = @Id", new { Id = entity.Id });
            factory.SetPrimaryKey(contentDto.PrimaryKey);
            var dto = factory.BuildDto(entity);

            //Updates the (base) node data - umbracoNode
            var nodeDto = dto.ContentVersionDto.ContentDto.NodeDto;
            var o = Database.Update(nodeDto);

            //Only update this DTO if the contentType has actually changed
            if (contentDto.ContentTypeId != ((Member)entity).ContentTypeId)
            {
                //Create the Content specific data - cmsContent
                var newContentDto = dto.ContentVersionDto.ContentDto;
                Database.Update(newContentDto);
            }

            //In order to update the ContentVersion we need to retreive its primary key id
            var contentVerDto = Database.SingleOrDefault<ContentVersionDto>("WHERE VersionId = @Version", new { Version = entity.Version });
            dto.ContentVersionDto.Id = contentVerDto.Id;
            //Updates the current version - cmsContentVersion
            //Assumes a Version guid exists and Version date (modified date) has been set/updated
            Database.Update(dto.ContentVersionDto);

            //Updates the cmsMember entry if it has changed
            var changedCols = new List<string>();
            if (dirtyEntity.IsPropertyDirty("Email"))
            {
                changedCols.Add("Email");
            }
            if (dirtyEntity.IsPropertyDirty("Username"))
            {
                changedCols.Add("LoginName");
            }
            // DO NOT update the password if it is null or empty
            if (dirtyEntity.IsPropertyDirty("RawPasswordValue") && entity.RawPasswordValue.IsNullOrWhiteSpace() == false)
            {
                changedCols.Add("RawPasswordValue");
            }
            //only update the changed cols
            if (changedCols.Count > 0)
            {
                Database.Update(dto, changedCols);
            }

            //TODO ContentType for the Member entity

            //Create the PropertyData for this version - cmsPropertyData
            var propertyFactory = new PropertyFactory(entity.ContentType, entity.Version, entity.Id);
            var keyDictionary = new Dictionary<int, int>();

            //Add Properties
            // - don't try to save the property if it doesn't exist (or doesn't have an ID) on the content type
            // - this can occur if the member type doesn't contain the built-in properties that the
            // - member object contains.            
            var propsToPersist = entity.Properties.Where(x => x.PropertyType.HasIdentity).ToArray();

            var propertyDataDtos = propertyFactory.BuildDto(propsToPersist);

            foreach (var propertyDataDto in propertyDataDtos)
            {
                if (propertyDataDto.Id > 0)
                {
                    Database.Update(propertyDataDto);
                }
                else
                {
                    int primaryKey = Convert.ToInt32(Database.Insert(propertyDataDto));
                    keyDictionary.Add(propertyDataDto.PropertyTypeId, primaryKey);
                }
            }

            //Update Properties with its newly set Id
            if (keyDictionary.Any())
            {
                foreach (var property in ((Member)entity).Properties)
                {
                    property.Id = keyDictionary[property.PropertyTypeId];
                }
            }
            
            dirtyEntity.ResetDirtyProperties();
        }

        protected override void PersistDeletedItem(IMember entity)
        {
            var fs = FileSystemProviderManager.Current.GetFileSystemProvider<MediaFileSystem>();
            var uploadFieldId = new Guid(Constants.PropertyEditors.UploadField);
            //Loop through properties to check if the media item contains images/file that should be deleted
            foreach (var property in ((Member)entity).Properties)
            {
                if (property.PropertyType.DataTypeId == uploadFieldId &&
                    string.IsNullOrEmpty(property.Value.ToString()) == false
                    && fs.FileExists(IOHelper.MapPath(property.Value.ToString())))
                {
                    var relativeFilePath = fs.GetRelativePath(property.Value.ToString());
                    var parentDirectory = System.IO.Path.GetDirectoryName(relativeFilePath);

                    // don't want to delete the media folder if not using directories.
                    if (UmbracoSettings.UploadAllowDirectories && parentDirectory != fs.GetRelativePath("/"))
                    {
                        //issue U4-771: if there is a parent directory the recursive parameter should be true
                        fs.DeleteDirectory(parentDirectory, String.IsNullOrEmpty(parentDirectory) == false);
                    }
                    else
                    {
                        fs.DeleteFile(relativeFilePath, true);
                    }
                }
            }

            base.PersistDeletedItem(entity);
        }

        #endregion

        #region Overrides of VersionableRepositoryBase<IMembershipUser>

        public override IMember GetByVersion(Guid versionId)
        {
            var sql = GetBaseQuery(false);
            sql.Where<ContentVersionDto>(x => x.VersionId == versionId);
            sql.OrderByDescending<ContentVersionDto>(x => x.VersionDate);

            var dtos =
                Database.Fetch<MemberReadOnlyDto, PropertyDataReadOnlyDto, MemberReadOnlyDto>(
                    new PropertyDataRelator().Map, sql);

            return BuildFromDto(dtos);
        }

        protected override void PerformDeleteVersion(int id, Guid versionId)
        {
            Database.Delete<PreviewXmlDto>("WHERE nodeId = @Id AND versionId = @VersionId", new { Id = id, VersionId = versionId });
            Database.Delete<PropertyDataDto>("WHERE contentNodeId = @Id AND versionId = @VersionId", new { Id = id, VersionId = versionId });
            Database.Delete<ContentVersionDto>("WHERE ContentId = @Id AND VersionId = @VersionId", new { Id = id, VersionId = versionId });
        }

        #endregion

        public IEnumerable<IMember> FindMembersInRole(string roleName, string usernameToMatch, StringPropertyMatchType matchType = StringPropertyMatchType.StartsWith)
        {
            //get the group id
            var grpQry = new Query<IMemberGroup>().Where(group => group.Name.Equals(roleName));
            var memberGroup = _memberGroupRepository.GetByQuery(grpQry).FirstOrDefault();
            if (memberGroup == null) return Enumerable.Empty<IMember>();

            // get the members by username
            var query = new Query<IMember>();
            switch (matchType)
            {
                case StringPropertyMatchType.Exact:
                    query.Where(member => member.Username.Equals(usernameToMatch));
                    break;
                case StringPropertyMatchType.Contains:
                    query.Where(member => member.Username.Contains(usernameToMatch));
                    break;
                case StringPropertyMatchType.StartsWith:
                    query.Where(member => member.Username.StartsWith(usernameToMatch));
                    break;
                case StringPropertyMatchType.EndsWith:
                    query.Where(member => member.Username.EndsWith(usernameToMatch));
                    break;
                case StringPropertyMatchType.Wildcard:
                    query.Where(member => member.Username.SqlWildcard(usernameToMatch, TextColumnType.NVarchar));
                    break;
                default:
                    throw new ArgumentOutOfRangeException("matchType");
            }
            var matchedMembers = GetByQuery(query).ToArray();

            var membersInGroup = new List<IMember>();
            //then we need to filter the matched members that are in the role
            //since the max sql params are 2100 on sql server, we'll reduce that to be safe for potentially other servers and run the queries in batches
            var inGroups = matchedMembers.InGroupsOf(1000);
            foreach (var batch in inGroups)
            {
                var memberIdBatch = batch.Select(x => x.Id);
                var sql = new Sql().Select("*").From<Member2MemberGroupDto>()
                    .Where<Member2MemberGroupDto>(dto => dto.MemberGroup == memberGroup.Id)
                    .Where("Member IN (@memberIds)", new { memberIds = memberIdBatch });
                var memberIdsInGroup = Database.Fetch<Member2MemberGroupDto>(sql)
                    .Select(x => x.Member).ToArray();

                membersInGroup.AddRange(matchedMembers.Where(x => memberIdsInGroup.Contains(x.Id)));
            }

            return membersInGroup;

        }

        /// <summary>
        /// Get all members in a specific group
        /// </summary>
        /// <param name="groupName"></param>
        /// <returns></returns>
        public IEnumerable<IMember> GetByMemberGroup(string groupName)
        {
            var grpQry = new Query<IMemberGroup>().Where(group => group.Name.Equals(groupName));
            var memberGroup = _memberGroupRepository.GetByQuery(grpQry).FirstOrDefault();
            if (memberGroup == null) return Enumerable.Empty<IMember>();
            var subQuery = new Sql().Select("Member").From<Member2MemberGroupDto>().Where<Member2MemberGroupDto>(dto => dto.MemberGroup == memberGroup.Id);

            var sql = GetBaseQuery(false)
                .Append(new Sql("WHERE umbracoNode.id IN (" + subQuery.SQL + ")", subQuery.Arguments))
                .OrderByDescending<ContentVersionDto>(x => x.VersionDate)
                .OrderBy<NodeDto>(x => x.SortOrder);

            var dtos =
                Database.Fetch<MemberReadOnlyDto, PropertyDataReadOnlyDto, MemberReadOnlyDto>(
                    new PropertyDataRelator().Map, sql);

            return BuildFromDtos(dtos);
        }

        public bool Exists(string username)
        {
            var sql = new Sql();
            var escapedUserName = PetaPocoExtensions.EscapeAtSymbols(username);
            sql.Select("COUNT(*)")
                .From<MemberDto>()
                .Where<MemberDto>(x => x.LoginName == escapedUserName);

            return Database.ExecuteScalar<int>(sql) > 0;
        }

        public int GetCountByQuery(IQuery<IMember> query)
        {
            var sqlSubquery = GetSubquery();
            var translator = new SqlTranslator<IMember>(sqlSubquery, query);
            var subquery = translator.Translate();
            //get the COUNT base query
            var sql = GetBaseQuery(true)
                .Append(new Sql("WHERE umbracoNode.id IN (" + subquery.SQL + ")", subquery.Arguments));

            return Database.ExecuteScalar<int>(sql);
        }

        /// <summary>
        /// Gets paged member results
        /// </summary>
        /// <param name="query">
        /// The where clause, if this is null all records are queried
        /// </param>
        /// <param name="pageIndex"></param>
        /// <param name="pageSize"></param>
        /// <param name="totalRecords"></param>
        /// <param name="orderBy"></param>
        /// <returns></returns>
        /// <remarks>
        /// The query supplied will ONLY work with data specifically on the cmsMember table because we are using PetaPoco paging (SQL paging)
        /// </remarks>
        public IEnumerable<IMember> GetPagedResultsByQuery(IQuery<IMember> query, int pageIndex, int pageSize, out int totalRecords, Expression<Func<IMember, string>> orderBy)
        {
            if (orderBy == null) throw new ArgumentNullException("orderBy");

            var sql = new Sql();
            sql.Select("*").From<MemberDto>();

            Sql resultQuery;
            if (query != null)
            {
                var translator = new SqlTranslator<IMember>(sql, query);
                resultQuery = translator.Translate();
            }
            else
            {
                resultQuery = sql;
            }
            

            //get the referenced column name
            var expressionMember = ExpressionHelper.GetMemberInfo(orderBy);
            //now find the mapped column name
            var mapper = MappingResolver.Current.ResolveMapperByType(typeof(IMember));
            var mappedField = mapper.Map(expressionMember.Name);
            if (mappedField.IsNullOrWhiteSpace())
            {
                throw new ArgumentException("Could not find a mapping for the column specified in the orderBy clause");
            }
            //need to ensure the order by is in brackets, see: https://github.com/toptensoftware/PetaPoco/issues/177
            resultQuery.OrderBy(string.Format("({0})", mappedField));

            var pagedResult = Database.Page<MemberDto>(pageIndex + 1, pageSize, resultQuery);

            totalRecords = Convert.ToInt32(pagedResult.TotalItems);

            //now that we have the member dto's we need to construct true members from the list.
            if (totalRecords == 0)
            {
                return Enumerable.Empty<IMember>();
            }
            var result = GetAll(pagedResult.Items.Select(x => x.NodeId).ToArray());
            
            //now we need to ensure this result is also ordered by the same order by clause
            return result.OrderBy(orderBy.Compile());
        }

        private IMember BuildFromDto(List<MemberReadOnlyDto> dtos)
        {
            if (dtos == null || dtos.Any() == false)
                return null;
            var dto = dtos.First();

            var memberTypes = new Dictionary<string, IMemberType>
                              {
                                  {
                                      dto.ContentTypeAlias,
                                      _memberTypeRepository.Get(dto.ContentTypeId)
                                  }
                              };

            var factory = new MemberReadOnlyFactory(memberTypes);
            var member = factory.BuildEntity(dto);

            member.Properties = GetPropertyCollection(dto.NodeId, dto.VersionId, member.ContentType, dto.CreateDate, dto.UpdateDate);

            return member;
        }

        private IEnumerable<IMember> BuildFromDtos(List<MemberReadOnlyDto> dtos)
        {
            if (dtos == null || dtos.Any() == false)
                return Enumerable.Empty<IMember>();

            //We assume that there won't exist a lot of MemberTypes, so the following should be fairly fast
            var memberTypes = new Dictionary<string, IMemberType>();
            var memberTypeList = _memberTypeRepository.GetAll();
            memberTypeList.ForEach(x => memberTypes.Add(x.Alias, x));

            var entities = new List<IMember>();
            var factory = new MemberReadOnlyFactory(memberTypes);
            foreach (var dto in dtos)
            {
                var entity = factory.BuildEntity(dto);
                entity.Properties = GetPropertyCollection(dto.NodeId, dto.VersionId, entity.ContentType, dto.CreateDate, dto.UpdateDate);
                entities.Add(entity);
            }
            return entities;
        }
    }
>>>>>>> 7a7720c4
}<|MERGE_RESOLUTION|>--- conflicted
+++ resolved
@@ -1,1278 +1,646 @@
-<<<<<<< HEAD
-﻿using System;
-using System.Collections.Generic;
-using System.Globalization;
-using System.Linq;
-using System.Linq.Expressions;
-using Umbraco.Core.Configuration;
-using Umbraco.Core.IO;
-using Umbraco.Core.Models.EntityBase;
-using Umbraco.Core.Models;
-using Umbraco.Core.Models.Rdbms;
-using Umbraco.Core.Persistence.Caching;
-using Umbraco.Core.Persistence.Factories;
-using Umbraco.Core.Persistence.Mappers;
-using Umbraco.Core.Persistence.Querying;
-using Umbraco.Core.Persistence.Relators;
-using Umbraco.Core.Persistence.UnitOfWork;
-
-namespace Umbraco.Core.Persistence.Repositories
-{
-    /// <summary>
-    /// Represents a repository for doing CRUD operations for <see cref="IMember"/>
-    /// </summary>
-    internal class MemberRepository : VersionableRepositoryBase<int, IMember>, IMemberRepository
-    {
-        private readonly IMemberTypeRepository _memberTypeRepository;
-        private readonly ITagsRepository _tagRepository;
-        private readonly IMemberGroupRepository _memberGroupRepository;
-
-        public MemberRepository(IDatabaseUnitOfWork work, IMemberTypeRepository memberTypeRepository, IMemberGroupRepository memberGroupRepository, ITagsRepository tagRepository)
-            : base(work)
-        {
-            if (memberTypeRepository == null) throw new ArgumentNullException("memberTypeRepository");
-            if (tagRepository == null) throw new ArgumentNullException("tagRepository");
-            _memberTypeRepository = memberTypeRepository;
-            _tagRepository = tagRepository;
-            _memberGroupRepository = memberGroupRepository;
-        }
-
-        public MemberRepository(IDatabaseUnitOfWork work, IRepositoryCacheProvider cache, IMemberTypeRepository memberTypeRepository, IMemberGroupRepository memberGroupRepository, ITagsRepository tagRepository)
-            : base(work, cache)
-        {
-            if (memberTypeRepository == null) throw new ArgumentNullException("memberTypeRepository");
-            if (tagRepository == null) throw new ArgumentNullException("tagRepository");
-            _memberTypeRepository = memberTypeRepository;
-            _tagRepository = tagRepository;
-            _memberGroupRepository = memberGroupRepository;
-        }
-
-        #region Overrides of RepositoryBase<int, IMembershipUser>
-
-        protected override IMember PerformGet(int id)
-        {
-            var sql = GetBaseQuery(false);
-            sql.Where(GetBaseWhereClause(), new { Id = id });
-            sql.OrderByDescending<ContentVersionDto>(x => x.VersionDate);
-
-            var dtos =
-                Database.Fetch<MemberReadOnlyDto, PropertyDataReadOnlyDto, MemberReadOnlyDto>(
-                    new PropertyDataRelator().Map, sql);
-
-            return BuildFromDto(dtos);
-        }
-
-        protected override IEnumerable<IMember> PerformGetAll(params int[] ids)
-        {
-            var sql = GetBaseQuery(false);
-            if (ids.Any())
-            {
-                var statement = string.Join(" OR ", ids.Select(x => string.Format("umbracoNode.id='{0}'", x)));
-                sql.Where(statement);
-            }
-            sql.OrderByDescending<ContentVersionDto>(x => x.VersionDate);
-
-            var dtos =
-                Database.Fetch<MemberReadOnlyDto, PropertyDataReadOnlyDto, MemberReadOnlyDto>(
-                    new PropertyDataRelator().Map, sql);
-
-            return BuildFromDtos(dtos);
-        }
-
-        protected override IEnumerable<IMember> PerformGetByQuery(IQuery<IMember> query)
-        {
-            var sqlSubquery = GetSubquery();
-            var translator = new SqlTranslator<IMember>(sqlSubquery, query);
-            var subquery = translator.Translate();
-            var sql = GetBaseQuery(false)
-                .Append(new Sql("WHERE umbracoNode.id IN (" + subquery.SQL + ")", subquery.Arguments))
-                .OrderByDescending<ContentVersionDto>(x => x.VersionDate)
-                .OrderBy<NodeDto>(x => x.SortOrder);
-
-            var dtos =
-                Database.Fetch<MemberReadOnlyDto, PropertyDataReadOnlyDto, MemberReadOnlyDto>(
-                    new PropertyDataRelator().Map, sql);
-
-            return BuildFromDtos(dtos);
-        }
-
-        #endregion
-
-        #region Overrides of PetaPocoRepositoryBase<int,IMembershipUser>
-
-        protected override Sql GetBaseQuery(bool isCount)
-        {
-            var sql = new Sql();
-
-            if (isCount)
-            {
-                sql.Select("COUNT(*)")
-                    .From<NodeDto>()
-                    .InnerJoin<ContentDto>().On<ContentDto, NodeDto>(left => left.NodeId, right => right.NodeId)
-                    .InnerJoin<ContentTypeDto>().On<ContentTypeDto, ContentDto>(left => left.NodeId, right => right.ContentTypeId)
-                    .InnerJoin<ContentVersionDto>().On<ContentVersionDto, NodeDto>(left => left.NodeId, right => right.NodeId)
-                    .InnerJoin<MemberDto>().On<MemberDto, ContentDto>(left => left.NodeId, right => right.NodeId)
-                    .Where<NodeDto>(x => x.NodeObjectType == NodeObjectTypeId);
-                return sql;
-            }
-
-            sql.Select("umbracoNode.*", "cmsContent.contentType", "cmsContentType.alias AS ContentTypeAlias", "cmsContentVersion.VersionId",
-                "cmsContentVersion.VersionDate", "cmsContentVersion.LanguageLocale", "cmsMember.Email",
-                "cmsMember.LoginName", "cmsMember.Password", "cmsPropertyData.id AS PropertyDataId", "cmsPropertyData.propertytypeid", 
-                "cmsPropertyData.dataDate", "cmsPropertyData.dataInt", "cmsPropertyData.dataNtext", "cmsPropertyData.dataNvarchar",
-                "cmsPropertyType.id", "cmsPropertyType.Alias", "cmsPropertyType.Description",
-                "cmsPropertyType.Name", "cmsPropertyType.mandatory", "cmsPropertyType.validationRegExp",
-                "cmsPropertyType.helpText", "cmsPropertyType.sortOrder AS PropertyTypeSortOrder", "cmsPropertyType.propertyTypeGroupId",
-                "cmsPropertyType.dataTypeId", "cmsDataType.propertyEditorAlias", "cmsDataType.dbType")
-                .From<NodeDto>()
-                .InnerJoin<ContentDto>().On<ContentDto, NodeDto>(left => left.NodeId, right => right.NodeId)
-                .InnerJoin<ContentTypeDto>().On<ContentTypeDto, ContentDto>(left => left.NodeId, right => right.ContentTypeId)
-                .InnerJoin<ContentVersionDto>().On<ContentVersionDto, NodeDto>(left => left.NodeId, right => right.NodeId)
-                .InnerJoin<MemberDto>().On<MemberDto, ContentDto>(left => left.NodeId, right => right.NodeId)
-                .LeftJoin<PropertyTypeDto>().On<PropertyTypeDto, ContentDto>(left => left.ContentTypeId, right => right.ContentTypeId)
-                .LeftJoin<DataTypeDto>().On<DataTypeDto, PropertyTypeDto>(left => left.DataTypeId, right => right.DataTypeId)
-                .LeftJoin<PropertyDataDto>().On<PropertyDataDto, PropertyTypeDto>(left => left.PropertyTypeId, right => right.Id)
-                .Append("AND cmsPropertyData.versionId = cmsContentVersion.VersionId")
-                .Where<NodeDto>(x => x.NodeObjectType == NodeObjectTypeId);
-            return sql;
-        }
-
-        protected override string GetBaseWhereClause()
-        {
-            return "umbracoNode.id = @Id";
-        }
-
-        protected Sql GetSubquery()
-        {
-            var sql = new Sql();
-            sql.Select("DISTINCT(umbracoNode.id)")
-                .From<NodeDto>()
-                .InnerJoin<ContentDto>().On<ContentDto, NodeDto>(left => left.NodeId, right => right.NodeId)
-                .InnerJoin<ContentTypeDto>().On<ContentTypeDto, ContentDto>(left => left.NodeId, right => right.ContentTypeId)
-                .InnerJoin<ContentVersionDto>().On<ContentVersionDto, NodeDto>(left => left.NodeId, right => right.NodeId)
-                .InnerJoin<MemberDto>().On<MemberDto, ContentDto>(left => left.NodeId, right => right.NodeId)
-                .LeftJoin<PropertyTypeDto>().On<PropertyTypeDto, ContentDto>(left => left.ContentTypeId, right => right.ContentTypeId)
-                .LeftJoin<DataTypeDto>().On<DataTypeDto, PropertyTypeDto>(left => left.DataTypeId, right => right.DataTypeId)
-                .LeftJoin<PropertyDataDto>().On<PropertyDataDto, PropertyTypeDto>(left => left.PropertyTypeId, right => right.Id)
-                .Append("AND cmsPropertyData.versionId = cmsContentVersion.VersionId")
-                .Where<NodeDto>(x => x.NodeObjectType == NodeObjectTypeId);
-            return sql;
-        }
-
-        protected Sql GetMemberGroupSubquery()
-        {
-            var sql = new Sql();
-            sql.Select("DISTINCT(cmsMember2MemberGroup.Member)")
-                .From<Member2MemberGroupDto>()
-                .InnerJoin<NodeDto>().On<NodeDto, Member2MemberGroupDto>(left => left.NodeId, right => right.MemberGroup)
-                .Where<NodeDto>(x => x.NodeObjectType == new Guid(Constants.ObjectTypes.MemberGroup));
-            return sql;
-        }
-
-        protected override IEnumerable<string> GetDeleteClauses()
-        {
-            var list = new List<string>
-                           {
-                               "DELETE FROM cmsTask WHERE nodeId = @Id",
-                               "DELETE FROM umbracoUser2NodeNotify WHERE nodeId = @Id",
-                               "DELETE FROM umbracoUser2NodePermission WHERE nodeId = @Id",
-                               "DELETE FROM umbracoRelation WHERE parentId = @Id",
-                               "DELETE FROM umbracoRelation WHERE childId = @Id",
-                               "DELETE FROM cmsTagRelationship WHERE nodeId = @Id",
-                               "DELETE FROM cmsPropertyData WHERE contentNodeId = @Id",
-                               "DELETE FROM cmsMember2MemberGroup WHERE Member = @Id",
-                               "DELETE FROM cmsMember WHERE nodeId = @Id",
-                               "DELETE FROM cmsContentVersion WHERE ContentId = @Id",
-                               "DELETE FROM cmsContentXml WHERE nodeID = @Id",
-                               "DELETE FROM cmsContent WHERE NodeId = @Id",
-                               "DELETE FROM umbracoNode WHERE id = @Id"
-                           };
-            return list;
-        }
-
-        protected override Guid NodeObjectTypeId
-        {
-            get { return new Guid(Constants.ObjectTypes.Member); }
-        }
-
-        #endregion
-
-        #region Unit of Work Implementation
-
-        protected override void PersistNewItem(IMember entity)
-        {
-            ((Member)entity).AddingEntity();
-
-            var factory = new MemberFactory(NodeObjectTypeId, entity.Id);
-            var dto = factory.BuildDto(entity);
-
-            //NOTE Should the logic below have some kind of fallback for empty parent ids ?
-            //Logic for setting Path, Level and SortOrder
-            var parent = Database.First<NodeDto>("WHERE id = @ParentId", new { ParentId = ((IUmbracoEntity)entity).ParentId });
-            int level = parent.Level + 1;
-            int sortOrder =
-                Database.ExecuteScalar<int>("SELECT COUNT(*) FROM umbracoNode WHERE parentID = @ParentId AND nodeObjectType = @NodeObjectType",
-                                                      new { ParentId = ((IUmbracoEntity)entity).ParentId, NodeObjectType = NodeObjectTypeId });
-
-            //Create the (base) node data - umbracoNode
-            var nodeDto = dto.ContentVersionDto.ContentDto.NodeDto;
-            nodeDto.Path = parent.Path;
-            nodeDto.Level = short.Parse(level.ToString(CultureInfo.InvariantCulture));
-            nodeDto.SortOrder = sortOrder;
-            var o = Database.IsNew(nodeDto) ? Convert.ToInt32(Database.Insert(nodeDto)) : Database.Update(nodeDto);
-
-            //Update with new correct path
-            nodeDto.Path = string.Concat(parent.Path, ",", nodeDto.NodeId);
-            Database.Update(nodeDto);
-
-            //Update entity with correct values
-            entity.Id = nodeDto.NodeId; //Set Id on entity to ensure an Id is set
-            ((IUmbracoEntity)entity).Path = nodeDto.Path;
-            ((IUmbracoEntity)entity).SortOrder = sortOrder;
-            ((IUmbracoEntity)entity).Level = level;
-
-            //Create the Content specific data - cmsContent
-            var contentDto = dto.ContentVersionDto.ContentDto;
-            contentDto.NodeId = nodeDto.NodeId;
-            Database.Insert(contentDto);
-
-            //Create the first version - cmsContentVersion
-            //Assumes a new Version guid and Version date (modified date) has been set
-            dto.ContentVersionDto.NodeId = nodeDto.NodeId;
-            Database.Insert(dto.ContentVersionDto);
-
-            //Create the first entry in cmsMember
-            dto.NodeId = nodeDto.NodeId;
-            Database.Insert(dto);
-
-            //Create the PropertyData for this version - cmsPropertyData
-            var propertyFactory = new PropertyFactory(entity.ContentType, entity.Version, entity.Id);
-            //Add Properties
-            // - don't try to save the property if it doesn't exist (or doesn't have an ID) on the content type
-            // - this can occur if the member type doesn't contain the built-in properties that the
-            // - member object contains.        
-            var propsToPersist = entity.Properties.Where(x => x.PropertyType.HasIdentity).ToArray();
-            var propertyDataDtos = propertyFactory.BuildDto(propsToPersist);
-            var keyDictionary = new Dictionary<int, int>();
-
-            //Add Properties
-            foreach (var propertyDataDto in propertyDataDtos)
-            {
-                var primaryKey = Convert.ToInt32(Database.Insert(propertyDataDto));
-                keyDictionary.Add(propertyDataDto.PropertyTypeId, primaryKey);
-            }
-
-            //Update Properties with its newly set Id
-            foreach (var property in propsToPersist)
-            {
-                property.Id = keyDictionary[property.PropertyTypeId];
-            }
-
-            UpdatePropertyTags(entity, _tagRepository);
-
-            ((Member)entity).ResetDirtyProperties();
-        }
-
-        protected override void PersistUpdatedItem(IMember entity)
-        {
-            //Updates Modified date
-            ((Member)entity).UpdatingEntity();
-
-            var dirtyEntity = (ICanBeDirty) entity;
-
-            //Look up parent to get and set the correct Path and update SortOrder if ParentId has changed
-            if (dirtyEntity.IsPropertyDirty("ParentId"))
-            {
-                var parent = Database.First<NodeDto>("WHERE id = @ParentId", new { ParentId = ((IUmbracoEntity)entity).ParentId });
-                ((IUmbracoEntity)entity).Path = string.Concat(parent.Path, ",", entity.Id);
-                ((IUmbracoEntity)entity).Level = parent.Level + 1;
-                var maxSortOrder =
-                    Database.ExecuteScalar<int>(
-                        "SELECT coalesce(max(sortOrder),0) FROM umbracoNode WHERE parentid = @ParentId AND nodeObjectType = @NodeObjectType",
-                        new { ParentId = ((IUmbracoEntity)entity).ParentId, NodeObjectType = NodeObjectTypeId });
-                ((IUmbracoEntity)entity).SortOrder = maxSortOrder + 1;
-            }
-
-            var factory = new MemberFactory(NodeObjectTypeId, entity.Id);
-            //Look up Content entry to get Primary for updating the DTO
-            var contentDto = Database.SingleOrDefault<ContentDto>("WHERE nodeId = @Id", new { Id = entity.Id });
-            factory.SetPrimaryKey(contentDto.PrimaryKey);
-            var dto = factory.BuildDto(entity);
-
-            //Updates the (base) node data - umbracoNode
-            var nodeDto = dto.ContentVersionDto.ContentDto.NodeDto;
-            var o = Database.Update(nodeDto);
-
-            //Only update this DTO if the contentType has actually changed
-            if (contentDto.ContentTypeId != ((Member)entity).ContentTypeId)
-            {
-                //Create the Content specific data - cmsContent
-                var newContentDto = dto.ContentVersionDto.ContentDto;
-                Database.Update(newContentDto);
-            }
-
-            //In order to update the ContentVersion we need to retreive its primary key id
-            var contentVerDto = Database.SingleOrDefault<ContentVersionDto>("WHERE VersionId = @Version", new { Version = entity.Version });
-            dto.ContentVersionDto.Id = contentVerDto.Id;
-            //Updates the current version - cmsContentVersion
-            //Assumes a Version guid exists and Version date (modified date) has been set/updated
-            Database.Update(dto.ContentVersionDto);
-            
-            //Updates the cmsMember entry if it has changed
-            var changedCols = new List<string>();
-            if (dirtyEntity.IsPropertyDirty("Email"))
-            {
-                changedCols.Add("Email");
-            }
-            if (dirtyEntity.IsPropertyDirty("Username"))
-            {
-                changedCols.Add("LoginName");
-            }
-            // DO NOT update the password if it is null or empty
-            if (dirtyEntity.IsPropertyDirty("Password") && entity.Password.IsNullOrWhiteSpace() == false)
-            {
-                changedCols.Add("Password");
-            }
-            //only update the changed cols
-            if (changedCols.Count > 0)
-            {
-                Database.Update(dto, changedCols);    
-            }
-
-            //TODO ContentType for the Member entity
-
-            //Create the PropertyData for this version - cmsPropertyData
-            var propertyFactory = new PropertyFactory(entity.ContentType, entity.Version, entity.Id);            
-            var keyDictionary = new Dictionary<int, int>();
-
-            //Add Properties
-            // - don't try to save the property if it doesn't exist (or doesn't have an ID) on the content type
-            // - this can occur if the member type doesn't contain the built-in properties that the
-            // - member object contains.            
-            var propsToPersist = entity.Properties.Where(x => x.PropertyType.HasIdentity).ToArray();
-
-            var propertyDataDtos = propertyFactory.BuildDto(propsToPersist);
-
-            foreach (var propertyDataDto in propertyDataDtos)
-            {
-                if (propertyDataDto.Id > 0)
-                {
-                    Database.Update(propertyDataDto);
-                }
-                else
-                {
-                    int primaryKey = Convert.ToInt32(Database.Insert(propertyDataDto));
-                    keyDictionary.Add(propertyDataDto.PropertyTypeId, primaryKey);
-                }
-            }
-
-            //Update Properties with its newly set Id
-            if (keyDictionary.Any())
-            {
-                foreach (var property in ((Member)entity).Properties)
-                {
-                    property.Id = keyDictionary[property.PropertyTypeId];
-                }
-            }
-
-            UpdatePropertyTags(entity, _tagRepository);
-
-            dirtyEntity.ResetDirtyProperties();
-        }
-
-        protected override void PersistDeletedItem(IMember entity)
-        {
-            var fs = FileSystemProviderManager.Current.GetFileSystemProvider<MediaFileSystem>();
-            var uploadFieldAlias = Constants.PropertyEditors.UploadFieldAlias;
-            //Loop through properties to check if the media item contains images/file that should be deleted
-            foreach (var property in ((Member)entity).Properties)
-            {
-                if (property.PropertyType.PropertyEditorAlias == uploadFieldAlias &&
-                    string.IsNullOrEmpty(property.Value.ToString()) == false
-                    && fs.FileExists(IOHelper.MapPath(property.Value.ToString())))
-                {
-                    var relativeFilePath = fs.GetRelativePath(property.Value.ToString());
-                    var parentDirectory = System.IO.Path.GetDirectoryName(relativeFilePath);
-
-                    // don't want to delete the media folder if not using directories.
-                    if (UmbracoConfig.For.UmbracoSettings().Content.UploadAllowDirectories && parentDirectory != fs.GetRelativePath("/"))
-                    {
-                        //issue U4-771: if there is a parent directory the recursive parameter should be true
-                        fs.DeleteDirectory(parentDirectory, String.IsNullOrEmpty(parentDirectory) == false);
-                    }
-                    else
-                    {
-                        fs.DeleteFile(relativeFilePath, true);
-                    }
-                }
-            }
-
-            base.PersistDeletedItem(entity);
-        }
-
-        #endregion
-
-        #region Overrides of VersionableRepositoryBase<IMembershipUser>
-
-        public override IMember GetByVersion(Guid versionId)
-        {
-            var sql = GetBaseQuery(false);
-            sql.Where<ContentVersionDto>(x => x.VersionId == versionId);
-            sql.OrderByDescending<ContentVersionDto>(x => x.VersionDate);
-
-            var dtos =
-                Database.Fetch<MemberReadOnlyDto, PropertyDataReadOnlyDto, MemberReadOnlyDto>(
-                    new PropertyDataRelator().Map, sql);
-
-            return BuildFromDto(dtos);
-        }
-
-        protected override void PerformDeleteVersion(int id, Guid versionId)
-        {
-            Database.Delete<PreviewXmlDto>("WHERE nodeId = @Id AND versionId = @VersionId", new { Id = id, VersionId = versionId });
-            Database.Delete<PropertyDataDto>("WHERE contentNodeId = @Id AND versionId = @VersionId", new { Id = id, VersionId = versionId });
-            Database.Delete<ContentVersionDto>("WHERE ContentId = @Id AND VersionId = @VersionId", new { Id = id, VersionId = versionId });
-        }
-
-        #endregion
-
-        public IEnumerable<IMember> FindMembersInRole(string roleName, string usernameToMatch, StringPropertyMatchType matchType = StringPropertyMatchType.StartsWith)
-        {
-            //get the group id
-            var grpQry = new Query<IMemberGroup>().Where(group => group.Name.Equals(roleName));
-            var memberGroup = _memberGroupRepository.GetByQuery(grpQry).FirstOrDefault();
-            if (memberGroup == null) return Enumerable.Empty<IMember>();
-
-            // get the members by username
-            var query = new Query<IMember>();
-            switch (matchType)
-            {
-                case StringPropertyMatchType.Exact:
-                    query.Where(member => member.Username.Equals(usernameToMatch));
-                    break;
-                case StringPropertyMatchType.Contains:
-                    query.Where(member => member.Username.Contains(usernameToMatch));
-                    break;
-                case StringPropertyMatchType.StartsWith:
-                    query.Where(member => member.Username.StartsWith(usernameToMatch));
-                    break;
-                case StringPropertyMatchType.EndsWith:
-                    query.Where(member => member.Username.EndsWith(usernameToMatch));
-                    break;
-                case StringPropertyMatchType.Wildcard:
-                    query.Where(member => member.Username.SqlWildcard(usernameToMatch, TextColumnType.NVarchar));
-                    break;
-                default:
-                    throw new ArgumentOutOfRangeException("matchType");
-            }
-            var matchedMembers = GetByQuery(query).ToArray();
-
-            var membersInGroup = new List<IMember>();
-            //then we need to filter the matched members that are in the role
-            //since the max sql params are 2100 on sql server, we'll reduce that to be safe for potentially other servers and run the queries in batches
-            var inGroups = matchedMembers.InGroupsOf(1000);
-            foreach (var batch in inGroups)
-            {
-                var memberIdBatch = batch.Select(x => x.Id);
-                var sql = new Sql().Select("*").From<Member2MemberGroupDto>()
-                    .Where<Member2MemberGroupDto>(dto => dto.MemberGroup == memberGroup.Id)
-                    .Where("Member IN (@memberIds)", new { memberIds = memberIdBatch });
-                var memberIdsInGroup = Database.Fetch<Member2MemberGroupDto>(sql)
-                    .Select(x => x.Member).ToArray();
-
-                membersInGroup.AddRange(matchedMembers.Where(x => memberIdsInGroup.Contains(x.Id)));
-            }
-
-            return membersInGroup;
-
-        }
-
-        /// <summary>
-        /// Get all members in a specific group
-        /// </summary>
-        /// <param name="groupName"></param>
-        /// <returns></returns>
-        public IEnumerable<IMember> GetByMemberGroup(string groupName)
-        {
-            var grpQry = new Query<IMemberGroup>().Where(group => group.Name.Equals(groupName));
-            var memberGroup = _memberGroupRepository.GetByQuery(grpQry).FirstOrDefault();
-            if (memberGroup == null) return Enumerable.Empty<IMember>();
-            var subQuery = new Sql().Select("Member").From<Member2MemberGroupDto>().Where<Member2MemberGroupDto>(dto => dto.MemberGroup == memberGroup.Id);
-
-            var sql = GetBaseQuery(false)
-                .Append(new Sql("WHERE umbracoNode.id IN (" + subQuery.SQL + ")", subQuery.Arguments))
-                .OrderByDescending<ContentVersionDto>(x => x.VersionDate)
-                .OrderBy<NodeDto>(x => x.SortOrder);
-
-            var dtos =
-                Database.Fetch<MemberReadOnlyDto, PropertyDataReadOnlyDto, MemberReadOnlyDto>(
-                    new PropertyDataRelator().Map, sql);
-
-            return BuildFromDtos(dtos);
-        }
-
-        public bool Exists(string username)
-        {
-            var sql = new Sql();
-            var escapedUserName = PetaPocoExtensions.EscapeAtSymbols(username);
-            sql.Select("COUNT(*)")
-                .From<MemberDto>()
-                .Where<MemberDto>(x => x.LoginName == escapedUserName);
-
-            return Database.ExecuteScalar<int>(sql) > 0;
-        }
-
-        public int GetCountByQuery(IQuery<IMember> query)
-        {
-            var sqlSubquery = GetSubquery();
-            var translator = new SqlTranslator<IMember>(sqlSubquery, query);
-            var subquery = translator.Translate();
-            //get the COUNT base query
-            var sql = GetBaseQuery(true)
-                .Append(new Sql("WHERE umbracoNode.id IN (" + subquery.SQL + ")", subquery.Arguments));
-
-            return Database.ExecuteScalar<int>(sql);
-        }
-
-        /// <summary>
-        /// Gets paged member results
-        /// </summary>
-        /// <param name="query">
-        /// The where clause, if this is null all records are queried
-        /// </param>
-        /// <param name="pageIndex"></param>
-        /// <param name="pageSize"></param>
-        /// <param name="totalRecords"></param>
-        /// <param name="orderBy"></param>
-        /// <returns></returns>
-        /// <remarks>
-        /// The query supplied will ONLY work with data specifically on the cmsMember table because we are using PetaPoco paging (SQL paging)
-        /// </remarks>
-        public IEnumerable<IMember> GetPagedResultsByQuery(IQuery<IMember> query, int pageIndex, int pageSize, out int totalRecords, Expression<Func<IMember, string>> orderBy)
-        {
-            if (orderBy == null) throw new ArgumentNullException("orderBy");
-
-            var sql = new Sql();
-            sql.Select("*").From<MemberDto>();
-
-            Sql resultQuery;
-            if (query != null)
-            {
-                var translator = new SqlTranslator<IMember>(sql, query);
-                resultQuery = translator.Translate();
-            }
-            else
-            {
-                resultQuery = sql;
-            }
-            
-            //get the referenced column name
-            var expressionMember = ExpressionHelper.GetMemberInfo(orderBy);
-            //now find the mapped column name
-            var mapper = MappingResolver.Current.ResolveMapperByType(typeof(IMember));
-            var mappedField = mapper.Map(expressionMember.Name);
-            if (mappedField.IsNullOrWhiteSpace())
-            {
-                throw new ArgumentException("Could not find a mapping for the column specified in the orderBy clause");
-            }
-            //need to ensure the order by is in brackets, see: https://github.com/toptensoftware/PetaPoco/issues/177
-            resultQuery.OrderBy(string.Format("({0})", mappedField));
-            
-            var result = GetPagedResultsByQuery<MemberDto>(resultQuery, pageIndex, pageSize, out totalRecords, 
-                dtos => dtos.Select(x => x.NodeId).ToArray());
-            
-            //now we need to ensure this result is also ordered by the same order by clause
-            return result.OrderBy(orderBy.Compile());
-        }
-
-        public IEnumerable<IMember> GetPagedResultsByQuery<TDto>(
-            Sql sql, int pageIndex, int pageSize, out int totalRecords,
-            Func<IEnumerable<TDto>, int[]> resolveIds)
-        {
-            var pagedResult = Database.Page<TDto>(pageIndex + 1, pageSize, sql);
-
-            totalRecords = Convert.ToInt32(pagedResult.TotalItems);
-
-            //now that we have the member dto's we need to construct true members from the list.
-            if (totalRecords == 0)
-            {
-                return Enumerable.Empty<IMember>();
-            }
-            return GetAll(resolveIds(pagedResult.Items)).ToArray();
-        }
-
-        private IMember BuildFromDto(List<MemberReadOnlyDto> dtos)
-        {
-            if (dtos == null || dtos.Any() == false)
-                return null;
-            var dto = dtos.First();
-
-            var memberTypes = new Dictionary<string, IMemberType>
-                              {
-                                  {
-                                      dto.ContentTypeAlias,
-                                      _memberTypeRepository.Get(dto.ContentTypeId)
-                                  }
-                              };
-
-            var factory = new MemberReadOnlyFactory(memberTypes);
-            var member = factory.BuildEntity(dto);
-
-            member.Properties = GetPropertyCollection(dto.NodeId, dto.VersionId, member.ContentType, dto.CreateDate, dto.UpdateDate);
-
-            return member;
-        }
-
-        private IEnumerable<IMember> BuildFromDtos(List<MemberReadOnlyDto> dtos)
-        {
-            if (dtos == null || dtos.Any() == false)
-                return Enumerable.Empty<IMember>();
-
-            //We assume that there won't exist a lot of MemberTypes, so the following should be fairly fast
-            var memberTypes = new Dictionary<string, IMemberType>();
-            var memberTypeList = _memberTypeRepository.GetAll();
-            memberTypeList.ForEach(x => memberTypes.Add(x.Alias, x));
-
-            var entities = new List<IMember>();
-            var factory = new MemberReadOnlyFactory(memberTypes);
-            foreach (var dto in dtos)
-            {
-                var entity = factory.BuildEntity(dto);
-                entity.Properties = GetPropertyCollection(dto.NodeId, dto.VersionId, entity.ContentType, dto.CreateDate, dto.UpdateDate);
-                entities.Add(entity);
-            }
-            return entities;
-        }
-    }
-=======
-﻿using System;
-using System.Collections.Generic;
-using System.Globalization;
-using System.Linq;
-using System.Linq.Expressions;
-using Umbraco.Core.Configuration;
-using Umbraco.Core.IO;
-using Umbraco.Core.Models.EntityBase;
-using Umbraco.Core.Models;
-using Umbraco.Core.Models.Rdbms;
-using Umbraco.Core.Persistence.Caching;
-using Umbraco.Core.Persistence.Factories;
-using Umbraco.Core.Persistence.Mappers;
-using Umbraco.Core.Persistence.Querying;
-using Umbraco.Core.Persistence.Relators;
-using Umbraco.Core.Persistence.UnitOfWork;
-
-namespace Umbraco.Core.Persistence.Repositories
-{
-    /// <summary>
-    /// Represents a repository for doing CRUD operations for <see cref="IMember"/>
-    /// </summary>
-    internal class MemberRepository : VersionableRepositoryBase<int, IMember>, IMemberRepository
-    {
-        private readonly IMemberTypeRepository _memberTypeRepository;
-        private readonly IMemberGroupRepository _memberGroupRepository;
-
-        public MemberRepository(IDatabaseUnitOfWork work, IMemberTypeRepository memberTypeRepository, IMemberGroupRepository memberGroupRepository)
-            : base(work)
-        {
-            if (memberTypeRepository == null) throw new ArgumentNullException("memberTypeRepository");
-            _memberTypeRepository = memberTypeRepository;
-            _memberGroupRepository = memberGroupRepository;
-        }
-
-        public MemberRepository(IDatabaseUnitOfWork work, IRepositoryCacheProvider cache, IMemberTypeRepository memberTypeRepository, IMemberGroupRepository memberGroupRepository)
-            : base(work, cache)
-        {
-            if (memberTypeRepository == null) throw new ArgumentNullException("memberTypeRepository");
-            _memberTypeRepository = memberTypeRepository;
-            _memberGroupRepository = memberGroupRepository;
-        }
-
-        #region Overrides of RepositoryBase<int, IMembershipUser>
-
-        protected override IMember PerformGet(int id)
-        {
-            var sql = GetBaseQuery(false);
-            sql.Where(GetBaseWhereClause(), new { Id = id });
-            sql.OrderByDescending<ContentVersionDto>(x => x.VersionDate);
-
-            var dtos =
-                Database.Fetch<MemberReadOnlyDto, PropertyDataReadOnlyDto, MemberReadOnlyDto>(
-                    new PropertyDataRelator().Map, sql);
-
-            return BuildFromDto(dtos);
-        }
-
-        protected override IEnumerable<IMember> PerformGetAll(params int[] ids)
-        {
-            var sql = GetBaseQuery(false);
-            if (ids.Any())
-            {
-                var statement = string.Join(" OR ", ids.Select(x => string.Format("umbracoNode.id='{0}'", x)));
-                sql.Where(statement);
-            }
-            sql.OrderByDescending<ContentVersionDto>(x => x.VersionDate);
-
-            var dtos =
-                Database.Fetch<MemberReadOnlyDto, PropertyDataReadOnlyDto, MemberReadOnlyDto>(
-                    new PropertyDataRelator().Map, sql);
-
-            return BuildFromDtos(dtos);
-        }
-
-        protected override IEnumerable<IMember> PerformGetByQuery(IQuery<IMember> query)
-        {
-            var sqlSubquery = GetSubquery();
-            var translator = new SqlTranslator<IMember>(sqlSubquery, query);
-            var subquery = translator.Translate();
-            var sql = GetBaseQuery(false)
-                .Append(new Sql("WHERE umbracoNode.id IN (" + subquery.SQL + ")", subquery.Arguments))
-                .OrderByDescending<ContentVersionDto>(x => x.VersionDate)
-                .OrderBy<NodeDto>(x => x.SortOrder);
-
-            var dtos =
-                Database.Fetch<MemberReadOnlyDto, PropertyDataReadOnlyDto, MemberReadOnlyDto>(
-                    new PropertyDataRelator().Map, sql);
-
-            return BuildFromDtos(dtos);
-        }
-
-        #endregion
-
-        #region Overrides of PetaPocoRepositoryBase<int,IMembershipUser>
-
-        protected override Sql GetBaseQuery(bool isCount)
-        {
-            var sql = new Sql();
-
-            if (isCount)
-            {
-                sql.Select("COUNT(*)")
-                    .From<NodeDto>()
-                    .InnerJoin<ContentDto>().On<ContentDto, NodeDto>(left => left.NodeId, right => right.NodeId)
-                    .InnerJoin<ContentTypeDto>().On<ContentTypeDto, ContentDto>(left => left.NodeId, right => right.ContentTypeId)
-                    .InnerJoin<ContentVersionDto>().On<ContentVersionDto, NodeDto>(left => left.NodeId, right => right.NodeId)
-                    .InnerJoin<MemberDto>().On<MemberDto, ContentDto>(left => left.NodeId, right => right.NodeId)
-                    .Where<NodeDto>(x => x.NodeObjectType == NodeObjectTypeId);
-                return sql;
-            }
-
-            sql.Select("umbracoNode.*", "cmsContent.contentType", "cmsContentType.alias AS ContentTypeAlias", "cmsContentVersion.VersionId",
-                "cmsContentVersion.VersionDate", "cmsContentVersion.LanguageLocale", "cmsMember.Email",
-                "cmsMember.LoginName", "cmsMember.Password", "cmsPropertyData.id AS PropertyDataId", "cmsPropertyData.propertytypeid",
-                "cmsPropertyData.dataDate", "cmsPropertyData.dataInt", "cmsPropertyData.dataNtext", "cmsPropertyData.dataNvarchar",
-                "cmsPropertyType.id", "cmsPropertyType.Alias", "cmsPropertyType.Description",
-                "cmsPropertyType.Name", "cmsPropertyType.mandatory", "cmsPropertyType.validationRegExp",
-                "cmsPropertyType.helpText", "cmsPropertyType.sortOrder AS PropertyTypeSortOrder", "cmsPropertyType.propertyTypeGroupId",
-                "cmsPropertyType.dataTypeId", "cmsDataType.controlId", "cmsDataType.dbType")
-                .From<NodeDto>()
-                .InnerJoin<ContentDto>().On<ContentDto, NodeDto>(left => left.NodeId, right => right.NodeId)
-                .InnerJoin<ContentTypeDto>().On<ContentTypeDto, ContentDto>(left => left.NodeId, right => right.ContentTypeId)
-                .InnerJoin<ContentVersionDto>().On<ContentVersionDto, NodeDto>(left => left.NodeId, right => right.NodeId)
-                .InnerJoin<MemberDto>().On<MemberDto, ContentDto>(left => left.NodeId, right => right.NodeId)
-                .LeftJoin<PropertyTypeDto>().On<PropertyTypeDto, ContentDto>(left => left.ContentTypeId, right => right.ContentTypeId)
-                .LeftJoin<DataTypeDto>().On<DataTypeDto, PropertyTypeDto>(left => left.DataTypeId, right => right.DataTypeId)
-                .LeftJoin<PropertyDataDto>().On<PropertyDataDto, PropertyTypeDto>(left => left.PropertyTypeId, right => right.Id)
-                .Append("AND cmsPropertyData.versionId = cmsContentVersion.VersionId")
-                .Where<NodeDto>(x => x.NodeObjectType == NodeObjectTypeId);
-            return sql;
-        }
-
-        protected override string GetBaseWhereClause()
-        {
-            return "umbracoNode.id = @Id";
-        }
-
-        protected Sql GetSubquery()
-        {
-            var sql = new Sql();
-            sql.Select("DISTINCT(umbracoNode.id)")
-                .From<NodeDto>()
-                .InnerJoin<ContentDto>().On<ContentDto, NodeDto>(left => left.NodeId, right => right.NodeId)
-                .InnerJoin<ContentTypeDto>().On<ContentTypeDto, ContentDto>(left => left.NodeId, right => right.ContentTypeId)
-                .InnerJoin<ContentVersionDto>().On<ContentVersionDto, NodeDto>(left => left.NodeId, right => right.NodeId)
-                .InnerJoin<MemberDto>().On<MemberDto, ContentDto>(left => left.NodeId, right => right.NodeId)
-                .LeftJoin<PropertyTypeDto>().On<PropertyTypeDto, ContentDto>(left => left.ContentTypeId, right => right.ContentTypeId)
-                .LeftJoin<DataTypeDto>().On<DataTypeDto, PropertyTypeDto>(left => left.DataTypeId, right => right.DataTypeId)
-                .LeftJoin<PropertyDataDto>().On<PropertyDataDto, PropertyTypeDto>(left => left.PropertyTypeId, right => right.Id)
-                .Append("AND cmsPropertyData.versionId = cmsContentVersion.VersionId")
-                .Where<NodeDto>(x => x.NodeObjectType == NodeObjectTypeId);
-            return sql;
-        }
-
-        protected Sql GetMemberGroupSubquery()
-        {
-            var sql = new Sql();
-            sql.Select("DISTINCT(cmsMember2MemberGroup.Member)")
-                .From<Member2MemberGroupDto>()
-                .InnerJoin<NodeDto>().On<NodeDto, Member2MemberGroupDto>(left => left.NodeId, right => right.MemberGroup)
-                .Where<NodeDto>(x => x.NodeObjectType == new Guid(Constants.ObjectTypes.MemberGroup));
-            return sql;
-        }
-
-        protected override IEnumerable<string> GetDeleteClauses()
-        {
-            var list = new List<string>
-                           {
-                               "DELETE FROM cmsTask WHERE nodeId = @Id",
-                               "DELETE FROM umbracoUser2NodeNotify WHERE nodeId = @Id",
-                               "DELETE FROM umbracoUser2NodePermission WHERE nodeId = @Id",
-                               "DELETE FROM umbracoRelation WHERE parentId = @Id",
-                               "DELETE FROM umbracoRelation WHERE childId = @Id",
-                               "DELETE FROM cmsTagRelationship WHERE nodeId = @Id",
-                               "DELETE FROM cmsPropertyData WHERE contentNodeId = @Id",
-                               "DELETE FROM cmsMember2MemberGroup WHERE Member = @Id",
-                               "DELETE FROM cmsMember WHERE nodeId = @Id",
-                               "DELETE FROM cmsContentVersion WHERE ContentId = @Id",
-                               "DELETE FROM cmsContentXml WHERE nodeID = @Id",
-                               "DELETE FROM cmsContent WHERE NodeId = @Id",
-                               "DELETE FROM umbracoNode WHERE id = @Id"
-                           };
-            return list;
-        }
-
-        protected override Guid NodeObjectTypeId
-        {
-            get { return new Guid(Constants.ObjectTypes.Member); }
-        }
-
-        #endregion
-
-        #region Unit of Work Implementation
-
-        protected override void PersistNewItem(IMember entity)
-        {
-            ((Member)entity).AddingEntity();
-
-            var factory = new MemberFactory(NodeObjectTypeId, entity.Id);
-            var dto = factory.BuildDto(entity);
-
-            //NOTE Should the logic below have some kind of fallback for empty parent ids ?
-            //Logic for setting Path, Level and SortOrder
-            var parent = Database.First<NodeDto>("WHERE id = @ParentId", new { ParentId = ((IUmbracoEntity)entity).ParentId });
-            int level = parent.Level + 1;
-            int sortOrder =
-                Database.ExecuteScalar<int>("SELECT COUNT(*) FROM umbracoNode WHERE parentID = @ParentId AND nodeObjectType = @NodeObjectType",
-                                                      new { ParentId = ((IUmbracoEntity)entity).ParentId, NodeObjectType = NodeObjectTypeId });
-
-            //Create the (base) node data - umbracoNode
-            var nodeDto = dto.ContentVersionDto.ContentDto.NodeDto;
-            nodeDto.Path = parent.Path;
-            nodeDto.Level = short.Parse(level.ToString(CultureInfo.InvariantCulture));
-            nodeDto.SortOrder = sortOrder;
-            var o = Database.IsNew(nodeDto) ? Convert.ToInt32(Database.Insert(nodeDto)) : Database.Update(nodeDto);
-
-            //Update with new correct path
-            nodeDto.Path = string.Concat(parent.Path, ",", nodeDto.NodeId);
-            Database.Update(nodeDto);
-
-            //Update entity with correct values
-            entity.Id = nodeDto.NodeId; //Set Id on entity to ensure an Id is set
-            ((IUmbracoEntity)entity).Path = nodeDto.Path;
-            ((IUmbracoEntity)entity).SortOrder = sortOrder;
-            ((IUmbracoEntity)entity).Level = level;
-
-            //Create the Content specific data - cmsContent
-            var contentDto = dto.ContentVersionDto.ContentDto;
-            contentDto.NodeId = nodeDto.NodeId;
-            Database.Insert(contentDto);
-
-            //Create the first version - cmsContentVersion
-            //Assumes a new Version guid and Version date (modified date) has been set
-            dto.ContentVersionDto.NodeId = nodeDto.NodeId;
-            Database.Insert(dto.ContentVersionDto);
-
-            //Create the first entry in cmsMember
-            dto.NodeId = nodeDto.NodeId;
-            Database.Insert(dto);
-
-            //Create the PropertyData for this version - cmsPropertyData
-            var propertyFactory = new PropertyFactory(entity.ContentType, entity.Version, entity.Id);
-            //Add Properties
-            // - don't try to save the property if it doesn't exist (or doesn't have an ID) on the content type
-            // - this can occur if the member type doesn't contain the built-in properties that the
-            // - member object contains.        
-            var propsToPersist = entity.Properties.Where(x => x.PropertyType.HasIdentity).ToArray();
-            var propertyDataDtos = propertyFactory.BuildDto(propsToPersist);
-            var keyDictionary = new Dictionary<int, int>();
-
-            //Add Properties
-            foreach (var propertyDataDto in propertyDataDtos)
-            {
-                var primaryKey = Convert.ToInt32(Database.Insert(propertyDataDto));
-                keyDictionary.Add(propertyDataDto.PropertyTypeId, primaryKey);
-            }
-
-            //Update Properties with its newly set Id
-            foreach (var property in propsToPersist)
-            {
-                property.Id = keyDictionary[property.PropertyTypeId];
-            }
-            
-            ((Member)entity).ResetDirtyProperties();
-        }
-
-        protected override void PersistUpdatedItem(IMember entity)
-        {
-            //Updates Modified date
-            ((Member)entity).UpdatingEntity();
-
-            var dirtyEntity = (ICanBeDirty)entity;
-
-            //Look up parent to get and set the correct Path and update SortOrder if ParentId has changed
-            if (dirtyEntity.IsPropertyDirty("ParentId"))
-            {
-                var parent = Database.First<NodeDto>("WHERE id = @ParentId", new { ParentId = ((IUmbracoEntity)entity).ParentId });
-                ((IUmbracoEntity)entity).Path = string.Concat(parent.Path, ",", entity.Id);
-                ((IUmbracoEntity)entity).Level = parent.Level + 1;
-                var maxSortOrder =
-                    Database.ExecuteScalar<int>(
-                        "SELECT coalesce(max(sortOrder),0) FROM umbracoNode WHERE parentid = @ParentId AND nodeObjectType = @NodeObjectType",
-                        new { ParentId = ((IUmbracoEntity)entity).ParentId, NodeObjectType = NodeObjectTypeId });
-                ((IUmbracoEntity)entity).SortOrder = maxSortOrder + 1;
-            }
-
-            var factory = new MemberFactory(NodeObjectTypeId, entity.Id);
-            //Look up Content entry to get Primary for updating the DTO
-            var contentDto = Database.SingleOrDefault<ContentDto>("WHERE nodeId = @Id", new { Id = entity.Id });
-            factory.SetPrimaryKey(contentDto.PrimaryKey);
-            var dto = factory.BuildDto(entity);
-
-            //Updates the (base) node data - umbracoNode
-            var nodeDto = dto.ContentVersionDto.ContentDto.NodeDto;
-            var o = Database.Update(nodeDto);
-
-            //Only update this DTO if the contentType has actually changed
-            if (contentDto.ContentTypeId != ((Member)entity).ContentTypeId)
-            {
-                //Create the Content specific data - cmsContent
-                var newContentDto = dto.ContentVersionDto.ContentDto;
-                Database.Update(newContentDto);
-            }
-
-            //In order to update the ContentVersion we need to retreive its primary key id
-            var contentVerDto = Database.SingleOrDefault<ContentVersionDto>("WHERE VersionId = @Version", new { Version = entity.Version });
-            dto.ContentVersionDto.Id = contentVerDto.Id;
-            //Updates the current version - cmsContentVersion
-            //Assumes a Version guid exists and Version date (modified date) has been set/updated
-            Database.Update(dto.ContentVersionDto);
-
-            //Updates the cmsMember entry if it has changed
-            var changedCols = new List<string>();
-            if (dirtyEntity.IsPropertyDirty("Email"))
-            {
-                changedCols.Add("Email");
-            }
-            if (dirtyEntity.IsPropertyDirty("Username"))
-            {
-                changedCols.Add("LoginName");
-            }
-            // DO NOT update the password if it is null or empty
-            if (dirtyEntity.IsPropertyDirty("RawPasswordValue") && entity.RawPasswordValue.IsNullOrWhiteSpace() == false)
-            {
-                changedCols.Add("RawPasswordValue");
-            }
-            //only update the changed cols
-            if (changedCols.Count > 0)
-            {
-                Database.Update(dto, changedCols);
-            }
-
-            //TODO ContentType for the Member entity
-
-            //Create the PropertyData for this version - cmsPropertyData
-            var propertyFactory = new PropertyFactory(entity.ContentType, entity.Version, entity.Id);
-            var keyDictionary = new Dictionary<int, int>();
-
-            //Add Properties
-            // - don't try to save the property if it doesn't exist (or doesn't have an ID) on the content type
-            // - this can occur if the member type doesn't contain the built-in properties that the
-            // - member object contains.            
-            var propsToPersist = entity.Properties.Where(x => x.PropertyType.HasIdentity).ToArray();
-
-            var propertyDataDtos = propertyFactory.BuildDto(propsToPersist);
-
-            foreach (var propertyDataDto in propertyDataDtos)
-            {
-                if (propertyDataDto.Id > 0)
-                {
-                    Database.Update(propertyDataDto);
-                }
-                else
-                {
-                    int primaryKey = Convert.ToInt32(Database.Insert(propertyDataDto));
-                    keyDictionary.Add(propertyDataDto.PropertyTypeId, primaryKey);
-                }
-            }
-
-            //Update Properties with its newly set Id
-            if (keyDictionary.Any())
-            {
-                foreach (var property in ((Member)entity).Properties)
-                {
-                    property.Id = keyDictionary[property.PropertyTypeId];
-                }
-            }
-            
-            dirtyEntity.ResetDirtyProperties();
-        }
-
-        protected override void PersistDeletedItem(IMember entity)
-        {
-            var fs = FileSystemProviderManager.Current.GetFileSystemProvider<MediaFileSystem>();
-            var uploadFieldId = new Guid(Constants.PropertyEditors.UploadField);
-            //Loop through properties to check if the media item contains images/file that should be deleted
-            foreach (var property in ((Member)entity).Properties)
-            {
-                if (property.PropertyType.DataTypeId == uploadFieldId &&
-                    string.IsNullOrEmpty(property.Value.ToString()) == false
-                    && fs.FileExists(IOHelper.MapPath(property.Value.ToString())))
-                {
-                    var relativeFilePath = fs.GetRelativePath(property.Value.ToString());
-                    var parentDirectory = System.IO.Path.GetDirectoryName(relativeFilePath);
-
-                    // don't want to delete the media folder if not using directories.
-                    if (UmbracoSettings.UploadAllowDirectories && parentDirectory != fs.GetRelativePath("/"))
-                    {
-                        //issue U4-771: if there is a parent directory the recursive parameter should be true
-                        fs.DeleteDirectory(parentDirectory, String.IsNullOrEmpty(parentDirectory) == false);
-                    }
-                    else
-                    {
-                        fs.DeleteFile(relativeFilePath, true);
-                    }
-                }
-            }
-
-            base.PersistDeletedItem(entity);
-        }
-
-        #endregion
-
-        #region Overrides of VersionableRepositoryBase<IMembershipUser>
-
-        public override IMember GetByVersion(Guid versionId)
-        {
-            var sql = GetBaseQuery(false);
-            sql.Where<ContentVersionDto>(x => x.VersionId == versionId);
-            sql.OrderByDescending<ContentVersionDto>(x => x.VersionDate);
-
-            var dtos =
-                Database.Fetch<MemberReadOnlyDto, PropertyDataReadOnlyDto, MemberReadOnlyDto>(
-                    new PropertyDataRelator().Map, sql);
-
-            return BuildFromDto(dtos);
-        }
-
-        protected override void PerformDeleteVersion(int id, Guid versionId)
-        {
-            Database.Delete<PreviewXmlDto>("WHERE nodeId = @Id AND versionId = @VersionId", new { Id = id, VersionId = versionId });
-            Database.Delete<PropertyDataDto>("WHERE contentNodeId = @Id AND versionId = @VersionId", new { Id = id, VersionId = versionId });
-            Database.Delete<ContentVersionDto>("WHERE ContentId = @Id AND VersionId = @VersionId", new { Id = id, VersionId = versionId });
-        }
-
-        #endregion
-
-        public IEnumerable<IMember> FindMembersInRole(string roleName, string usernameToMatch, StringPropertyMatchType matchType = StringPropertyMatchType.StartsWith)
-        {
-            //get the group id
-            var grpQry = new Query<IMemberGroup>().Where(group => group.Name.Equals(roleName));
-            var memberGroup = _memberGroupRepository.GetByQuery(grpQry).FirstOrDefault();
-            if (memberGroup == null) return Enumerable.Empty<IMember>();
-
-            // get the members by username
-            var query = new Query<IMember>();
-            switch (matchType)
-            {
-                case StringPropertyMatchType.Exact:
-                    query.Where(member => member.Username.Equals(usernameToMatch));
-                    break;
-                case StringPropertyMatchType.Contains:
-                    query.Where(member => member.Username.Contains(usernameToMatch));
-                    break;
-                case StringPropertyMatchType.StartsWith:
-                    query.Where(member => member.Username.StartsWith(usernameToMatch));
-                    break;
-                case StringPropertyMatchType.EndsWith:
-                    query.Where(member => member.Username.EndsWith(usernameToMatch));
-                    break;
-                case StringPropertyMatchType.Wildcard:
-                    query.Where(member => member.Username.SqlWildcard(usernameToMatch, TextColumnType.NVarchar));
-                    break;
-                default:
-                    throw new ArgumentOutOfRangeException("matchType");
-            }
-            var matchedMembers = GetByQuery(query).ToArray();
-
-            var membersInGroup = new List<IMember>();
-            //then we need to filter the matched members that are in the role
-            //since the max sql params are 2100 on sql server, we'll reduce that to be safe for potentially other servers and run the queries in batches
-            var inGroups = matchedMembers.InGroupsOf(1000);
-            foreach (var batch in inGroups)
-            {
-                var memberIdBatch = batch.Select(x => x.Id);
-                var sql = new Sql().Select("*").From<Member2MemberGroupDto>()
-                    .Where<Member2MemberGroupDto>(dto => dto.MemberGroup == memberGroup.Id)
-                    .Where("Member IN (@memberIds)", new { memberIds = memberIdBatch });
-                var memberIdsInGroup = Database.Fetch<Member2MemberGroupDto>(sql)
-                    .Select(x => x.Member).ToArray();
-
-                membersInGroup.AddRange(matchedMembers.Where(x => memberIdsInGroup.Contains(x.Id)));
-            }
-
-            return membersInGroup;
-
-        }
-
-        /// <summary>
-        /// Get all members in a specific group
-        /// </summary>
-        /// <param name="groupName"></param>
-        /// <returns></returns>
-        public IEnumerable<IMember> GetByMemberGroup(string groupName)
-        {
-            var grpQry = new Query<IMemberGroup>().Where(group => group.Name.Equals(groupName));
-            var memberGroup = _memberGroupRepository.GetByQuery(grpQry).FirstOrDefault();
-            if (memberGroup == null) return Enumerable.Empty<IMember>();
-            var subQuery = new Sql().Select("Member").From<Member2MemberGroupDto>().Where<Member2MemberGroupDto>(dto => dto.MemberGroup == memberGroup.Id);
-
-            var sql = GetBaseQuery(false)
-                .Append(new Sql("WHERE umbracoNode.id IN (" + subQuery.SQL + ")", subQuery.Arguments))
-                .OrderByDescending<ContentVersionDto>(x => x.VersionDate)
-                .OrderBy<NodeDto>(x => x.SortOrder);
-
-            var dtos =
-                Database.Fetch<MemberReadOnlyDto, PropertyDataReadOnlyDto, MemberReadOnlyDto>(
-                    new PropertyDataRelator().Map, sql);
-
-            return BuildFromDtos(dtos);
-        }
-
-        public bool Exists(string username)
-        {
-            var sql = new Sql();
-            var escapedUserName = PetaPocoExtensions.EscapeAtSymbols(username);
-            sql.Select("COUNT(*)")
-                .From<MemberDto>()
-                .Where<MemberDto>(x => x.LoginName == escapedUserName);
-
-            return Database.ExecuteScalar<int>(sql) > 0;
-        }
-
-        public int GetCountByQuery(IQuery<IMember> query)
-        {
-            var sqlSubquery = GetSubquery();
-            var translator = new SqlTranslator<IMember>(sqlSubquery, query);
-            var subquery = translator.Translate();
-            //get the COUNT base query
-            var sql = GetBaseQuery(true)
-                .Append(new Sql("WHERE umbracoNode.id IN (" + subquery.SQL + ")", subquery.Arguments));
-
-            return Database.ExecuteScalar<int>(sql);
-        }
-
-        /// <summary>
-        /// Gets paged member results
-        /// </summary>
-        /// <param name="query">
-        /// The where clause, if this is null all records are queried
-        /// </param>
-        /// <param name="pageIndex"></param>
-        /// <param name="pageSize"></param>
-        /// <param name="totalRecords"></param>
-        /// <param name="orderBy"></param>
-        /// <returns></returns>
-        /// <remarks>
-        /// The query supplied will ONLY work with data specifically on the cmsMember table because we are using PetaPoco paging (SQL paging)
-        /// </remarks>
-        public IEnumerable<IMember> GetPagedResultsByQuery(IQuery<IMember> query, int pageIndex, int pageSize, out int totalRecords, Expression<Func<IMember, string>> orderBy)
-        {
-            if (orderBy == null) throw new ArgumentNullException("orderBy");
-
-            var sql = new Sql();
-            sql.Select("*").From<MemberDto>();
-
-            Sql resultQuery;
-            if (query != null)
-            {
-                var translator = new SqlTranslator<IMember>(sql, query);
-                resultQuery = translator.Translate();
-            }
-            else
-            {
-                resultQuery = sql;
-            }
-            
-
-            //get the referenced column name
-            var expressionMember = ExpressionHelper.GetMemberInfo(orderBy);
-            //now find the mapped column name
-            var mapper = MappingResolver.Current.ResolveMapperByType(typeof(IMember));
-            var mappedField = mapper.Map(expressionMember.Name);
-            if (mappedField.IsNullOrWhiteSpace())
-            {
-                throw new ArgumentException("Could not find a mapping for the column specified in the orderBy clause");
-            }
-            //need to ensure the order by is in brackets, see: https://github.com/toptensoftware/PetaPoco/issues/177
-            resultQuery.OrderBy(string.Format("({0})", mappedField));
-
-            var pagedResult = Database.Page<MemberDto>(pageIndex + 1, pageSize, resultQuery);
-
-            totalRecords = Convert.ToInt32(pagedResult.TotalItems);
-
-            //now that we have the member dto's we need to construct true members from the list.
-            if (totalRecords == 0)
-            {
-                return Enumerable.Empty<IMember>();
-            }
-            var result = GetAll(pagedResult.Items.Select(x => x.NodeId).ToArray());
-            
-            //now we need to ensure this result is also ordered by the same order by clause
-            return result.OrderBy(orderBy.Compile());
-        }
-
-        private IMember BuildFromDto(List<MemberReadOnlyDto> dtos)
-        {
-            if (dtos == null || dtos.Any() == false)
-                return null;
-            var dto = dtos.First();
-
-            var memberTypes = new Dictionary<string, IMemberType>
-                              {
-                                  {
-                                      dto.ContentTypeAlias,
-                                      _memberTypeRepository.Get(dto.ContentTypeId)
-                                  }
-                              };
-
-            var factory = new MemberReadOnlyFactory(memberTypes);
-            var member = factory.BuildEntity(dto);
-
-            member.Properties = GetPropertyCollection(dto.NodeId, dto.VersionId, member.ContentType, dto.CreateDate, dto.UpdateDate);
-
-            return member;
-        }
-
-        private IEnumerable<IMember> BuildFromDtos(List<MemberReadOnlyDto> dtos)
-        {
-            if (dtos == null || dtos.Any() == false)
-                return Enumerable.Empty<IMember>();
-
-            //We assume that there won't exist a lot of MemberTypes, so the following should be fairly fast
-            var memberTypes = new Dictionary<string, IMemberType>();
-            var memberTypeList = _memberTypeRepository.GetAll();
-            memberTypeList.ForEach(x => memberTypes.Add(x.Alias, x));
-
-            var entities = new List<IMember>();
-            var factory = new MemberReadOnlyFactory(memberTypes);
-            foreach (var dto in dtos)
-            {
-                var entity = factory.BuildEntity(dto);
-                entity.Properties = GetPropertyCollection(dto.NodeId, dto.VersionId, entity.ContentType, dto.CreateDate, dto.UpdateDate);
-                entities.Add(entity);
-            }
-            return entities;
-        }
-    }
->>>>>>> 7a7720c4
+﻿using System;
+using System.Collections.Generic;
+using System.Globalization;
+using System.Linq;
+using System.Linq.Expressions;
+using Umbraco.Core.Configuration;
+using Umbraco.Core.IO;
+using Umbraco.Core.Models.EntityBase;
+using Umbraco.Core.Models;
+using Umbraco.Core.Models.Rdbms;
+using Umbraco.Core.Persistence.Caching;
+using Umbraco.Core.Persistence.Factories;
+using Umbraco.Core.Persistence.Mappers;
+using Umbraco.Core.Persistence.Querying;
+using Umbraco.Core.Persistence.Relators;
+using Umbraco.Core.Persistence.UnitOfWork;
+
+namespace Umbraco.Core.Persistence.Repositories
+{
+    /// <summary>
+    /// Represents a repository for doing CRUD operations for <see cref="IMember"/>
+    /// </summary>
+    internal class MemberRepository : VersionableRepositoryBase<int, IMember>, IMemberRepository
+    {
+        private readonly IMemberTypeRepository _memberTypeRepository;
+        private readonly ITagsRepository _tagRepository;
+        private readonly IMemberGroupRepository _memberGroupRepository;
+
+        public MemberRepository(IDatabaseUnitOfWork work, IMemberTypeRepository memberTypeRepository, IMemberGroupRepository memberGroupRepository, ITagsRepository tagRepository)
+            : base(work)
+        {
+            if (memberTypeRepository == null) throw new ArgumentNullException("memberTypeRepository");
+            if (tagRepository == null) throw new ArgumentNullException("tagRepository");
+            _memberTypeRepository = memberTypeRepository;
+            _tagRepository = tagRepository;
+            _memberGroupRepository = memberGroupRepository;
+        }
+
+        public MemberRepository(IDatabaseUnitOfWork work, IRepositoryCacheProvider cache, IMemberTypeRepository memberTypeRepository, IMemberGroupRepository memberGroupRepository, ITagsRepository tagRepository)
+            : base(work, cache)
+        {
+            if (memberTypeRepository == null) throw new ArgumentNullException("memberTypeRepository");
+            if (tagRepository == null) throw new ArgumentNullException("tagRepository");
+            _memberTypeRepository = memberTypeRepository;
+            _tagRepository = tagRepository;
+            _memberGroupRepository = memberGroupRepository;
+        }
+
+        #region Overrides of RepositoryBase<int, IMembershipUser>
+
+        protected override IMember PerformGet(int id)
+        {
+            var sql = GetBaseQuery(false);
+            sql.Where(GetBaseWhereClause(), new { Id = id });
+            sql.OrderByDescending<ContentVersionDto>(x => x.VersionDate);
+
+            var dtos =
+                Database.Fetch<MemberReadOnlyDto, PropertyDataReadOnlyDto, MemberReadOnlyDto>(
+                    new PropertyDataRelator().Map, sql);
+
+            return BuildFromDto(dtos);
+        }
+
+        protected override IEnumerable<IMember> PerformGetAll(params int[] ids)
+        {
+            var sql = GetBaseQuery(false);
+            if (ids.Any())
+            {
+                var statement = string.Join(" OR ", ids.Select(x => string.Format("umbracoNode.id='{0}'", x)));
+                sql.Where(statement);
+            }
+            sql.OrderByDescending<ContentVersionDto>(x => x.VersionDate);
+
+            var dtos =
+                Database.Fetch<MemberReadOnlyDto, PropertyDataReadOnlyDto, MemberReadOnlyDto>(
+                    new PropertyDataRelator().Map, sql);
+
+            return BuildFromDtos(dtos);
+        }
+
+        protected override IEnumerable<IMember> PerformGetByQuery(IQuery<IMember> query)
+        {
+            var sqlSubquery = GetSubquery();
+            var translator = new SqlTranslator<IMember>(sqlSubquery, query);
+            var subquery = translator.Translate();
+            var sql = GetBaseQuery(false)
+                .Append(new Sql("WHERE umbracoNode.id IN (" + subquery.SQL + ")", subquery.Arguments))
+                .OrderByDescending<ContentVersionDto>(x => x.VersionDate)
+                .OrderBy<NodeDto>(x => x.SortOrder);
+
+            var dtos =
+                Database.Fetch<MemberReadOnlyDto, PropertyDataReadOnlyDto, MemberReadOnlyDto>(
+                    new PropertyDataRelator().Map, sql);
+
+            return BuildFromDtos(dtos);
+        }
+
+        #endregion
+
+        #region Overrides of PetaPocoRepositoryBase<int,IMembershipUser>
+
+        protected override Sql GetBaseQuery(bool isCount)
+        {
+            var sql = new Sql();
+
+            if (isCount)
+            {
+                sql.Select("COUNT(*)")
+                    .From<NodeDto>()
+                    .InnerJoin<ContentDto>().On<ContentDto, NodeDto>(left => left.NodeId, right => right.NodeId)
+                    .InnerJoin<ContentTypeDto>().On<ContentTypeDto, ContentDto>(left => left.NodeId, right => right.ContentTypeId)
+                    .InnerJoin<ContentVersionDto>().On<ContentVersionDto, NodeDto>(left => left.NodeId, right => right.NodeId)
+                    .InnerJoin<MemberDto>().On<MemberDto, ContentDto>(left => left.NodeId, right => right.NodeId)
+                    .Where<NodeDto>(x => x.NodeObjectType == NodeObjectTypeId);
+                return sql;
+            }
+
+            sql.Select("umbracoNode.*", "cmsContent.contentType", "cmsContentType.alias AS ContentTypeAlias", "cmsContentVersion.VersionId",
+                "cmsContentVersion.VersionDate", "cmsContentVersion.LanguageLocale", "cmsMember.Email",
+                "cmsMember.LoginName", "cmsMember.Password", "cmsPropertyData.id AS PropertyDataId", "cmsPropertyData.propertytypeid", 
+                "cmsPropertyData.dataDate", "cmsPropertyData.dataInt", "cmsPropertyData.dataNtext", "cmsPropertyData.dataNvarchar",
+                "cmsPropertyType.id", "cmsPropertyType.Alias", "cmsPropertyType.Description",
+                "cmsPropertyType.Name", "cmsPropertyType.mandatory", "cmsPropertyType.validationRegExp",
+                "cmsPropertyType.helpText", "cmsPropertyType.sortOrder AS PropertyTypeSortOrder", "cmsPropertyType.propertyTypeGroupId",
+                "cmsPropertyType.dataTypeId", "cmsDataType.propertyEditorAlias", "cmsDataType.dbType")
+                .From<NodeDto>()
+                .InnerJoin<ContentDto>().On<ContentDto, NodeDto>(left => left.NodeId, right => right.NodeId)
+                .InnerJoin<ContentTypeDto>().On<ContentTypeDto, ContentDto>(left => left.NodeId, right => right.ContentTypeId)
+                .InnerJoin<ContentVersionDto>().On<ContentVersionDto, NodeDto>(left => left.NodeId, right => right.NodeId)
+                .InnerJoin<MemberDto>().On<MemberDto, ContentDto>(left => left.NodeId, right => right.NodeId)
+                .LeftJoin<PropertyTypeDto>().On<PropertyTypeDto, ContentDto>(left => left.ContentTypeId, right => right.ContentTypeId)
+                .LeftJoin<DataTypeDto>().On<DataTypeDto, PropertyTypeDto>(left => left.DataTypeId, right => right.DataTypeId)
+                .LeftJoin<PropertyDataDto>().On<PropertyDataDto, PropertyTypeDto>(left => left.PropertyTypeId, right => right.Id)
+                .Append("AND cmsPropertyData.versionId = cmsContentVersion.VersionId")
+                .Where<NodeDto>(x => x.NodeObjectType == NodeObjectTypeId);
+            return sql;
+        }
+
+        protected override string GetBaseWhereClause()
+        {
+            return "umbracoNode.id = @Id";
+        }
+
+        protected Sql GetSubquery()
+        {
+            var sql = new Sql();
+            sql.Select("DISTINCT(umbracoNode.id)")
+                .From<NodeDto>()
+                .InnerJoin<ContentDto>().On<ContentDto, NodeDto>(left => left.NodeId, right => right.NodeId)
+                .InnerJoin<ContentTypeDto>().On<ContentTypeDto, ContentDto>(left => left.NodeId, right => right.ContentTypeId)
+                .InnerJoin<ContentVersionDto>().On<ContentVersionDto, NodeDto>(left => left.NodeId, right => right.NodeId)
+                .InnerJoin<MemberDto>().On<MemberDto, ContentDto>(left => left.NodeId, right => right.NodeId)
+                .LeftJoin<PropertyTypeDto>().On<PropertyTypeDto, ContentDto>(left => left.ContentTypeId, right => right.ContentTypeId)
+                .LeftJoin<DataTypeDto>().On<DataTypeDto, PropertyTypeDto>(left => left.DataTypeId, right => right.DataTypeId)
+                .LeftJoin<PropertyDataDto>().On<PropertyDataDto, PropertyTypeDto>(left => left.PropertyTypeId, right => right.Id)
+                .Append("AND cmsPropertyData.versionId = cmsContentVersion.VersionId")
+                .Where<NodeDto>(x => x.NodeObjectType == NodeObjectTypeId);
+            return sql;
+        }
+
+        protected Sql GetMemberGroupSubquery()
+        {
+            var sql = new Sql();
+            sql.Select("DISTINCT(cmsMember2MemberGroup.Member)")
+                .From<Member2MemberGroupDto>()
+                .InnerJoin<NodeDto>().On<NodeDto, Member2MemberGroupDto>(left => left.NodeId, right => right.MemberGroup)
+                .Where<NodeDto>(x => x.NodeObjectType == new Guid(Constants.ObjectTypes.MemberGroup));
+            return sql;
+        }
+
+        protected override IEnumerable<string> GetDeleteClauses()
+        {
+            var list = new List<string>
+                           {
+                               "DELETE FROM cmsTask WHERE nodeId = @Id",
+                               "DELETE FROM umbracoUser2NodeNotify WHERE nodeId = @Id",
+                               "DELETE FROM umbracoUser2NodePermission WHERE nodeId = @Id",
+                               "DELETE FROM umbracoRelation WHERE parentId = @Id",
+                               "DELETE FROM umbracoRelation WHERE childId = @Id",
+                               "DELETE FROM cmsTagRelationship WHERE nodeId = @Id",
+                               "DELETE FROM cmsPropertyData WHERE contentNodeId = @Id",
+                               "DELETE FROM cmsMember2MemberGroup WHERE Member = @Id",
+                               "DELETE FROM cmsMember WHERE nodeId = @Id",
+                               "DELETE FROM cmsContentVersion WHERE ContentId = @Id",
+                               "DELETE FROM cmsContentXml WHERE nodeID = @Id",
+                               "DELETE FROM cmsContent WHERE NodeId = @Id",
+                               "DELETE FROM umbracoNode WHERE id = @Id"
+                           };
+            return list;
+        }
+
+        protected override Guid NodeObjectTypeId
+        {
+            get { return new Guid(Constants.ObjectTypes.Member); }
+        }
+
+        #endregion
+
+        #region Unit of Work Implementation
+
+        protected override void PersistNewItem(IMember entity)
+        {
+            ((Member)entity).AddingEntity();
+
+            var factory = new MemberFactory(NodeObjectTypeId, entity.Id);
+            var dto = factory.BuildDto(entity);
+
+            //NOTE Should the logic below have some kind of fallback for empty parent ids ?
+            //Logic for setting Path, Level and SortOrder
+            var parent = Database.First<NodeDto>("WHERE id = @ParentId", new { ParentId = ((IUmbracoEntity)entity).ParentId });
+            int level = parent.Level + 1;
+            int sortOrder =
+                Database.ExecuteScalar<int>("SELECT COUNT(*) FROM umbracoNode WHERE parentID = @ParentId AND nodeObjectType = @NodeObjectType",
+                                                      new { ParentId = ((IUmbracoEntity)entity).ParentId, NodeObjectType = NodeObjectTypeId });
+
+            //Create the (base) node data - umbracoNode
+            var nodeDto = dto.ContentVersionDto.ContentDto.NodeDto;
+            nodeDto.Path = parent.Path;
+            nodeDto.Level = short.Parse(level.ToString(CultureInfo.InvariantCulture));
+            nodeDto.SortOrder = sortOrder;
+            var o = Database.IsNew(nodeDto) ? Convert.ToInt32(Database.Insert(nodeDto)) : Database.Update(nodeDto);
+
+            //Update with new correct path
+            nodeDto.Path = string.Concat(parent.Path, ",", nodeDto.NodeId);
+            Database.Update(nodeDto);
+
+            //Update entity with correct values
+            entity.Id = nodeDto.NodeId; //Set Id on entity to ensure an Id is set
+            ((IUmbracoEntity)entity).Path = nodeDto.Path;
+            ((IUmbracoEntity)entity).SortOrder = sortOrder;
+            ((IUmbracoEntity)entity).Level = level;
+
+            //Create the Content specific data - cmsContent
+            var contentDto = dto.ContentVersionDto.ContentDto;
+            contentDto.NodeId = nodeDto.NodeId;
+            Database.Insert(contentDto);
+
+            //Create the first version - cmsContentVersion
+            //Assumes a new Version guid and Version date (modified date) has been set
+            dto.ContentVersionDto.NodeId = nodeDto.NodeId;
+            Database.Insert(dto.ContentVersionDto);
+
+            //Create the first entry in cmsMember
+            dto.NodeId = nodeDto.NodeId;
+            Database.Insert(dto);
+
+            //Create the PropertyData for this version - cmsPropertyData
+            var propertyFactory = new PropertyFactory(entity.ContentType, entity.Version, entity.Id);
+            //Add Properties
+            // - don't try to save the property if it doesn't exist (or doesn't have an ID) on the content type
+            // - this can occur if the member type doesn't contain the built-in properties that the
+            // - member object contains.        
+            var propsToPersist = entity.Properties.Where(x => x.PropertyType.HasIdentity).ToArray();
+            var propertyDataDtos = propertyFactory.BuildDto(propsToPersist);
+            var keyDictionary = new Dictionary<int, int>();
+
+            //Add Properties
+            foreach (var propertyDataDto in propertyDataDtos)
+            {
+                var primaryKey = Convert.ToInt32(Database.Insert(propertyDataDto));
+                keyDictionary.Add(propertyDataDto.PropertyTypeId, primaryKey);
+            }
+
+            //Update Properties with its newly set Id
+            foreach (var property in propsToPersist)
+            {
+                property.Id = keyDictionary[property.PropertyTypeId];
+            }
+
+            UpdatePropertyTags(entity, _tagRepository);
+
+            ((Member)entity).ResetDirtyProperties();
+        }
+
+        protected override void PersistUpdatedItem(IMember entity)
+        {
+            //Updates Modified date
+            ((Member)entity).UpdatingEntity();
+
+            var dirtyEntity = (ICanBeDirty) entity;
+
+            //Look up parent to get and set the correct Path and update SortOrder if ParentId has changed
+            if (dirtyEntity.IsPropertyDirty("ParentId"))
+            {
+                var parent = Database.First<NodeDto>("WHERE id = @ParentId", new { ParentId = ((IUmbracoEntity)entity).ParentId });
+                ((IUmbracoEntity)entity).Path = string.Concat(parent.Path, ",", entity.Id);
+                ((IUmbracoEntity)entity).Level = parent.Level + 1;
+                var maxSortOrder =
+                    Database.ExecuteScalar<int>(
+                        "SELECT coalesce(max(sortOrder),0) FROM umbracoNode WHERE parentid = @ParentId AND nodeObjectType = @NodeObjectType",
+                        new { ParentId = ((IUmbracoEntity)entity).ParentId, NodeObjectType = NodeObjectTypeId });
+                ((IUmbracoEntity)entity).SortOrder = maxSortOrder + 1;
+            }
+
+            var factory = new MemberFactory(NodeObjectTypeId, entity.Id);
+            //Look up Content entry to get Primary for updating the DTO
+            var contentDto = Database.SingleOrDefault<ContentDto>("WHERE nodeId = @Id", new { Id = entity.Id });
+            factory.SetPrimaryKey(contentDto.PrimaryKey);
+            var dto = factory.BuildDto(entity);
+
+            //Updates the (base) node data - umbracoNode
+            var nodeDto = dto.ContentVersionDto.ContentDto.NodeDto;
+            var o = Database.Update(nodeDto);
+
+            //Only update this DTO if the contentType has actually changed
+            if (contentDto.ContentTypeId != ((Member)entity).ContentTypeId)
+            {
+                //Create the Content specific data - cmsContent
+                var newContentDto = dto.ContentVersionDto.ContentDto;
+                Database.Update(newContentDto);
+            }
+
+            //In order to update the ContentVersion we need to retreive its primary key id
+            var contentVerDto = Database.SingleOrDefault<ContentVersionDto>("WHERE VersionId = @Version", new { Version = entity.Version });
+            dto.ContentVersionDto.Id = contentVerDto.Id;
+            //Updates the current version - cmsContentVersion
+            //Assumes a Version guid exists and Version date (modified date) has been set/updated
+            Database.Update(dto.ContentVersionDto);
+            
+            //Updates the cmsMember entry if it has changed
+            var changedCols = new List<string>();
+            if (dirtyEntity.IsPropertyDirty("Email"))
+            {
+                changedCols.Add("Email");
+            }
+            if (dirtyEntity.IsPropertyDirty("Username"))
+            {
+                changedCols.Add("LoginName");
+            }
+            // DO NOT update the password if it is null or empty
+            if (dirtyEntity.IsPropertyDirty("RawPasswordValue") && entity.RawPasswordValue.IsNullOrWhiteSpace() == false)
+            {
+                changedCols.Add("RawPasswordValue");
+            }
+            //only update the changed cols
+            if (changedCols.Count > 0)
+            {
+                Database.Update(dto, changedCols);    
+            }
+
+            //TODO ContentType for the Member entity
+
+            //Create the PropertyData for this version - cmsPropertyData
+            var propertyFactory = new PropertyFactory(entity.ContentType, entity.Version, entity.Id);            
+            var keyDictionary = new Dictionary<int, int>();
+
+            //Add Properties
+            // - don't try to save the property if it doesn't exist (or doesn't have an ID) on the content type
+            // - this can occur if the member type doesn't contain the built-in properties that the
+            // - member object contains.            
+            var propsToPersist = entity.Properties.Where(x => x.PropertyType.HasIdentity).ToArray();
+
+            var propertyDataDtos = propertyFactory.BuildDto(propsToPersist);
+
+            foreach (var propertyDataDto in propertyDataDtos)
+            {
+                if (propertyDataDto.Id > 0)
+                {
+                    Database.Update(propertyDataDto);
+                }
+                else
+                {
+                    int primaryKey = Convert.ToInt32(Database.Insert(propertyDataDto));
+                    keyDictionary.Add(propertyDataDto.PropertyTypeId, primaryKey);
+                }
+            }
+
+            //Update Properties with its newly set Id
+            if (keyDictionary.Any())
+            {
+                foreach (var property in ((Member)entity).Properties)
+                {
+                    property.Id = keyDictionary[property.PropertyTypeId];
+                }
+            }
+
+            UpdatePropertyTags(entity, _tagRepository);
+
+            dirtyEntity.ResetDirtyProperties();
+        }
+
+        protected override void PersistDeletedItem(IMember entity)
+        {
+            var fs = FileSystemProviderManager.Current.GetFileSystemProvider<MediaFileSystem>();
+            var uploadFieldAlias = Constants.PropertyEditors.UploadFieldAlias;
+            //Loop through properties to check if the media item contains images/file that should be deleted
+            foreach (var property in ((Member)entity).Properties)
+            {
+                if (property.PropertyType.PropertyEditorAlias == uploadFieldAlias &&
+                    string.IsNullOrEmpty(property.Value.ToString()) == false
+                    && fs.FileExists(IOHelper.MapPath(property.Value.ToString())))
+                {
+                    var relativeFilePath = fs.GetRelativePath(property.Value.ToString());
+                    var parentDirectory = System.IO.Path.GetDirectoryName(relativeFilePath);
+
+                    // don't want to delete the media folder if not using directories.
+                    if (UmbracoConfig.For.UmbracoSettings().Content.UploadAllowDirectories && parentDirectory != fs.GetRelativePath("/"))
+                    {
+                        //issue U4-771: if there is a parent directory the recursive parameter should be true
+                        fs.DeleteDirectory(parentDirectory, String.IsNullOrEmpty(parentDirectory) == false);
+                    }
+                    else
+                    {
+                        fs.DeleteFile(relativeFilePath, true);
+                    }
+                }
+            }
+
+            base.PersistDeletedItem(entity);
+        }
+
+        #endregion
+
+        #region Overrides of VersionableRepositoryBase<IMembershipUser>
+
+        public override IMember GetByVersion(Guid versionId)
+        {
+            var sql = GetBaseQuery(false);
+            sql.Where<ContentVersionDto>(x => x.VersionId == versionId);
+            sql.OrderByDescending<ContentVersionDto>(x => x.VersionDate);
+
+            var dtos =
+                Database.Fetch<MemberReadOnlyDto, PropertyDataReadOnlyDto, MemberReadOnlyDto>(
+                    new PropertyDataRelator().Map, sql);
+
+            return BuildFromDto(dtos);
+        }
+
+        protected override void PerformDeleteVersion(int id, Guid versionId)
+        {
+            Database.Delete<PreviewXmlDto>("WHERE nodeId = @Id AND versionId = @VersionId", new { Id = id, VersionId = versionId });
+            Database.Delete<PropertyDataDto>("WHERE contentNodeId = @Id AND versionId = @VersionId", new { Id = id, VersionId = versionId });
+            Database.Delete<ContentVersionDto>("WHERE ContentId = @Id AND VersionId = @VersionId", new { Id = id, VersionId = versionId });
+        }
+
+        #endregion
+
+        public IEnumerable<IMember> FindMembersInRole(string roleName, string usernameToMatch, StringPropertyMatchType matchType = StringPropertyMatchType.StartsWith)
+        {
+            //get the group id
+            var grpQry = new Query<IMemberGroup>().Where(group => group.Name.Equals(roleName));
+            var memberGroup = _memberGroupRepository.GetByQuery(grpQry).FirstOrDefault();
+            if (memberGroup == null) return Enumerable.Empty<IMember>();
+
+            // get the members by username
+            var query = new Query<IMember>();
+            switch (matchType)
+            {
+                case StringPropertyMatchType.Exact:
+                    query.Where(member => member.Username.Equals(usernameToMatch));
+                    break;
+                case StringPropertyMatchType.Contains:
+                    query.Where(member => member.Username.Contains(usernameToMatch));
+                    break;
+                case StringPropertyMatchType.StartsWith:
+                    query.Where(member => member.Username.StartsWith(usernameToMatch));
+                    break;
+                case StringPropertyMatchType.EndsWith:
+                    query.Where(member => member.Username.EndsWith(usernameToMatch));
+                    break;
+                case StringPropertyMatchType.Wildcard:
+                    query.Where(member => member.Username.SqlWildcard(usernameToMatch, TextColumnType.NVarchar));
+                    break;
+                default:
+                    throw new ArgumentOutOfRangeException("matchType");
+            }
+            var matchedMembers = GetByQuery(query).ToArray();
+
+            var membersInGroup = new List<IMember>();
+            //then we need to filter the matched members that are in the role
+            //since the max sql params are 2100 on sql server, we'll reduce that to be safe for potentially other servers and run the queries in batches
+            var inGroups = matchedMembers.InGroupsOf(1000);
+            foreach (var batch in inGroups)
+            {
+                var memberIdBatch = batch.Select(x => x.Id);
+                var sql = new Sql().Select("*").From<Member2MemberGroupDto>()
+                    .Where<Member2MemberGroupDto>(dto => dto.MemberGroup == memberGroup.Id)
+                    .Where("Member IN (@memberIds)", new { memberIds = memberIdBatch });
+                var memberIdsInGroup = Database.Fetch<Member2MemberGroupDto>(sql)
+                    .Select(x => x.Member).ToArray();
+
+                membersInGroup.AddRange(matchedMembers.Where(x => memberIdsInGroup.Contains(x.Id)));
+            }
+
+            return membersInGroup;
+
+        }
+
+        /// <summary>
+        /// Get all members in a specific group
+        /// </summary>
+        /// <param name="groupName"></param>
+        /// <returns></returns>
+        public IEnumerable<IMember> GetByMemberGroup(string groupName)
+        {
+            var grpQry = new Query<IMemberGroup>().Where(group => group.Name.Equals(groupName));
+            var memberGroup = _memberGroupRepository.GetByQuery(grpQry).FirstOrDefault();
+            if (memberGroup == null) return Enumerable.Empty<IMember>();
+            var subQuery = new Sql().Select("Member").From<Member2MemberGroupDto>().Where<Member2MemberGroupDto>(dto => dto.MemberGroup == memberGroup.Id);
+
+            var sql = GetBaseQuery(false)
+                .Append(new Sql("WHERE umbracoNode.id IN (" + subQuery.SQL + ")", subQuery.Arguments))
+                .OrderByDescending<ContentVersionDto>(x => x.VersionDate)
+                .OrderBy<NodeDto>(x => x.SortOrder);
+
+            var dtos =
+                Database.Fetch<MemberReadOnlyDto, PropertyDataReadOnlyDto, MemberReadOnlyDto>(
+                    new PropertyDataRelator().Map, sql);
+
+            return BuildFromDtos(dtos);
+        }
+
+        public bool Exists(string username)
+        {
+            var sql = new Sql();
+            var escapedUserName = PetaPocoExtensions.EscapeAtSymbols(username);
+            sql.Select("COUNT(*)")
+                .From<MemberDto>()
+                .Where<MemberDto>(x => x.LoginName == escapedUserName);
+
+            return Database.ExecuteScalar<int>(sql) > 0;
+        }
+
+        public int GetCountByQuery(IQuery<IMember> query)
+        {
+            var sqlSubquery = GetSubquery();
+            var translator = new SqlTranslator<IMember>(sqlSubquery, query);
+            var subquery = translator.Translate();
+            //get the COUNT base query
+            var sql = GetBaseQuery(true)
+                .Append(new Sql("WHERE umbracoNode.id IN (" + subquery.SQL + ")", subquery.Arguments));
+
+            return Database.ExecuteScalar<int>(sql);
+        }
+
+        /// <summary>
+        /// Gets paged member results
+        /// </summary>
+        /// <param name="query">
+        /// The where clause, if this is null all records are queried
+        /// </param>
+        /// <param name="pageIndex"></param>
+        /// <param name="pageSize"></param>
+        /// <param name="totalRecords"></param>
+        /// <param name="orderBy"></param>
+        /// <returns></returns>
+        /// <remarks>
+        /// The query supplied will ONLY work with data specifically on the cmsMember table because we are using PetaPoco paging (SQL paging)
+        /// </remarks>
+        public IEnumerable<IMember> GetPagedResultsByQuery(IQuery<IMember> query, int pageIndex, int pageSize, out int totalRecords, Expression<Func<IMember, string>> orderBy)
+        {
+            if (orderBy == null) throw new ArgumentNullException("orderBy");
+
+            var sql = new Sql();
+            sql.Select("*").From<MemberDto>();
+
+            Sql resultQuery;
+            if (query != null)
+            {
+                var translator = new SqlTranslator<IMember>(sql, query);
+                resultQuery = translator.Translate();
+            }
+            else
+            {
+                resultQuery = sql;
+            }
+            
+            //get the referenced column name
+            var expressionMember = ExpressionHelper.GetMemberInfo(orderBy);
+            //now find the mapped column name
+            var mapper = MappingResolver.Current.ResolveMapperByType(typeof(IMember));
+            var mappedField = mapper.Map(expressionMember.Name);
+            if (mappedField.IsNullOrWhiteSpace())
+            {
+                throw new ArgumentException("Could not find a mapping for the column specified in the orderBy clause");
+            }
+            //need to ensure the order by is in brackets, see: https://github.com/toptensoftware/PetaPoco/issues/177
+            resultQuery.OrderBy(string.Format("({0})", mappedField));
+            
+            var result = GetPagedResultsByQuery<MemberDto>(resultQuery, pageIndex, pageSize, out totalRecords, 
+                dtos => dtos.Select(x => x.NodeId).ToArray());
+            
+            //now we need to ensure this result is also ordered by the same order by clause
+            return result.OrderBy(orderBy.Compile());
+        }
+
+        public IEnumerable<IMember> GetPagedResultsByQuery<TDto>(
+            Sql sql, int pageIndex, int pageSize, out int totalRecords,
+            Func<IEnumerable<TDto>, int[]> resolveIds)
+        {
+            var pagedResult = Database.Page<TDto>(pageIndex + 1, pageSize, sql);
+
+            totalRecords = Convert.ToInt32(pagedResult.TotalItems);
+
+            //now that we have the member dto's we need to construct true members from the list.
+            if (totalRecords == 0)
+            {
+                return Enumerable.Empty<IMember>();
+            }
+            return GetAll(resolveIds(pagedResult.Items)).ToArray();
+        }
+
+        private IMember BuildFromDto(List<MemberReadOnlyDto> dtos)
+        {
+            if (dtos == null || dtos.Any() == false)
+                return null;
+            var dto = dtos.First();
+
+            var memberTypes = new Dictionary<string, IMemberType>
+                              {
+                                  {
+                                      dto.ContentTypeAlias,
+                                      _memberTypeRepository.Get(dto.ContentTypeId)
+                                  }
+                              };
+
+            var factory = new MemberReadOnlyFactory(memberTypes);
+            var member = factory.BuildEntity(dto);
+
+            member.Properties = GetPropertyCollection(dto.NodeId, dto.VersionId, member.ContentType, dto.CreateDate, dto.UpdateDate);
+
+            return member;
+        }
+
+        private IEnumerable<IMember> BuildFromDtos(List<MemberReadOnlyDto> dtos)
+        {
+            if (dtos == null || dtos.Any() == false)
+                return Enumerable.Empty<IMember>();
+
+            //We assume that there won't exist a lot of MemberTypes, so the following should be fairly fast
+            var memberTypes = new Dictionary<string, IMemberType>();
+            var memberTypeList = _memberTypeRepository.GetAll();
+            memberTypeList.ForEach(x => memberTypes.Add(x.Alias, x));
+
+            var entities = new List<IMember>();
+            var factory = new MemberReadOnlyFactory(memberTypes);
+            foreach (var dto in dtos)
+            {
+                var entity = factory.BuildEntity(dto);
+                entity.Properties = GetPropertyCollection(dto.NodeId, dto.VersionId, entity.ContentType, dto.CreateDate, dto.UpdateDate);
+                entities.Add(entity);
+            }
+            return entities;
+        }
+    }
 }