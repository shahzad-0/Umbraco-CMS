--- conflicted
+++ resolved
@@ -1,47 +1,42 @@
-﻿using System;
-using System.Collections.Generic;
-using System.Xml.Linq;
-using Umbraco.Core.Models;
-using Umbraco.Core.Persistence.DatabaseModelDefinitions;
-using Umbraco.Core.Persistence.Querying;
-
-namespace Umbraco.Core.Persistence.Repositories
-{
-    public interface IMediaRepository : IRepositoryVersionable<int, IMedia>, IRecycleBinRepository<IMedia>, IDeleteMediaFilesRepository
-    {
-        
-        /// <summary>
-        /// Used to add/update published xml for the media item
-        /// </summary>
-        /// <param name="content"></param>
-        /// <param name="xml"></param>
-        void AddOrUpdateContentXml(IMedia content, Func<IMedia, XElement> xml);
-
-        /// <summary>
-        /// Used to add/update preview xml for the content item
-        /// </summary>
-        /// <param name="content"></param>
-        /// <param name="xml"></param>
-        void AddOrUpdatePreviewXml(IMedia content, Func<IMedia, XElement> xml);
-
-        /// <summary>
-        /// Gets paged media results
-        /// </summary>
-        /// <param name="query">Query to excute</param>
-        /// <param name="pageIndex">Page number</param>
-        /// <param name="pageSize">Page size</param>
-        /// <param name="totalRecords">Total records query would return without paging</param>
-        /// <param name="orderBy">Field to order by</param>
-        /// <param name="orderDirection">Direction to order by</param>
-        /// <param name="orderBySystemField">Flag to indicate when ordering by system field</param>
-        /// <param name="filter">Search text filter</param>
-        /// <returns>An Enumerable list of <see cref="IMedia"/> objects</returns>
-<<<<<<< HEAD
-        IEnumerable<IMedia> GetPagedResultsByQuery(IQuery<IMedia> query, long pageIndex, int pageSize, out long totalRecords,
-            string orderBy, Direction orderDirection, string filter = "");
-=======
-        IEnumerable<IMedia> GetPagedResultsByQuery(IQuery<IMedia> query, int pageIndex, int pageSize, out int totalRecords,
-            string orderBy, Direction orderDirection, bool orderBySystemField, string filter = "");
->>>>>>> af244917
-    }
+﻿using System;
+using System.Collections.Generic;
+using System.Xml.Linq;
+using Umbraco.Core.Models;
+using Umbraco.Core.Persistence.DatabaseModelDefinitions;
+using Umbraco.Core.Persistence.Querying;
+
+namespace Umbraco.Core.Persistence.Repositories
+{
+    public interface IMediaRepository : IRepositoryVersionable<int, IMedia>, IRecycleBinRepository<IMedia>, IDeleteMediaFilesRepository
+    {
+        
+        /// <summary>
+        /// Used to add/update published xml for the media item
+        /// </summary>
+        /// <param name="content"></param>
+        /// <param name="xml"></param>
+        void AddOrUpdateContentXml(IMedia content, Func<IMedia, XElement> xml);
+
+        /// <summary>
+        /// Used to add/update preview xml for the content item
+        /// </summary>
+        /// <param name="content"></param>
+        /// <param name="xml"></param>
+        void AddOrUpdatePreviewXml(IMedia content, Func<IMedia, XElement> xml);
+
+        /// <summary>
+        /// Gets paged media results
+        /// </summary>
+        /// <param name="query">Query to excute</param>
+        /// <param name="pageIndex">Page number</param>
+        /// <param name="pageSize">Page size</param>
+        /// <param name="totalRecords">Total records query would return without paging</param>
+        /// <param name="orderBy">Field to order by</param>
+        /// <param name="orderDirection">Direction to order by</param>
+        /// <param name="orderBySystemField">Flag to indicate when ordering by system field</param>
+        /// <param name="filter">Search text filter</param>
+        /// <returns>An Enumerable list of <see cref="IMedia"/> objects</returns>
+        IEnumerable<IMedia> GetPagedResultsByQuery(IQuery<IMedia> query, long pageIndex, int pageSize, out long totalRecords,
+            string orderBy, Direction orderDirection, bool orderBySystemField, string filter = "");
+    }
 }