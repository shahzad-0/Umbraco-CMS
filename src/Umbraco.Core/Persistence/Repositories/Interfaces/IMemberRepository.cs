--- conflicted
+++ resolved
@@ -1,101 +1,54 @@
-<<<<<<< HEAD
-﻿using System;
-using System.Collections.Generic;
-using System.Linq.Expressions;
-using Umbraco.Core.Models;
-using Umbraco.Core.Models.Rdbms;
-using Umbraco.Core.Persistence.Querying;
-
-namespace Umbraco.Core.Persistence.Repositories
-{
-    internal interface IMemberRepository : IRepositoryVersionable<int, IMember>
-    {
-        /// <summary>
-        /// Get all members in a specific group
-        /// </summary>
-        /// <param name="groupName"></param>
-        /// <returns></returns>
-        IEnumerable<IMember> GetByMemberGroup(string groupName);
-
-        /// <summary>
-        /// Checks if a member with the username exists
-        /// </summary>
-        /// <param name="username"></param>
-        /// <returns></returns>
-        bool Exists(string username);
-
-        /// <summary>
-        /// Gets the count of items based on a complex query
-        /// </summary>
-        /// <param name="query"></param>
-        /// <returns></returns>
-        int GetCountByQuery(IQuery<IMember> query);
-
-        /// <summary>
-        /// Gets paged member results
-        /// </summary>
-        /// <param name="query"></param>
-        /// <param name="pageIndex"></param>
-        /// <param name="pageSize"></param>
-        /// <param name="totalRecords"></param>
-        /// <param name="orderBy"></param>
-        /// <returns></returns>
-        IEnumerable<IMember> GetPagedResultsByQuery(IQuery<IMember> query, int pageIndex, int pageSize, out int totalRecords, Expression<Func<IMember, string>> orderBy);
-
-    }
-=======
-﻿using System;
-using System.Collections.Generic;
-using System.Linq.Expressions;
-using Umbraco.Core.Models;
-using Umbraco.Core.Models.Rdbms;
-using Umbraco.Core.Persistence.Querying;
-
-namespace Umbraco.Core.Persistence.Repositories
-{
-    internal interface IMemberRepository : IRepositoryVersionable<int, IMember>
-    {
-        /// <summary>
-        /// Finds members in a given role
-        /// </summary>
-        /// <param name="roleName"></param>
-        /// <param name="usernameToMatch"></param>
-        /// <param name="matchType"></param>
-        /// <returns></returns>
-        IEnumerable<IMember> FindMembersInRole(string roleName, string usernameToMatch, StringPropertyMatchType matchType = StringPropertyMatchType.StartsWith);
-
-        /// <summary>
-        /// Get all members in a specific group
-        /// </summary>
-        /// <param name="groupName"></param>
-        /// <returns></returns>
-        IEnumerable<IMember> GetByMemberGroup(string groupName);
-
-        /// <summary>
-        /// Checks if a member with the username exists
-        /// </summary>
-        /// <param name="username"></param>
-        /// <returns></returns>
-        bool Exists(string username);
-
-        /// <summary>
-        /// Gets the count of items based on a complex query
-        /// </summary>
-        /// <param name="query"></param>
-        /// <returns></returns>
-        int GetCountByQuery(IQuery<IMember> query);
-
-        /// <summary>
-        /// Gets paged member results
-        /// </summary>
-        /// <param name="query"></param>
-        /// <param name="pageIndex"></param>
-        /// <param name="pageSize"></param>
-        /// <param name="totalRecords"></param>
-        /// <param name="orderBy"></param>
-        /// <returns></returns>
-        IEnumerable<IMember> GetPagedResultsByQuery(IQuery<IMember> query, int pageIndex, int pageSize, out int totalRecords, Expression<Func<IMember, string>> orderBy);
-
-    }
->>>>>>> 0a80c399
+﻿using System;
+using System.Collections.Generic;
+using System.Linq.Expressions;
+using Umbraco.Core.Models;
+using Umbraco.Core.Models.Rdbms;
+using Umbraco.Core.Persistence.Querying;
+
+namespace Umbraco.Core.Persistence.Repositories
+{
+    internal interface IMemberRepository : IRepositoryVersionable<int, IMember>
+    {
+        /// <summary>
+        /// Finds members in a given role
+        /// </summary>
+        /// <param name="roleName"></param>
+        /// <param name="usernameToMatch"></param>
+        /// <param name="matchType"></param>
+        /// <returns></returns>
+        IEnumerable<IMember> FindMembersInRole(string roleName, string usernameToMatch, StringPropertyMatchType matchType = StringPropertyMatchType.StartsWith);
+
+        /// <summary>
+        /// Get all members in a specific group
+        /// </summary>
+        /// <param name="groupName"></param>
+        /// <returns></returns>
+        IEnumerable<IMember> GetByMemberGroup(string groupName);
+
+        /// <summary>
+        /// Checks if a member with the username exists
+        /// </summary>
+        /// <param name="username"></param>
+        /// <returns></returns>
+        bool Exists(string username);
+
+        /// <summary>
+        /// Gets the count of items based on a complex query
+        /// </summary>
+        /// <param name="query"></param>
+        /// <returns></returns>
+        int GetCountByQuery(IQuery<IMember> query);
+
+        /// <summary>
+        /// Gets paged member results
+        /// </summary>
+        /// <param name="query"></param>
+        /// <param name="pageIndex"></param>
+        /// <param name="pageSize"></param>
+        /// <param name="totalRecords"></param>
+        /// <param name="orderBy"></param>
+        /// <returns></returns>
+        IEnumerable<IMember> GetPagedResultsByQuery(IQuery<IMember> query, int pageIndex, int pageSize, out int totalRecords, Expression<Func<IMember, string>> orderBy);
+
+    }
 }