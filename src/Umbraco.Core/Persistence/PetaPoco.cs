﻿/* PetaPoco v4.0.3 - A Tiny ORMish thing for your POCO's.
 * Copyright © 2011 Topten Software.  All Rights Reserved.
 * 
 * Apache License 2.0 - http://www.toptensoftware.com/petapoco/license
 * 
 * Special thanks to Rob Conery (@robconery) for original inspiration (ie:Massive) and for 
 * use of Subsonic's T4 templates, Rob Sullivan (@DataChomp) for hard core DBA advice 
 * and Adam Schroder (@schotime) for lots of suggestions, improvements and Oracle support
 */

// Define PETAPOCO_NO_DYNAMIC in your project settings on .NET 3.5

using System;
using System.Collections.Generic;
using System.Linq;
using System.Runtime.Caching;
using System.Security;
using System.Security.Permissions;
using System.Text;
using System.Configuration;
using System.Data.Common;
using System.Data;
using System.Text.RegularExpressions;
using System.Reflection;
using System.Reflection.Emit;
using System.Linq.Expressions;

namespace Umbraco.Core.Persistence
{
	// Poco's marked [Explicit] require all column properties to be marked
	[AttributeUsage(AttributeTargets.Class)]
	public class ExplicitColumnsAttribute : Attribute
	{
	}
	// For non-explicit pocos, causes a property to be ignored
	[AttributeUsage(AttributeTargets.Property)]
	public class IgnoreAttribute : Attribute
	{
	}

	// For explicit pocos, marks property as a column and optionally supplies column name
	[AttributeUsage(AttributeTargets.Property)]
	public class ColumnAttribute : Attribute
	{
		public ColumnAttribute() { }
		public ColumnAttribute(string name) { Name = name; }
		public string Name { get; set; }
	}

	// For explicit pocos, marks property as a result column and optionally supplies column name
	[AttributeUsage(AttributeTargets.Property)]
	public class ResultColumnAttribute : ColumnAttribute
	{
		public ResultColumnAttribute() { }
		public ResultColumnAttribute(string name) : base(name) { }
	}

    // For explicit pocos, marks property as a rowversion column and optionally supplies column name
    [AttributeUsage(AttributeTargets.Property)]
    public class RowVersionColumnAttribute : ColumnAttribute
    {
        public RowVersionColumnAttribute() { }
        public RowVersionColumnAttribute(string name) : base(name) { }
    }
    
    // Specify the table name of a poco
	[AttributeUsage(AttributeTargets.Class)]
	public class TableNameAttribute : Attribute
	{
		public TableNameAttribute(string tableName)
		{
			Value = tableName;
		}
		public string Value { get; private set; }
	}

	// Specific the primary key of a poco class (and optional sequence name for Oracle)
	[AttributeUsage(AttributeTargets.Class)]
	public class PrimaryKeyAttribute : Attribute
	{
		public PrimaryKeyAttribute(string primaryKey)
		{
			Value = primaryKey;
			autoIncrement = true;
		}

		public string Value { get; private set; }
		public string sequenceName { get; set; }
		public bool autoIncrement { get; set; }
	}

	[AttributeUsage(AttributeTargets.Property)]
	public class AutoJoinAttribute : Attribute
	{
		public AutoJoinAttribute() { }
	}

	// Results from paged request
	public class Page<T> 
	{
		public long CurrentPage { get; set; }
		public long TotalPages { get; set; }
		public long TotalItems { get; set; }
		public long ItemsPerPage { get; set; }
		public List<T> Items { get; set; }
		public object Context { get; set; }
	}

	// Pass as parameter value to force to DBType.AnsiString
	public class AnsiString
	{
		public AnsiString(string str)
		{
			Value = str;
		}
		public string Value { get; private set; }
	}

	// Used by IMapper to override table bindings for an object
	public class TableInfo
	{
		public string TableName { get; set; }
		public string PrimaryKey { get; set; }
		public bool AutoIncrement { get; set; }
		public string SequenceName { get; set; }
	}

	// Optionally provide an implementation of this to Database.Mapper
	public interface IMapper
	{
		void GetTableInfo(Type t, TableInfo ti);
        bool MapPropertyToColumn(Type t, PropertyInfo pi, ref string columnName, ref bool resultColumn);
		Func<object, object> GetFromDbConverter(PropertyInfo pi, Type SourceType);
		Func<object, object> GetToDbConverter(Type SourceType);
	}

	// This will be merged with IMapper in the next major version
	public interface IMapper2 : IMapper
	{
		Func<object, object> GetFromDbConverter(Type DestType, Type SourceType);
	}

	// Database class ... this is where most of the action happens
	public class Database : IDisposable
	{
		public Database(IDbConnection connection)
		{
			_sharedConnection = connection;
			_connectionString = connection.ConnectionString;
			_sharedConnectionDepth = 2;		// Prevent closing external connection
			CommonConstruct();
		}

		public Database(string connectionString, string providerName)
		{
			_connectionString = connectionString;
			_providerName = providerName;
			CommonConstruct();
		}

		public Database(string connectionString, DbProviderFactory provider)
		{
			_connectionString = connectionString;
			_factory = provider;
			CommonConstruct();
		}

		public Database(string connectionStringName)
		{
			// Use first?
			if (connectionStringName == "")
				connectionStringName = ConfigurationManager.ConnectionStrings[0].Name;

			// Work out connection string and provider name
			var providerName = "System.Data.SqlClient";
			if (ConfigurationManager.ConnectionStrings[connectionStringName] != null)
			{
				if (!string.IsNullOrEmpty(ConfigurationManager.ConnectionStrings[connectionStringName].ProviderName))
					providerName = ConfigurationManager.ConnectionStrings[connectionStringName].ProviderName;
			}
			else
			{
				throw new InvalidOperationException("Can't find a connection string with the name '" + connectionStringName + "'");
			}

			// Store factory and connection string
			_connectionString = ConfigurationManager.ConnectionStrings[connectionStringName].ConnectionString;
			_providerName = providerName;
			CommonConstruct();
		}

		enum DBType
		{
			SqlServer,
			SqlServerCE,
			MySql,
			PostgreSQL,
			Oracle,
            SQLite
		}
		DBType _dbType = DBType.SqlServer;

		// Common initialization
		private void CommonConstruct()
		{
			_transactionDepth = 0;
			EnableAutoSelect = true;
			EnableNamedParams = true;
			ForceDateTimesToUtc = true;

            if (_providerName != null)
				_factory = DbProviderFactories.GetFactory(_providerName);
			
            string dbtype = (_factory == null ? _sharedConnection.GetType() : _factory.GetType()).Name;

			if (dbtype.StartsWith("MySql")) _dbType = DBType.MySql;
            else if (dbtype.StartsWith("SqlCe")) _dbType = DBType.SqlServerCE;
			else if (dbtype.StartsWith("Npgsql")) _dbType = DBType.PostgreSQL;
			else if (dbtype.StartsWith("Oracle")) _dbType = DBType.Oracle;
            else if (dbtype.StartsWith("SQLite")) _dbType = DBType.SQLite;

			if (_dbType == DBType.MySql && _connectionString != null && _connectionString.IndexOf("Allow User Variables=true") >= 0)
				_paramPrefix = "?";
			if (_dbType == DBType.Oracle)
				_paramPrefix = ":";

<<<<<<< HEAD
		    _isolationLevel = IsolationLevel.ReadCommitted; //_dbType.GetDefaultTransactionIsolationLevel();
=======
            // by default use MSSQL default ReadCommitted level
            //TODO change to RepeatableRead - but that is breaking
		    _isolationLevel = IsolationLevel.ReadCommitted;
>>>>>>> abde63eb
		}

		// Automatically close one open shared connection
		public void Dispose()
		{
			// Automatically close one open connection reference
			//  (Works with KeepConnectionAlive and manually opening a shared connection)
			CloseSharedConnection();
		}

		// Set to true to keep the first opened connection alive until this object is disposed
		public bool KeepConnectionAlive { get; set; }

		// Open a connection (can be nested)
		public void OpenSharedConnection()
		{
			if (_sharedConnectionDepth == 0)
			{
				_sharedConnection = _factory.CreateConnection();
				_sharedConnection.ConnectionString = _connectionString;
                _sharedConnection.OpenWithRetry();//Changed .Open() => .OpenWithRetry() extension method

                // ensure we have the proper isolation level, as levels can leak in pools
                // read http://stackoverflow.com/questions/9851415/sql-server-isolation-level-leaks-across-pooled-connections
                // and http://stackoverflow.com/questions/641120/what-exec-sp-reset-connection-shown-in-sql-profiler-means
                //
                // NPoco has that code in OpenSharedConnectionImp (commented out?)
                //using (var cmd = _sharedConnection.CreateCommand())
                //{
                //    cmd.CommandText = GetSqlForTransactionLevel(_isolationLevel);
                //    cmd.CommandTimeout = CommandTimeout;
                //    cmd.ExecuteNonQuery();
                //}
                //
                // although MSDN documentation for SQL CE clearly states that the above method
                // should work, it fails & reports an error parsing the query on 'TRANSACTION',
                // and Google is no help (others have faced the same issue... no solution). So,
                // switching to another method that does work on all databases.
<<<<<<< HEAD
			    var tr = _sharedConnection.BeginTransaction(_isolationLevel);
                tr.Commit();
			    tr.Dispose();
                
				_sharedConnection = OnConnectionOpened(_sharedConnection);
=======
                var tr = _sharedConnection.BeginTransaction(_isolationLevel);
                tr.Commit();
                tr.Dispose();

                _sharedConnection = OnConnectionOpened(_sharedConnection);
>>>>>>> abde63eb

				if (KeepConnectionAlive)
					_sharedConnectionDepth++;		// Make sure you call Dispose
			}
			_sharedConnectionDepth++;
		}

		// Close a previously opened connection
		public void CloseSharedConnection()
		{
			if (_sharedConnectionDepth > 0)
			{
				_sharedConnectionDepth--;
				if (_sharedConnectionDepth == 0)
				{
					OnConnectionClosing(_sharedConnection);
					_sharedConnection.Dispose();
					_sharedConnection = null;
				}
			}
		}

		// Access to our shared connection
		public IDbConnection Connection
		{
			get { return _sharedConnection; }
		}

		// Helper to create a transaction scope
		public Transaction GetTransaction()
		{
<<<<<<< HEAD
			return GetTransaction(_isolationLevel);
		}

	    public Transaction GetTransaction(IsolationLevel isolationLevel)
	    {
	        return new Transaction(this, isolationLevel);
	    }

	    public IsolationLevel CurrentTransactionIsolationLevel
	    {
            get {  return _transaction == null ? IsolationLevel.Unspecified : _transaction.IsolationLevel; }
	    }

		// Use by derived repo generated by T4 templates
=======
            return GetTransaction(_isolationLevel);
        }

        public Transaction GetTransaction(IsolationLevel isolationLevel)
        {
            return new Transaction(this, isolationLevel);
        }

        public IsolationLevel CurrentTransactionIsolationLevel
        {
            get { return _transaction == null ? IsolationLevel.Unspecified : _transaction.IsolationLevel; }
        }

        // Use by derived repo generated by T4 templates
>>>>>>> abde63eb
		public virtual void OnBeginTransaction() { }
		public virtual void OnEndTransaction() { }

		// Start a new transaction, can be nested, every call must be
		//	matched by a call to AbortTransaction or CompleteTransaction
		// Use `using (var scope=db.Transaction) { scope.Complete(); }` to ensure correct semantics
<<<<<<< HEAD
	    public void BeginTransaction()
	    {
            BeginTransaction(_isolationLevel);
	    }

        public void BeginTransaction(IsolationLevel isolationLevel)
        {
    	    _transactionDepth++;
=======
		public void BeginTransaction()
		{
            BeginTransaction(_isolationLevel);
        }

        public void BeginTransaction(IsolationLevel isolationLevel)
        {
            _transactionDepth++;
>>>>>>> abde63eb

			if (_transactionDepth == 1)
			{
				OpenSharedConnection();
<<<<<<< HEAD
                _transaction = _sharedConnection.BeginTransaction(isolationLevel);
=======
				_transaction = _sharedConnection.BeginTransaction(isolationLevel);
>>>>>>> abde63eb
				_transactionCancelled = false;
				OnBeginTransaction();
			}
            else if (isolationLevel > _transaction.IsolationLevel)
                throw new Exception("Already in a transaction with a lower isolation level.");
<<<<<<< HEAD
		}
=======
        }
>>>>>>> abde63eb

		// Internal helper to cleanup transaction stuff
		void CleanupTransaction()
		{
			OnEndTransaction();

			if (_transactionCancelled)
				_transaction.Rollback();
			else
				_transaction.Commit();

			_transaction.Dispose();
			_transaction = null;

			CloseSharedConnection();
		}

		// Abort the entire outer most transaction scope
		public void AbortTransaction()
		{
			_transactionCancelled = true;
			if ((--_transactionDepth) == 0)
				CleanupTransaction();
		}

		// Complete the transaction
		public void CompleteTransaction()
		{
			if ((--_transactionDepth) == 0)
				CleanupTransaction();
		}

        // in NPoco this is in DatabaseType
        private static string GetSqlForTransactionLevel(IsolationLevel isolationLevel)
        {
            switch (isolationLevel)
            {
                case IsolationLevel.ReadCommitted:
                    return "SET TRANSACTION ISOLATION LEVEL READ COMMITTED";
                case IsolationLevel.ReadUncommitted:
                    return "SET TRANSACTION ISOLATION LEVEL READ UNCOMMITTED";
                case IsolationLevel.RepeatableRead:
                    return "SET TRANSACTION ISOLATION LEVEL REPEATABLE READ";
                case IsolationLevel.Serializable:
                    return "SET TRANSACTION ISOLATION LEVEL SERIALIZABLE";
                case IsolationLevel.Snapshot:
                    return "SET TRANSACTION ISOLATION LEVEL SNAPSHOT";
                default:
                    return "SET TRANSACTION ISOLATION LEVEL READ COMMITTED";
            }
        }
<<<<<<< HEAD

		// Helper to handle named parameters from object properties
=======
        
        // Helper to handle named parameters from object properties
>>>>>>> abde63eb
		static Regex rxParams = new Regex(@"(?<!@)@\w+", RegexOptions.Compiled);
		public static string ProcessParams(string _sql, object[] args_src, List<object> args_dest)
		{
			return rxParams.Replace(_sql, m =>
			{
				string param = m.Value.Substring(1);

				object arg_val;

				int paramIndex;
				if (int.TryParse(param, out paramIndex))
				{
					// Numbered parameter
					if (paramIndex < 0 || paramIndex >= args_src.Length)
						throw new ArgumentOutOfRangeException(string.Format("Parameter '@{0}' specified but only {1} parameters supplied (in `{2}`)", paramIndex, args_src.Length, _sql));
					arg_val = args_src[paramIndex];
				}
				else
				{
					// Look for a property on one of the arguments with this name
					bool found = false;
					arg_val = null;
					foreach (var o in args_src)
					{
						var pi = o.GetType().GetProperty(param);
						if (pi != null)
						{
							arg_val = pi.GetValue(o, null);
							found = true;
							break;
						}
					}

					if (!found)
						throw new ArgumentException(string.Format("Parameter '@{0}' specified but none of the passed arguments have a property with this name (in '{1}')", param, _sql));
				}

				// Expand collections to parameter lists
				if ((arg_val as System.Collections.IEnumerable) != null && 
					(arg_val as string) == null && 
					(arg_val as byte[]) == null)
				{
					var sb = new StringBuilder();
					foreach (var i in arg_val as System.Collections.IEnumerable)
					{
						sb.Append((sb.Length == 0 ? "@" : ",@") + args_dest.Count.ToString());
						args_dest.Add(i);
					}
					return sb.ToString();
				}
				else
				{
					args_dest.Add(arg_val);
					return "@" + (args_dest.Count - 1).ToString();
				}
			}
			);
		}

		// Add a parameter to a DB command
		internal void AddParam(IDbCommand cmd, object item, string ParameterPrefix)
		{
			// Convert value to from poco type to db type
			if (Database.Mapper != null && item!=null)
			{
				var fn = Database.Mapper.GetToDbConverter(item.GetType());
				if (fn!=null)
					item = fn(item);
			}

			// Support passed in parameters
			var idbParam = item as IDbDataParameter;
			if (idbParam != null)
			{
				idbParam.ParameterName = string.Format("{0}{1}", ParameterPrefix, cmd.Parameters.Count);
				cmd.Parameters.Add(idbParam);
				return;
			}

			var p = cmd.CreateParameter();
			p.ParameterName = string.Format("{0}{1}", ParameterPrefix, cmd.Parameters.Count);
			if (item == null)
			{
				p.Value = DBNull.Value;
			}
			else
			{
				var t = item.GetType();
				if (t.IsEnum)		// PostgreSQL .NET driver wont cast enum to int
				{
					p.Value = (int)item;
				}
				else if (t == typeof(Guid))
				{
					p.Value = item.ToString();
					p.DbType = DbType.String;
					p.Size = 40;
				}
				else if (t == typeof(string))
				{
                    // out of memory exception occurs if trying to save more than 4000 characters to SQL Server CE NText column. 
                    //Set before attempting to set Size, or Size will always max out at 4000
                    if ((item as string).Length + 1 > 4000 && p.GetType().Name == "SqlCeParameter")
                        p.GetType().GetProperty("SqlDbType").SetValue(p, SqlDbType.NText, null); 

                    p.Size = (item as string).Length + 1;
                    if(p.Size < 4000)
                        p.Size = Math.Max((item as string).Length + 1, 4000);		// Help query plan caching by using common size

					p.Value = item;
				}
				else if (t == typeof(AnsiString))
				{
					// Thanks @DataChomp for pointing out the SQL Server indexing performance hit of using wrong string type on varchar
					p.Size = Math.Max((item as AnsiString).Value.Length + 1, 4000);
					p.Value = (item as AnsiString).Value;
					p.DbType = DbType.AnsiString;
				}
				else if (t == typeof(bool) && _dbType != DBType.PostgreSQL)
				{
					p.Value = ((bool)item) ? 1 : 0;
				}
				else if (item.GetType().Name == "SqlGeography") //SqlGeography is a CLR Type
				{
					p.GetType().GetProperty("UdtTypeName").SetValue(p, "geography", null); //geography is the equivalent SQL Server Type
					p.Value = item;
				}

				else if (item.GetType().Name == "SqlGeometry") //SqlGeometry is a CLR Type
				{
					p.GetType().GetProperty("UdtTypeName").SetValue(p, "geometry", null); //geography is the equivalent SQL Server Type
					p.Value = item;
				}
				else
				{
					p.Value = item;
				}
			}

			cmd.Parameters.Add(p);
		}

		// Create a command
		static Regex rxParamsPrefix = new Regex(@"(?<!@)@\w+", RegexOptions.Compiled);
		public IDbCommand CreateCommand(IDbConnection connection, string sql, params object[] args)
		{
			// Perform named argument replacements
			if (EnableNamedParams)
			{
				var new_args = new List<object>();
				sql = ProcessParams(sql, args, new_args);
				args = new_args.ToArray();
			}

			// Perform parameter prefix replacements
			if (_paramPrefix != "@")
				sql = rxParamsPrefix.Replace(sql, m => _paramPrefix + m.Value.Substring(1));
			sql = sql.Replace("@@", "@");		   // <- double @@ escapes a single @

			// Create the command and add parameters
			IDbCommand cmd = connection.CreateCommand();
			cmd.Connection = connection;
			cmd.CommandText = sql;
			cmd.Transaction = _transaction;
			foreach (var item in args)
			{
				AddParam(cmd, item, _paramPrefix);
			}

			if (_dbType == DBType.Oracle)
			{
				cmd.GetType().GetProperty("BindByName").SetValue(cmd, true, null);
			}

			if (!String.IsNullOrEmpty(sql))
				DoPreExecute(cmd);

			return cmd;
		}

		// Override this to log/capture exceptions
		public virtual void OnException(Exception x)
		{
			System.Diagnostics.Debug.WriteLine(x.ToString());
			System.Diagnostics.Debug.WriteLine(LastCommand);
		}

		// Override this to log commands, or modify command before execution
		public virtual IDbConnection OnConnectionOpened(IDbConnection conn) { return conn; }
		public virtual void OnConnectionClosing(IDbConnection conn) { }
		public virtual void OnExecutingCommand(IDbCommand cmd) { }
		public virtual void OnExecutedCommand(IDbCommand cmd) { }

		// Execute a non-query command
		public int Execute(string sql, params object[] args)
		{
			try
			{
				OpenSharedConnection();
				try
				{
					using (var cmd = CreateCommand(_sharedConnection, sql, args))
					{
						var retv=cmd.ExecuteNonQueryWithRetry();
						OnExecutedCommand(cmd);
						return retv;
					}
				}
				finally
				{
					CloseSharedConnection();
				}
			}
			catch (Exception x)
			{
				OnException(x);
				throw;
			}
		}

		public int Execute(Sql sql)
		{
			return Execute(sql.SQL, sql.Arguments);
		}

		// Execute and cast a scalar property
		public T ExecuteScalar<T>(string sql, params object[] args)
		{
			try
			{
				OpenSharedConnection();
				try
				{
					using (var cmd = CreateCommand(_sharedConnection, sql, args))
					{
						object val = cmd.ExecuteScalarWithRetry();
						OnExecutedCommand(cmd);

                        if (val == null || val == DBNull.Value)
                            return default(T);

                        Type t = typeof(T);
                        Type u = Nullable.GetUnderlyingType(t);

                        return (T)Convert.ChangeType(val, u ?? t);
					}
				}
				finally
				{
					CloseSharedConnection();
				}
			}
			catch (Exception x)
			{
				OnException(x);
				throw;
			}
		}

		public T ExecuteScalar<T>(Sql sql)
		{
			return ExecuteScalar<T>(sql.SQL, sql.Arguments);
		}

		Regex rxSelect = new Regex(@"\A\s*(SELECT|EXECUTE|CALL)\s", RegexOptions.Compiled | RegexOptions.Singleline | RegexOptions.IgnoreCase | RegexOptions.Multiline);
		Regex rxFrom = new Regex(@"\A\s*FROM\s", RegexOptions.Compiled | RegexOptions.Singleline | RegexOptions.IgnoreCase | RegexOptions.Multiline);
		string AddSelectClause<T>(string sql)
		{
			if (sql.StartsWith(";"))
				return sql.Substring(1);

			if (!rxSelect.IsMatch(sql))
			{
				var pd = PocoData.ForType(typeof(T));
				var tableName = EscapeTableName(pd.TableInfo.TableName);
				string cols = string.Join(", ", (from c in pd.QueryColumns select tableName + "." + EscapeSqlIdentifier(c)).ToArray());
				if (!rxFrom.IsMatch(sql))
					sql = string.Format("SELECT {0} FROM {1} {2}", cols, tableName, sql);
				else
					sql = string.Format("SELECT {0} {1}", cols, sql);
			}
			return sql;
		}

		public bool EnableAutoSelect { get; set; }
		public bool EnableNamedParams { get; set; }
		public bool ForceDateTimesToUtc { get; set; }

		// Return a typed list of pocos
		public List<T> Fetch<T>(string sql, params object[] args) 
		{
			return Query<T>(sql, args).ToList();
		}

		public List<T> Fetch<T>(Sql sql) 
		{
			return Fetch<T>(sql.SQL, sql.Arguments);
		}

		static Regex rxColumns = new Regex(@"\A\s*SELECT\s+((?:\((?>\((?<depth>)|\)(?<-depth>)|.?)*(?(depth)(?!))\)|.)*?)(?<!,\s+)\bFROM\b", RegexOptions.IgnoreCase | RegexOptions.Multiline | RegexOptions.Singleline | RegexOptions.Compiled);
		static Regex rxOrderBy = new Regex(@"\bORDER\s+BY\s+(?:\((?>\((?<depth>)|\)(?<-depth>)|.?)*(?(depth)(?!))\)|[\w\(\)\.])+(?:\s+(?:ASC|DESC))?(?:\s*,\s*(?:\((?>\((?<depth>)|\)(?<-depth>)|.?)*(?(depth)(?!))\)|[\w\(\)\.])+(?:\s+(?:ASC|DESC))?)*", RegexOptions.IgnoreCase | RegexOptions.Multiline | RegexOptions.Singleline | RegexOptions.Compiled);
		static Regex rxDistinct = new Regex(@"\ADISTINCT\s", RegexOptions.IgnoreCase | RegexOptions.Multiline | RegexOptions.Singleline | RegexOptions.Compiled);
		public static bool SplitSqlForPaging(string sql, out string sqlCount, out string sqlSelectRemoved, out string sqlOrderBy)
		{
			sqlSelectRemoved = null;
			sqlCount = null;
			sqlOrderBy = null;

			// Extract the columns from "SELECT <whatever> FROM"
			var m = rxColumns.Match(sql);
			if (!m.Success)
				return false;

			// Save column list and replace with COUNT(*)
			Group g = m.Groups[1];
			sqlSelectRemoved = sql.Substring(g.Index);

			if (rxDistinct.IsMatch(sqlSelectRemoved))
				sqlCount = sql.Substring(0, g.Index) + "COUNT(" + m.Groups[1].ToString().Trim() + ") " + sql.Substring(g.Index + g.Length);
			else
				sqlCount = sql.Substring(0, g.Index) + "COUNT(*) " + sql.Substring(g.Index + g.Length);


			// Look for an "ORDER BY <whatever>" clause
			m = rxOrderBy.Match(sqlCount);
			if (!m.Success)
			{
				sqlOrderBy = null;
			}
			else
			{
				g = m.Groups[0];
				sqlOrderBy = g.ToString();
				sqlCount = sqlCount.Substring(0, g.Index) + sqlCount.Substring(g.Index + g.Length);
			}

			return true;
		}

		public void BuildPageQueries<T>(long skip, long take, string sql, ref object[] args, out string sqlCount, out string sqlPage) 
		{
			// Add auto select clause
			if (EnableAutoSelect)
				sql = AddSelectClause<T>(sql);

			// Split the SQL into the bits we need
			string sqlSelectRemoved, sqlOrderBy;
			if (!SplitSqlForPaging(sql, out sqlCount, out sqlSelectRemoved, out sqlOrderBy))
				throw new Exception("Unable to parse SQL statement for paged query");
			if (_dbType == DBType.Oracle && sqlSelectRemoved.StartsWith("*"))
                throw new Exception("Query must alias '*' when performing a paged query.\neg. select t.* from table t order by t.id");

			// Build the SQL for the actual final result
			if (_dbType == DBType.SqlServer || _dbType == DBType.Oracle)
			{
				sqlSelectRemoved = rxOrderBy.Replace(sqlSelectRemoved, "");
				if (rxDistinct.IsMatch(sqlSelectRemoved))
				{
					sqlSelectRemoved = "peta_inner.* FROM (SELECT " + sqlSelectRemoved + ") peta_inner";
				}
				sqlPage = string.Format("SELECT * FROM (SELECT ROW_NUMBER() OVER ({0}) peta_rn, {1}) peta_paged WHERE peta_rn>@{2} AND peta_rn<=@{3}",
										sqlOrderBy==null ? "ORDER BY (SELECT NULL)" : sqlOrderBy, sqlSelectRemoved, args.Length, args.Length + 1);
				args = args.Concat(new object[] { skip, skip+take }).ToArray();
			}
			else if (_dbType == DBType.SqlServerCE)
			{
				sqlPage = string.Format("{0}\nOFFSET @{1} ROWS FETCH NEXT @{2} ROWS ONLY", sql, args.Length, args.Length + 1);
				args = args.Concat(new object[] { skip, take }).ToArray();
			}
			else
			{
				sqlPage = string.Format("{0}\nLIMIT @{1} OFFSET @{2}", sql, args.Length, args.Length + 1);
				args = args.Concat(new object[] { take, skip }).ToArray();
			}

		}

		// Fetch a page	
		public Page<T> Page<T>(long page, long itemsPerPage, string sql, params object[] args) 
		{
			string sqlCount, sqlPage;
			BuildPageQueries<T>((page-1)*itemsPerPage, itemsPerPage, sql, ref args, out sqlCount, out sqlPage);

			// Save the one-time command time out and use it for both queries
			int saveTimeout = OneTimeCommandTimeout;

			// Setup the paged result
			var result = new Page<T>();
			result.CurrentPage = page;
			result.ItemsPerPage = itemsPerPage;
			result.TotalItems = ExecuteScalar<long>(sqlCount, args);
			result.TotalPages = result.TotalItems / itemsPerPage;
			if ((result.TotalItems % itemsPerPage) != 0)
				result.TotalPages++;

			OneTimeCommandTimeout = saveTimeout;

			// Get the records
			result.Items = Fetch<T>(sqlPage, args);

			// Done
			return result;
		}

		public Page<T> Page<T>(long page, long itemsPerPage, Sql sql) 
		{
			return Page<T>(page, itemsPerPage, sql.SQL, sql.Arguments);
		}


		public List<T> Fetch<T>(long page, long itemsPerPage, string sql, params object[] args)
		{
			return SkipTake<T>((page - 1) * itemsPerPage, itemsPerPage, sql, args);
		}

		public List<T> Fetch<T>(long page, long itemsPerPage, Sql sql)
		{
			return SkipTake<T>((page - 1) * itemsPerPage, itemsPerPage, sql.SQL, sql.Arguments);
		}

		public List<T> SkipTake<T>(long skip, long take, string sql, params object[] args)
		{
			string sqlCount, sqlPage;
			BuildPageQueries<T>(skip, take, sql, ref args, out sqlCount, out sqlPage);
			return Fetch<T>(sqlPage, args);
		}

		public List<T> SkipTake<T>(long skip, long take, Sql sql)
		{
			return SkipTake<T>(skip, take, sql.SQL, sql.Arguments);
		}

		// Return an enumerable collection of pocos
		public IEnumerable<T> Query<T>(string sql, params object[] args) 
		{
			if (EnableAutoSelect)
				sql = AddSelectClause<T>(sql);

			OpenSharedConnection();
			try
			{
				using (var cmd = CreateCommand(_sharedConnection, sql, args))
				{
					IDataReader r;
					var pd = PocoData.ForType(typeof(T));
					try
					{
						r = cmd.ExecuteReader();
						OnExecutedCommand(cmd);
					}
					catch (Exception x)
					{
						OnException(x);
						throw;
					}
					var factory = pd.GetFactory(cmd.CommandText, _sharedConnection.ConnectionString, ForceDateTimesToUtc, 0, r.FieldCount, r) as Func<IDataReader, T>;
					using (r)
					{
						while (true)
						{
							T poco;
							try
							{
								if (!r.Read())
									yield break;
								poco = factory(r);
							}
							catch (Exception x)
							{
								OnException(x);
								throw;
							}

							yield return poco;
						}
					}
				}
			}
			finally
			{
				CloseSharedConnection();
			}
		}

		// Multi Fetch
		public List<TRet> Fetch<T1, T2, TRet>(Func<T1, T2, TRet> cb, string sql, params object[] args) { return Query<T1, T2, TRet>(cb, sql, args).ToList(); }
		public List<TRet> Fetch<T1, T2, T3, TRet>(Func<T1, T2, T3, TRet> cb, string sql, params object[] args) { return Query<T1, T2, T3, TRet>(cb, sql, args).ToList(); }
		public List<TRet> Fetch<T1, T2, T3, T4, TRet>(Func<T1, T2, T3, T4, TRet> cb, string sql, params object[] args) { return Query<T1, T2, T3, T4, TRet>(cb, sql, args).ToList(); }
        public List<TRet> Fetch<T1, T2, T3, T4, T5, TRet>(Func<T1, T2, T3, T4, T5, TRet> cb, string sql, params object[] args) { return Query<T1, T2, T3, T4, T5, TRet>(cb, sql, args).ToList(); }

		// Multi Query
		public IEnumerable<TRet> Query<T1, T2, TRet>(Func<T1, T2, TRet> cb, string sql, params object[] args) { return Query<TRet>(new Type[] { typeof(T1), typeof(T2) }, cb, sql, args); }
		public IEnumerable<TRet> Query<T1, T2, T3, TRet>(Func<T1, T2, T3, TRet> cb, string sql, params object[] args) { return Query<TRet>(new Type[] { typeof(T1), typeof(T2), typeof(T3)}, cb, sql, args); }
		public IEnumerable<TRet> Query<T1, T2, T3, T4, TRet>(Func<T1, T2, T3, T4, TRet> cb, string sql, params object[] args) { return Query<TRet>(new Type[] { typeof(T1), typeof(T2), typeof(T3), typeof(T4)}, cb, sql, args); }
        public IEnumerable<TRet> Query<T1, T2, T3, T4, T5, TRet>(Func<T1, T2, T3, T4, T5, TRet> cb, string sql, params object[] args) { return Query<TRet>(new Type[] { typeof(T1), typeof(T2), typeof(T3), typeof(T4), typeof(T5) }, cb, sql, args); }

		// Multi Fetch (SQL builder)
		public List<TRet> Fetch<T1, T2, TRet>(Func<T1, T2, TRet> cb, Sql sql) { return Query<T1, T2, TRet>(cb, sql.SQL, sql.Arguments).ToList(); }
		public List<TRet> Fetch<T1, T2, T3, TRet>(Func<T1, T2, T3, TRet> cb, Sql sql) { return Query<T1, T2, T3, TRet>(cb, sql.SQL, sql.Arguments).ToList(); }
		public List<TRet> Fetch<T1, T2, T3, T4, TRet>(Func<T1, T2, T3, T4, TRet> cb, Sql sql) { return Query<T1, T2, T3, T4, TRet>(cb, sql.SQL, sql.Arguments).ToList(); }
        public List<TRet> Fetch<T1, T2, T3, T4, T5, TRet>(Func<T1, T2, T3, T4, T5, TRet> cb, Sql sql) { return Query<T1, T2, T3, T4, T5, TRet>(cb, sql.SQL, sql.Arguments).ToList(); }

		// Multi Query (SQL builder)
		public IEnumerable<TRet> Query<T1, T2, TRet>(Func<T1, T2, TRet> cb, Sql sql) { return Query<TRet>(new Type[] { typeof(T1), typeof(T2) }, cb, sql.SQL, sql.Arguments); }
		public IEnumerable<TRet> Query<T1, T2, T3, TRet>(Func<T1, T2, T3, TRet> cb, Sql sql) { return Query<TRet>(new Type[] { typeof(T1), typeof(T2), typeof(T3) }, cb, sql.SQL, sql.Arguments); }
		public IEnumerable<TRet> Query<T1, T2, T3, T4, TRet>(Func<T1, T2, T3, T4, TRet> cb, Sql sql) { return Query<TRet>(new Type[] { typeof(T1), typeof(T2), typeof(T3), typeof(T4) }, cb, sql.SQL, sql.Arguments); }
        public IEnumerable<TRet> Query<T1, T2, T3, T4, T5, TRet>(Func<T1, T2, T3, T4, T5, TRet> cb, Sql sql) { return Query<TRet>(new Type[] { typeof(T1), typeof(T2), typeof(T3), typeof(T4), typeof(T5) }, cb, sql.SQL, sql.Arguments); }

		// Multi Fetch (Simple)
		public List<T1> Fetch<T1, T2>(string sql, params object[] args) { return Query<T1, T2>(sql, args).ToList(); }
		public List<T1> Fetch<T1, T2, T3>(string sql, params object[] args) { return Query<T1, T2, T3>(sql, args).ToList(); }
		public List<T1> Fetch<T1, T2, T3, T4>(string sql, params object[] args) { return Query<T1, T2, T3, T4>(sql, args).ToList(); }
        public List<T1> Fetch<T1, T2, T3, T4, T5>(string sql, params object[] args) { return Query<T1, T2, T3, T4, T5>(sql, args).ToList(); }

		// Multi Query (Simple)
		public IEnumerable<T1> Query<T1, T2>(string sql, params object[] args) { return Query<T1>(new Type[] { typeof(T1), typeof(T2) }, null, sql, args); }
		public IEnumerable<T1> Query<T1, T2, T3>(string sql, params object[] args) { return Query<T1>(new Type[] { typeof(T1), typeof(T2), typeof(T3) }, null, sql, args); }
		public IEnumerable<T1> Query<T1, T2, T3, T4>(string sql, params object[] args) { return Query<T1>(new Type[] { typeof(T1), typeof(T2), typeof(T3), typeof(T4) }, null, sql, args); }
        public IEnumerable<T1> Query<T1, T2, T3, T4, T5>(string sql, params object[] args) { return Query<T1>(new Type[] { typeof(T1), typeof(T2), typeof(T3), typeof(T4), typeof(T5) }, null, sql, args); }

		// Multi Fetch (Simple) (SQL builder)
		public List<T1> Fetch<T1, T2>(Sql sql) { return Query<T1, T2>(sql.SQL, sql.Arguments).ToList(); }
		public List<T1> Fetch<T1, T2, T3>(Sql sql) { return Query<T1, T2, T3>(sql.SQL, sql.Arguments).ToList(); }
		public List<T1> Fetch<T1, T2, T3, T4>(Sql sql) { return Query<T1, T2, T3, T4>(sql.SQL, sql.Arguments).ToList(); }
        public List<T1> Fetch<T1, T2, T3, T4, T5>(Sql sql) { return Query<T1, T2, T3, T4, T5>(sql.SQL, sql.Arguments).ToList(); }

		// Multi Query (Simple) (SQL builder)
		public IEnumerable<T1> Query<T1, T2>(Sql sql) { return Query<T1>(new Type[] { typeof(T1), typeof(T2) }, null, sql.SQL, sql.Arguments); }
		public IEnumerable<T1> Query<T1, T2, T3>(Sql sql) { return Query<T1>(new Type[] { typeof(T1), typeof(T2), typeof(T3) }, null, sql.SQL, sql.Arguments); }
		public IEnumerable<T1> Query<T1, T2, T3, T4>(Sql sql) { return Query<T1>(new Type[] { typeof(T1), typeof(T2), typeof(T3), typeof(T4) }, null, sql.SQL, sql.Arguments); }
        public IEnumerable<T1> Query<T1, T2, T3, T4, T5>(Sql sql) { return Query<T1>(new Type[] { typeof(T1), typeof(T2), typeof(T3), typeof(T4), typeof(T5) }, null, sql.SQL, sql.Arguments); }

		// Automagically guess the property relationships between various POCOs and create a delegate that will set them up
		Delegate GetAutoMapper(Type[] types)
		{
			// Build a key
			var kb = new StringBuilder();
			foreach (var t in types)
			{
				kb.Append(t.ToString());
				kb.Append(":");
			}
			var key = kb.ToString();

			// Check cache
			RWLock.EnterReadLock();
			try
			{
				Delegate mapper;
				if (AutoMappers.TryGetValue(key, out mapper))
					return mapper;
			}
			finally
			{
				RWLock.ExitReadLock();
			}

			// Create it
			RWLock.EnterWriteLock();
			try
			{
				// Try again
				Delegate mapper;
				if (AutoMappers.TryGetValue(key, out mapper))
					return mapper;

				// Create a method
				var m = new DynamicMethod("petapoco_automapper", types[0], types, true);
				var il = m.GetILGenerator();

				for (int i = 1; i < types.Length; i++)
				{
					bool handled = false;
					for (int j = i - 1; j >= 0; j--)
					{
						// Find the property
						var candidates = from p in types[j].GetProperties() where p.PropertyType == types[i] select p;
						if (candidates.Count() == 0)
							continue;
						if (candidates.Count() > 1)
							throw new InvalidOperationException(string.Format("Can't auto join {0} as {1} has more than one property of type {0}", types[i], types[j]));

						// Generate code
						il.Emit(OpCodes.Ldarg_S, j);
						il.Emit(OpCodes.Ldarg_S, i);
						il.Emit(OpCodes.Callvirt, candidates.First().GetSetMethod(true));
						handled = true;
					}

					if (!handled)
						throw new InvalidOperationException(string.Format("Can't auto join {0}", types[i]));
				}

				il.Emit(OpCodes.Ldarg_0);
				il.Emit(OpCodes.Ret);

				// Cache it
				var del = m.CreateDelegate(Expression.GetFuncType(types.Concat(types.Take(1)).ToArray()));
				AutoMappers.Add(key, del);
				return del;
			}
			finally
			{
				RWLock.ExitWriteLock();
			}
		}

		// Find the split point in a result set for two different pocos and return the poco factory for the first
		Delegate FindSplitPoint(Type typeThis, Type typeNext, string sql, IDataReader r, ref int pos)
		{
			// Last?
			if (typeNext == null)
				return PocoData.ForType(typeThis).GetFactory(sql, _sharedConnection.ConnectionString, ForceDateTimesToUtc, pos, r.FieldCount - pos, r);

			// Get PocoData for the two types
			PocoData pdThis = PocoData.ForType(typeThis);
			PocoData pdNext = PocoData.ForType(typeNext);

			// Find split point
			int firstColumn = pos;
			var usedColumns = new Dictionary<string, bool>();
			for (; pos < r.FieldCount; pos++)
			{
				// Split if field name has already been used, or if the field doesn't exist in current poco but does in the next
				string fieldName = r.GetName(pos);
				if (usedColumns.ContainsKey(fieldName) || (!pdThis.Columns.ContainsKey(fieldName) && pdNext.Columns.ContainsKey(fieldName)))
				{
					return pdThis.GetFactory(sql, _sharedConnection.ConnectionString, ForceDateTimesToUtc, firstColumn, pos - firstColumn, r);
				}
				usedColumns.Add(fieldName, true);
			}

			throw new InvalidOperationException(string.Format("Couldn't find split point between {0} and {1}", typeThis, typeNext));
		}


		// Instance data used by the Multipoco factory delegate - essentially a list of the nested poco factories to call
		public class MultiPocoFactory
		{

			public MultiPocoFactory(IEnumerable<Delegate> dels)
			{
				Delegates = new List<Delegate>(dels);
			}
			private List<Delegate> Delegates { get; set; }
			private Delegate GetItem(int index) { return Delegates[index]; }
			
			/// <summary>
			/// Calls the delegate at the specified index and returns its values
			/// </summary>
			/// <param name="index"></param>
			/// <param name="reader"></param>
			/// <returns></returns>
			private object CallDelegate(int index, IDataReader reader)
			{
				var d = GetItem(index);
				var output = d.DynamicInvoke(reader);
				return output;
			}

			/// <summary>
			/// Calls the callback delegate and passes in the output of all delegates as the parameters
			/// </summary>
			/// <typeparam name="TRet"></typeparam>
			/// <param name="callback"></param>
			/// <param name="dr"></param>
			/// <param name="count"></param>
			/// <returns></returns>
			public TRet CallCallback<TRet>(Delegate callback, IDataReader dr, int count)
			{
				var args = new List<object>();
				for(var i = 0;i<count;i++)
				{
					args.Add(CallDelegate(i, dr));
				}
				return (TRet)callback.DynamicInvoke(args.ToArray());
			}
		}

		// Create a multi-poco factory
		Func<IDataReader, Delegate, TRet> CreateMultiPocoFactory<TRet>(Type[] types, string sql, IDataReader r)
		{			
			// Call each delegate
			var dels = new List<Delegate>();
			int pos = 0;
			for (int i=0; i<types.Length; i++)
			{
				// Add to list of delegates to call
				var del = FindSplitPoint(types[i], i + 1 < types.Length ? types[i + 1] : null, sql, r, ref pos);
				dels.Add(del);
			}

			var mpFactory = new MultiPocoFactory(dels);
			return (reader, arg3) => mpFactory.CallCallback<TRet>(arg3, reader, types.Length);
		}

		// Various cached stuff
		static Dictionary<string, object> MultiPocoFactories = new Dictionary<string, object>();
		static Dictionary<string, Delegate> AutoMappers = new Dictionary<string, Delegate>();
		static System.Threading.ReaderWriterLockSlim RWLock = new System.Threading.ReaderWriterLockSlim();

		// Get (or create) the multi-poco factory for a query	
		Func<IDataReader, Delegate, TRet> GetMultiPocoFactory<TRet>(Type[] types, string sql, IDataReader r)
		{
			// Build a key string  (this is crap, should address this at some point)
			var kb = new StringBuilder();
			kb.Append(typeof(TRet).ToString());
			kb.Append(":");
			foreach (var t in types)
			{
				kb.Append(":");
				kb.Append(t.ToString());
			}
			kb.Append(":"); kb.Append(_sharedConnection.ConnectionString);
			kb.Append(":"); kb.Append(ForceDateTimesToUtc);
			kb.Append(":"); kb.Append(sql);
			string key = kb.ToString();

			// Check cache
			RWLock.EnterReadLock();
			try
			{
				object oFactory;
				if (MultiPocoFactories.TryGetValue(key, out oFactory))
				{
					//mpFactory = oFactory;
					return (Func<IDataReader, Delegate, TRet>)oFactory;	
				}					
			}
			finally
			{
				RWLock.ExitReadLock();
			}

			// Cache it
			RWLock.EnterWriteLock();
			try
			{
				// Check again
				object oFactory; ;
				if (MultiPocoFactories.TryGetValue(key, out oFactory))
				{
					return (Func<IDataReader, Delegate, TRet>)oFactory;
				}	
				
				// Create the factory				
				var factory = CreateMultiPocoFactory<TRet>(types, sql, r);

				MultiPocoFactories.Add(key, factory);
				return factory;
			}
			finally
			{
				RWLock.ExitWriteLock();
			}

		}

		// Actual implementation of the multi-poco query
		public IEnumerable<TRet> Query<TRet>(Type[] types, Delegate cb, string sql, params object[] args)
		{
			OpenSharedConnection();
			try
			{
				using (var cmd = CreateCommand(_sharedConnection, sql, args))
				{
					IDataReader r;
					try
					{
						r = cmd.ExecuteReaderWithRetry();
						OnExecutedCommand(cmd);
					}
					catch (Exception x)
					{
						OnException(x);
						throw;
					}
					var factory = GetMultiPocoFactory<TRet>(types, sql, r);
					if (cb == null)
						cb = GetAutoMapper(types.ToArray());
					bool bNeedTerminator=false;
					using (r)
					{
						while (true)
						{
							TRet poco;
							try
							{
								if (!r.Read())
									break;
								poco = factory(r, cb);
							}
							catch (Exception x)
							{
								OnException(x);
								throw;
							}

							if (poco != null)
								yield return poco;
							else
								bNeedTerminator = true;
						}
						if (bNeedTerminator)
						{
							var poco = (TRet)(cb as Delegate).DynamicInvoke(new object[types.Length]);
							if (poco != null)
								yield return poco;
							else
								yield break;
						}
					}
				}
			}
			finally
			{
				CloseSharedConnection();
			}
		}

			
		public IEnumerable<T> Query<T>(Sql sql) 
		{
			return Query<T>(sql.SQL, sql.Arguments);
		}

		public bool Exists<T>(object primaryKey) 
		{
			return FirstOrDefault<T>(string.Format("WHERE {0}=@0", EscapeSqlIdentifier(PocoData.ForType(typeof(T)).TableInfo.PrimaryKey)), primaryKey) != null;
		}
		public T Single<T>(object primaryKey) 
		{
			return Single<T>(string.Format("WHERE {0}=@0", EscapeSqlIdentifier(PocoData.ForType(typeof(T)).TableInfo.PrimaryKey)), primaryKey);
		}
		public T SingleOrDefault<T>(object primaryKey) 
		{
			return SingleOrDefault<T>(string.Format("WHERE {0}=@0", EscapeSqlIdentifier(PocoData.ForType(typeof(T)).TableInfo.PrimaryKey)), primaryKey);
		}
		public T Single<T>(string sql, params object[] args) 
		{
			return Query<T>(sql, args).Single();
		}
		public T SingleOrDefault<T>(string sql, params object[] args) 
		{
			return Query<T>(sql, args).SingleOrDefault();
		}
		public T First<T>(string sql, params object[] args) 
		{
			return Query<T>(sql, args).First();
		}
		public T FirstOrDefault<T>(string sql, params object[] args) 
		{
			return Query<T>(sql, args).FirstOrDefault();
		}

		public T Single<T>(Sql sql) 
		{
			return Query<T>(sql).Single();
		}
		public T SingleOrDefault<T>(Sql sql) 
		{
			return Query<T>(sql).SingleOrDefault();
		}
		public T First<T>(Sql sql) 
		{
			return Query<T>(sql).First();
		}
		public T FirstOrDefault<T>(Sql sql) 
		{
			return Query<T>(sql).FirstOrDefault();
		}

		public string EscapeTableName(string str)
		{
			// Assume table names with "dot", or opening sq is already escaped
			return str.IndexOf('.') >= 0 ? str : EscapeSqlIdentifier(str);
		}
		public string EscapeSqlIdentifier(string str)
		{
			switch (_dbType)
			{
				case DBType.MySql:
					return string.Format("`{0}`", str);

				case DBType.PostgreSQL:
				case DBType.Oracle:
					return string.Format("\"{0}\"", str);

				default:
					return string.Format("[{0}]", str);
			}
		}

		public object Insert(string tableName, string primaryKeyName, object poco)
		{
			return Insert(tableName, primaryKeyName, true, poco);
		}

		// Insert a poco into a table.  If the poco has a property with the same name 
		// as the primary key the id of the new record is assigned to it.  Either way,
		// the new id is returned.
		public object Insert(string tableName, string primaryKeyName, bool autoIncrement, object poco)
		{
			try
			{
				OpenSharedConnection();
				try
				{
					using (var cmd = CreateCommand(_sharedConnection, ""))
					{
						var pd = PocoData.ForObject(poco, primaryKeyName);
						var names = new List<string>();
						var values = new List<string>();
						var index = 0;
						foreach (var i in pd.Columns)
						{
							// Don't insert result columns
							if (i.Value.ResultColumn)
								continue;

							// Don't insert the primary key (except under oracle where we need bring in the next sequence value)
							if (autoIncrement && primaryKeyName != null && string.Compare(i.Key, primaryKeyName, true)==0)
							{
								if (_dbType == DBType.Oracle && !string.IsNullOrEmpty(pd.TableInfo.SequenceName))
								{
									names.Add(i.Key);
									values.Add(string.Format("{0}.nextval", pd.TableInfo.SequenceName));
								}
								continue;
							}

							names.Add(EscapeSqlIdentifier(i.Key));
							values.Add(string.Format("{0}{1}", _paramPrefix, index++));
							AddParam(cmd, i.Value.GetValue(poco), _paramPrefix);
						}

						cmd.CommandText = string.Format("INSERT INTO {0} ({1}) VALUES ({2})",
								EscapeTableName(tableName),
								string.Join(",", names.ToArray()),
								string.Join(",", values.ToArray())
								);

						if (!autoIncrement)
						{
							DoPreExecute(cmd);
							cmd.ExecuteNonQueryWithRetry();
							OnExecutedCommand(cmd);
							return true;
						}


						object id;
						switch (_dbType)
						{
							case DBType.SqlServerCE:
								DoPreExecute(cmd);
								cmd.ExecuteNonQueryWithRetry();
								OnExecutedCommand(cmd);
								id = ExecuteScalar<object>("SELECT @@@IDENTITY AS NewID;");
								break;
							case DBType.SqlServer:
								cmd.CommandText += ";\nSELECT SCOPE_IDENTITY() AS NewID;";
								DoPreExecute(cmd);
								id = cmd.ExecuteScalarWithRetry();
								OnExecutedCommand(cmd);
								break;
							case DBType.PostgreSQL:
								if (primaryKeyName != null)
								{
									cmd.CommandText += string.Format("returning {0} as NewID", EscapeSqlIdentifier(primaryKeyName));
									DoPreExecute(cmd);
									id = cmd.ExecuteScalarWithRetry();
								}
								else
								{
									id = -1;
									DoPreExecute(cmd);
									cmd.ExecuteNonQueryWithRetry();
								}
								OnExecutedCommand(cmd);
								break;
							case DBType.Oracle:
								if (primaryKeyName != null)
								{
									cmd.CommandText += string.Format(" returning {0} into :newid", EscapeSqlIdentifier(primaryKeyName));
									var param = cmd.CreateParameter();
									param.ParameterName = ":newid";
									param.Value = DBNull.Value;
									param.Direction = ParameterDirection.ReturnValue;
									param.DbType = DbType.Int64;
									cmd.Parameters.Add(param);
									DoPreExecute(cmd);
									cmd.ExecuteNonQueryWithRetry();
									id = param.Value;
								}
								else
								{
									id = -1;
									DoPreExecute(cmd);
									cmd.ExecuteNonQueryWithRetry();
								}
								OnExecutedCommand(cmd);
								break;
                            case DBType.SQLite:
                                if (primaryKeyName != null)
                                {
                                    cmd.CommandText += ";\nSELECT last_insert_rowid();";
                                    DoPreExecute(cmd);
                                    id = cmd.ExecuteScalarWithRetry();
                                }
                                else
                                {
                                    id = -1;
                                    DoPreExecute(cmd);
                                    cmd.ExecuteNonQueryWithRetry();
                                }
                                OnExecutedCommand(cmd);
                                break;
							default:
								cmd.CommandText += ";\nSELECT @@IDENTITY AS NewID;";
								DoPreExecute(cmd);
								id = cmd.ExecuteScalarWithRetry();
								OnExecutedCommand(cmd);
								break;
						}


						// Assign the ID back to the primary key property
						if (primaryKeyName != null)
						{
							PocoColumn pc;
							if (pd.Columns.TryGetValue(primaryKeyName, out pc))
							{
								pc.SetValue(poco, pc.ChangeType(id));
							}
						}

						return id;
					}
				}
				finally
				{
					CloseSharedConnection();
				}
			}
			catch (Exception x)
			{
				OnException(x);
				throw;
			}
		}

		// Insert an annotated poco object
		public object Insert(object poco)
		{
			var pd = PocoData.ForType(poco.GetType());
			return Insert(pd.TableInfo.TableName, pd.TableInfo.PrimaryKey, pd.TableInfo.AutoIncrement, poco);
		}

		public int Update(string tableName, string primaryKeyName, object poco, object primaryKeyValue)
		{
			return Update(tableName, primaryKeyName, poco, primaryKeyValue, null);
		}


		// Update a record with values from a poco.  primary key value can be either supplied or read from the poco
		public int Update(string tableName, string primaryKeyName, object poco, object primaryKeyValue, IEnumerable<string> columns)
		{
			try
			{
				OpenSharedConnection();
				try
				{
					using (var cmd = CreateCommand(_sharedConnection, ""))
					{
						var sb = new StringBuilder();
						var index = 0;
						var pd = PocoData.ForObject(poco,primaryKeyName);
					    PocoColumn rvColumn = null;
						if (columns == null)
						{
							foreach (var i in pd.Columns)
							{
								// Don't update the primary key, but grab the value if we don't have it
								if (string.Compare(i.Key, primaryKeyName, true) == 0)
								{
									if (primaryKeyValue == null)
										primaryKeyValue = i.Value.GetValue(poco);
									continue;
								}

								// Dont update result only columns
								if (i.Value.ResultColumn)
									continue;

                                // Update row version columns
							    if (i.Value.RowVersion)
							    {
                                    if (index > 0)
                                        sb.Append(", ");
                                    sb.AppendFormat("{0} = {0} + 1", EscapeSqlIdentifier(i.Key));
							        rvColumn = i.Value;
							        continue;
							    }

								// Build the sql
								if (index > 0)
									sb.Append(", ");
								sb.AppendFormat("{0} = {1}{2}", EscapeSqlIdentifier(i.Key), _paramPrefix, index++);

								// Store the parameter in the command
								AddParam(cmd, i.Value.GetValue(poco), _paramPrefix);
							}
						}
						else
						{
							foreach (var colname in columns)
							{
								var pc = pd.Columns[colname];

								// Build the sql
								if (index > 0)
									sb.Append(", ");
								sb.AppendFormat("{0} = {1}{2}", EscapeSqlIdentifier(colname), _paramPrefix, index++);

								// Store the parameter in the command
								AddParam(cmd, pc.GetValue(poco), _paramPrefix);
							}

							// Grab primary key value
							if (primaryKeyValue == null)
							{
								var pc = pd.Columns[primaryKeyName];
								primaryKeyValue = pc.GetValue(poco);
							}

						}

					    string whereRvColumn = null;
					    if (rvColumn != null)
					    {
                            whereRvColumn = string.Format(" AND {0} = {1}{2}", EscapeSqlIdentifier(rvColumn.ColumnName), _paramPrefix, index++);
                            AddParam(cmd, rvColumn.GetValue(poco), _paramPrefix);
					    }

                        cmd.CommandText = string.Format("UPDATE {0} SET {1} WHERE {2} = {3}{4}{5}",
											EscapeTableName(tableName), sb.ToString(), EscapeSqlIdentifier(primaryKeyName), _paramPrefix, index++, whereRvColumn);
						AddParam(cmd, primaryKeyValue, _paramPrefix);

						DoPreExecute(cmd);

						// Do it
						var retv=cmd.ExecuteNonQueryWithRetry();
                        if (rvColumn != null && retv != 0)
                            rvColumn.SetValue(poco, (long) rvColumn.GetValue(poco) + 1);
						OnExecutedCommand(cmd);
						return retv;
					}
				}
				finally
				{
					CloseSharedConnection();
				}
			}
			catch (Exception x)
			{
				OnException(x);
				throw;
			}
		}

		public int Update(string tableName, string primaryKeyName, object poco)
		{
			return Update(tableName, primaryKeyName, poco, null);
		}

		public int Update(string tableName, string primaryKeyName, object poco, IEnumerable<string> columns)
		{
			return Update(tableName, primaryKeyName, poco, null, columns);
		}

		public int Update(object poco, IEnumerable<string> columns)
		{
			return Update(poco, null, columns);
		}

		public int Update(object poco)
		{
			return Update(poco, null, null);
		}

		public int Update(object poco, object primaryKeyValue)
		{
			return Update(poco, primaryKeyValue, null);
		}
		public int Update(object poco, object primaryKeyValue, IEnumerable<string> columns)
		{
			var pd = PocoData.ForType(poco.GetType());
			return Update(pd.TableInfo.TableName, pd.TableInfo.PrimaryKey, poco, primaryKeyValue, columns);
		}

		public int Update<T>(string sql, params object[] args)
		{
			var pd = PocoData.ForType(typeof(T));
			return Execute(string.Format("UPDATE {0} {1}", EscapeTableName(pd.TableInfo.TableName), sql), args);
		}

		public int Update<T>(Sql sql)
		{
			var pd = PocoData.ForType(typeof(T));
			return Execute(new Sql(string.Format("UPDATE {0}", EscapeTableName(pd.TableInfo.TableName))).Append(sql));
		}

		public int Delete(string tableName, string primaryKeyName, object poco)
		{
			return Delete(tableName, primaryKeyName, poco, null);
		}

		public int Delete(string tableName, string primaryKeyName, object poco, object primaryKeyValue)
		{
			// If primary key value not specified, pick it up from the object
			if (primaryKeyValue == null)
			{
				var pd = PocoData.ForObject(poco,primaryKeyName);
				PocoColumn pc;
				if (pd.Columns.TryGetValue(primaryKeyName, out pc))
				{
					primaryKeyValue = pc.GetValue(poco);
				}
			}

			// Do it
			var sql = string.Format("DELETE FROM {0} WHERE {1}=@0", EscapeTableName(tableName), EscapeSqlIdentifier(primaryKeyName));
			return Execute(sql, primaryKeyValue);
		}

		public int Delete(object poco)
		{
			var pd = PocoData.ForType(poco.GetType());
			return Delete(pd.TableInfo.TableName, pd.TableInfo.PrimaryKey, poco);
		}

		public int Delete<T>(object pocoOrPrimaryKey)
		{
			if (pocoOrPrimaryKey.GetType() == typeof(T))
				return Delete(pocoOrPrimaryKey);
			var pd = PocoData.ForType(typeof(T));
			return Delete(pd.TableInfo.TableName, pd.TableInfo.PrimaryKey, null, pocoOrPrimaryKey);
		}

		public int Delete<T>(string sql, params object[] args)
		{
			var pd = PocoData.ForType(typeof(T));
			return Execute(string.Format("DELETE FROM {0} {1}", EscapeTableName(pd.TableInfo.TableName), sql), args);
		}

		public int Delete<T>(Sql sql)
		{
			var pd = PocoData.ForType(typeof(T));
			return Execute(new Sql(string.Format("DELETE FROM {0}", EscapeTableName(pd.TableInfo.TableName))).Append(sql));
		}

		// Check if a poco represents a new record
		public bool IsNew(string primaryKeyName, object poco)
		{
			var pd = PocoData.ForObject(poco, primaryKeyName);
			object pk;
			PocoColumn pc;
			if (pd.Columns.TryGetValue(primaryKeyName, out pc))
			{
				pk = pc.GetValue(poco);
			}
#if !PETAPOCO_NO_DYNAMIC
			else if (poco.GetType() == typeof(System.Dynamic.ExpandoObject))
			{
				return true;
			}
#endif
			else
			{
				var pi = poco.GetType().GetProperty(primaryKeyName);
				if (pi == null)
					throw new ArgumentException(string.Format("The object doesn't have a property matching the primary key column name '{0}'", primaryKeyName));
				pk = pi.GetValue(poco, null);
			}

			if (pk == null)
				return true;

			var type = pk.GetType();

			if (type.IsValueType)
			{
				// Common primary key types
				if (type == typeof(long))
					return (long)pk == 0;
				else if (type == typeof(ulong))
					return (ulong)pk == 0;
				else if (type == typeof(int))
					return (int)pk == 0;
				else if (type == typeof(uint))
					return (uint)pk == 0;

				// Create a default instance and compare
				return pk == Activator.CreateInstance(pk.GetType());
			}
			else
			{
				return pk == null;
			}
		}

		public bool IsNew(object poco)
		{
			var pd = PocoData.ForType(poco.GetType());
			if (!pd.TableInfo.AutoIncrement)
				throw new InvalidOperationException("IsNew() and Save() are only supported on tables with auto-increment/identity primary key columns");
			return IsNew(pd.TableInfo.PrimaryKey, poco);
		}

		// Insert new record or Update existing record
		public void Save(string tableName, string primaryKeyName, object poco)
		{
			if (IsNew(primaryKeyName, poco))
			{
				Insert(tableName, primaryKeyName, true, poco);
			}
			else
			{
				Update(tableName, primaryKeyName, poco);
			}
		}

		public void Save(object poco)
		{
			var pd = PocoData.ForType(poco.GetType());
			Save(pd.TableInfo.TableName, pd.TableInfo.PrimaryKey, poco);
		}

		public int CommandTimeout { get; set; }
		public int OneTimeCommandTimeout { get; set; }

		void DoPreExecute(IDbCommand cmd)
		{
			// Setup command timeout
			if (OneTimeCommandTimeout != 0)
			{
				cmd.CommandTimeout = OneTimeCommandTimeout;
				OneTimeCommandTimeout = 0;
			}
			else if (CommandTimeout!=0)
			{
				cmd.CommandTimeout = CommandTimeout;
			}
			
			// Call hook
			OnExecutingCommand(cmd);

			// Save it
			_lastSql = cmd.CommandText;
			_lastArgs = (from IDataParameter parameter in cmd.Parameters select parameter.Value).ToArray();
		}

		public string LastSQL { get { return _lastSql; } }
		public object[] LastArgs { get { return _lastArgs; } }
		public string LastCommand
		{
			get { return FormatCommand(_lastSql, _lastArgs); }
		}

		public string FormatCommand(IDbCommand cmd)
		{
			return FormatCommand(cmd.CommandText, (from IDataParameter parameter in cmd.Parameters select parameter.Value).ToArray());
		}

		public string FormatCommand(string sql, object[] args)
		{
			var sb = new StringBuilder();
			if (sql == null)
				return "";
			sb.Append(sql);
			if (args != null && args.Length > 0)
			{
				sb.Append("\n");
				for (int i = 0; i < args.Length; i++)
				{
					sb.AppendFormat("\t -> {0}{1} [{2}] = \"{3}\"\n", _paramPrefix, i, args[i].GetType().Name, args[i]);
				}
				sb.Remove(sb.Length - 1, 1);
			}
			return sb.ToString();
		}


		public static IMapper Mapper
		{
			get;
			set;
		}

		public class PocoColumn
		{
			public string ColumnName;
			public PropertyInfo PropertyInfo;
			public bool ResultColumn;
		    public bool RowVersion;
			public virtual void SetValue(object target, object val) { PropertyInfo.SetValue(target, val, null); }
			public virtual object GetValue(object target) { return PropertyInfo.GetValue(target, null); }
			public virtual object ChangeType(object val) { return Convert.ChangeType(val, PropertyInfo.PropertyType); }
		}
		public class ExpandoColumn : PocoColumn
		{
			public override void SetValue(object target, object val) { (target as IDictionary<string, object>)[ColumnName]=val; }
			public override object GetValue(object target) 
			{ 
				object val=null;
				(target as IDictionary<string, object>).TryGetValue(ColumnName, out val);
				return val;
			}
			public override object ChangeType(object val) { return val; }
		}

        /// <summary>
        /// Container for a Memory cache object
        /// </summary>
        /// <remarks>
        /// Better to have one memory cache instance than many so it's memory management can be handled more effectively
        /// http://stackoverflow.com/questions/8463962/using-multiple-instances-of-memorycache
        /// </remarks>
        internal class ManagedCache
        {
            public ObjectCache GetCache()
            {
                return ObjectCache;
            }

            static readonly ObjectCache ObjectCache = new MemoryCache("NPoco");
            
        }

        public class PocoData
        {
            //USE ONLY FOR TESTING
            internal static bool UseLongKeys = false;
            //USE ONLY FOR TESTING - default is one hr
            internal static int SlidingExpirationSeconds = 3600;
            
			public static PocoData ForObject(object o, string primaryKeyName)
			{
				var t = o.GetType();
#if !PETAPOCO_NO_DYNAMIC
				if (t == typeof(System.Dynamic.ExpandoObject))
				{
					var pd = new PocoData();
					pd.TableInfo = new TableInfo();
					pd.Columns = new Dictionary<string, PocoColumn>(StringComparer.OrdinalIgnoreCase);
					pd.Columns.Add(primaryKeyName, new ExpandoColumn() { ColumnName = primaryKeyName });
					pd.TableInfo.PrimaryKey = primaryKeyName;
					pd.TableInfo.AutoIncrement = true;
					foreach (var col in (o as IDictionary<string, object>).Keys)
					{
						if (col!=primaryKeyName)
							pd.Columns.Add(col, new ExpandoColumn() { ColumnName = col });
					}
					return pd;
				}
				else
#endif
					return ForType(t);
			}
            
			public static PocoData ForType(Type t)
			{
#if !PETAPOCO_NO_DYNAMIC
				if (t == typeof(System.Dynamic.ExpandoObject))
					throw new InvalidOperationException("Can't use dynamic types with this method");
#endif
				// Check cache
				InnerLock.EnterReadLock();
				PocoData pd;
				try
				{
					if (m_PocoDatas.TryGetValue(t, out pd))
						return pd;
				}
				finally
				{
					InnerLock.ExitReadLock();
				}

				
				// Cache it
				InnerLock.EnterWriteLock();
				try
				{
					// Check again
					if (m_PocoDatas.TryGetValue(t, out pd))
						return pd;

					// Create it
					pd = new PocoData(t);

					m_PocoDatas.Add(t, pd);
				}
				finally
				{
					InnerLock.ExitWriteLock();
				}

				return pd;
			}

			public PocoData()
			{
			}

			public PocoData(Type t)
			{
				type = t;
				TableInfo=new TableInfo();

				// Get the table name
				var a = t.GetCustomAttributes(typeof(TableNameAttribute), true);
				TableInfo.TableName = a.Length == 0 ? t.Name : (a[0] as TableNameAttribute).Value;

				// Get the primary key
				a = t.GetCustomAttributes(typeof(PrimaryKeyAttribute), true);
				TableInfo.PrimaryKey = a.Length == 0 ? "ID" : (a[0] as PrimaryKeyAttribute).Value;
				TableInfo.SequenceName = a.Length == 0 ? null : (a[0] as PrimaryKeyAttribute).sequenceName;
				TableInfo.AutoIncrement = a.Length == 0 ? false : (a[0] as PrimaryKeyAttribute).autoIncrement;

				// Call column mapper
				if (Database.Mapper != null)
					Database.Mapper.GetTableInfo(t, TableInfo);

				// Work out bound properties
				bool ExplicitColumns = t.GetCustomAttributes(typeof(ExplicitColumnsAttribute), true).Length > 0;
				Columns = new Dictionary<string, PocoColumn>(StringComparer.OrdinalIgnoreCase);

                foreach (var pi in t.GetProperties())
				{
					// Work out if properties is to be included
					var ColAttrs = pi.GetCustomAttributes(typeof(ColumnAttribute), true);
					if (ExplicitColumns)
					{
						if (ColAttrs.Length == 0)
							continue;
					}
					else
					{
						if (pi.GetCustomAttributes(typeof(IgnoreAttribute), true).Length != 0)
							continue;
					}

					var pc = new PocoColumn();
					pc.PropertyInfo = pi;

					// Work out the DB column name
					if (ColAttrs.Length > 0)
					{
						var colattr = (ColumnAttribute)ColAttrs[0];
						pc.ColumnName = colattr.Name;
						if ((colattr as ResultColumnAttribute) != null)
							pc.ResultColumn = true;
					    if ((colattr as RowVersionColumnAttribute) != null)
					    {
                            if (pc.PropertyInfo.PropertyType != typeof (long))
                                throw new Exception("RowValue column must be of type long.");
                            pc.RowVersion = true;					        
					    }
					}
					if (pc.ColumnName == null)
					{
						pc.ColumnName = pi.Name;
						if (Database.Mapper != null && !Database.Mapper.MapPropertyToColumn(t, pi, ref pc.ColumnName, ref pc.ResultColumn))
							continue;
					}

					// Store it
					Columns.Add(pc.ColumnName, pc);
				}

				// Build column list for automatic select
				QueryColumns = (from c in Columns where !c.Value.ResultColumn select c.Key).ToArray();

			}

			static bool IsIntegralType(Type t)
			{
				var tc = Type.GetTypeCode(t);
				return tc >= TypeCode.SByte && tc <= TypeCode.UInt64;
			}



			// Create factory function that can convert a IDataReader record into a POCO
			public Delegate GetFactory(string sql, string connString, bool ForceDateTimesToUtc, int firstColumn, int countColumns, IDataReader r)
			{

                //TODO: It would be nice to remove the irrelevant SQL parts - for a mapping operation anything after the SELECT clause isn't required. 
                // This would ensure less duplicate entries that get cached, currently both of these queries would be cached even though they are
                // returning the same structured data:
                // SELECT * FROM MyTable ORDER BY MyColumn
                // SELECT * FROM MyTable ORDER BY MyColumn DESC

			    string key;
			    if (UseLongKeys)
			    {
                    key = string.Format("{0}:{1}:{2}:{3}:{4}", sql, connString, ForceDateTimesToUtc, firstColumn, countColumns);
			    }
			    else
			    {
                    //Create a hashed key, we don't want to store so much string data in memory
                    var combiner = new HashCodeCombiner();
                    combiner.AddCaseInsensitiveString(sql);
                    combiner.AddCaseInsensitiveString(connString);
                    combiner.AddObject(ForceDateTimesToUtc);
                    combiner.AddInt(firstColumn);
                    combiner.AddInt(countColumns);
                    key = combiner.GetCombinedHashCode();
			    }
                

			    var objectCache = _managedCache.GetCache();

			    Func<Delegate> factory = () =>
			    {
                    // Create the method
                    var m = new DynamicMethod("petapoco_factory_" + objectCache.GetCount(), type, new Type[] { typeof(IDataReader) }, true);
                    var il = m.GetILGenerator();

#if !PETAPOCO_NO_DYNAMIC
                    if (type == typeof(object))
                    {
                        // var poco=new T()
                        il.Emit(OpCodes.Newobj, typeof(System.Dynamic.ExpandoObject).GetConstructor(Type.EmptyTypes));			// obj

                        MethodInfo fnAdd = typeof(IDictionary<string, object>).GetMethod("Add");

                        // Enumerate all fields generating a set assignment for the column
                        for (int i = firstColumn; i < firstColumn + countColumns; i++)
                        {
                            var srcType = r.GetFieldType(i);

                            il.Emit(OpCodes.Dup);						// obj, obj
                            il.Emit(OpCodes.Ldstr, r.GetName(i));		// obj, obj, fieldname

                            // Get the converter
                            Func<object, object> converter = null;
                            if (Database.Mapper != null)
                                converter = Database.Mapper.GetFromDbConverter(null, srcType);
                            if (ForceDateTimesToUtc && converter == null && srcType == typeof(DateTime))
                                converter = delegate(object src) { return new DateTime(((DateTime)src).Ticks, DateTimeKind.Utc); };

                            // Setup stack for call to converter
                            AddConverterToStack(il, converter);

                            // r[i]
                            il.Emit(OpCodes.Ldarg_0);					// obj, obj, fieldname, converter?,    rdr
                            il.Emit(OpCodes.Ldc_I4, i);					// obj, obj, fieldname, converter?,  rdr,i
                            il.Emit(OpCodes.Callvirt, fnGetValue);		// obj, obj, fieldname, converter?,  value

                            // Convert DBNull to null
                            il.Emit(OpCodes.Dup);						// obj, obj, fieldname, converter?,  value, value
                            il.Emit(OpCodes.Isinst, typeof(DBNull));	// obj, obj, fieldname, converter?,  value, (value or null)
                            var lblNotNull = il.DefineLabel();
                            il.Emit(OpCodes.Brfalse_S, lblNotNull);		// obj, obj, fieldname, converter?,  value
                            il.Emit(OpCodes.Pop);						// obj, obj, fieldname, converter?
                            if (converter != null)
                                il.Emit(OpCodes.Pop);					// obj, obj, fieldname, 
                            il.Emit(OpCodes.Ldnull);					// obj, obj, fieldname, null
                            if (converter != null)
                            {
                                var lblReady = il.DefineLabel();
                                il.Emit(OpCodes.Br_S, lblReady);
                                il.MarkLabel(lblNotNull);
                                il.Emit(OpCodes.Callvirt, fnInvoke);
                                il.MarkLabel(lblReady);
                            }
                            else
                            {
                                il.MarkLabel(lblNotNull);
                            }

                            il.Emit(OpCodes.Callvirt, fnAdd);
                        }
                    }
                    else
#endif
                        if (type.IsValueType || type == typeof(string) || type == typeof(byte[]))
                        {
                            // Do we need to install a converter?
                            var srcType = r.GetFieldType(0);
                            var converter = GetConverter(ForceDateTimesToUtc, null, srcType, type);

                            // "if (!rdr.IsDBNull(i))"
                            il.Emit(OpCodes.Ldarg_0);										// rdr
                            il.Emit(OpCodes.Ldc_I4_0);										// rdr,0
                            il.Emit(OpCodes.Callvirt, fnIsDBNull);							// bool
                            var lblCont = il.DefineLabel();
                            il.Emit(OpCodes.Brfalse_S, lblCont);
                            il.Emit(OpCodes.Ldnull);										// null
                            var lblFin = il.DefineLabel();
                            il.Emit(OpCodes.Br_S, lblFin);

                            il.MarkLabel(lblCont);

                            // Setup stack for call to converter
                            AddConverterToStack(il, converter);

                            il.Emit(OpCodes.Ldarg_0);										// rdr
                            il.Emit(OpCodes.Ldc_I4_0);										// rdr,0
                            il.Emit(OpCodes.Callvirt, fnGetValue);							// value

                            // Call the converter
                            if (converter != null)
                                il.Emit(OpCodes.Callvirt, fnInvoke);

                            il.MarkLabel(lblFin);
                            il.Emit(OpCodes.Unbox_Any, type);								// value converted
                        }
                        else
                        {
                            // var poco=new T()
                            il.Emit(OpCodes.Newobj, type.GetConstructor(BindingFlags.Instance | BindingFlags.Public | BindingFlags.NonPublic, null, new Type[0], null));

                            // Enumerate all fields generating a set assignment for the column
                            for (int i = firstColumn; i < firstColumn + countColumns; i++)
                            {
                                // Get the PocoColumn for this db column, ignore if not known
                                PocoColumn pc;
                                if (!Columns.TryGetValue(r.GetName(i), out pc))
                                    continue;

                                // Get the source type for this column
                                var srcType = r.GetFieldType(i);
                                var dstType = pc.PropertyInfo.PropertyType;

                                // "if (!rdr.IsDBNull(i))"
                                il.Emit(OpCodes.Ldarg_0);										// poco,rdr
                                il.Emit(OpCodes.Ldc_I4, i);										// poco,rdr,i
                                il.Emit(OpCodes.Callvirt, fnIsDBNull);							// poco,bool
                                var lblNext = il.DefineLabel();
                                il.Emit(OpCodes.Brtrue_S, lblNext);								// poco

                                il.Emit(OpCodes.Dup);											// poco,poco

                                // Do we need to install a converter?
                                var converter = GetConverter(ForceDateTimesToUtc, pc, srcType, dstType);

                                // Fast
                                bool Handled = false;
                                if (converter == null)
                                {
                                    var valuegetter = typeof(IDataRecord).GetMethod("Get" + srcType.Name, new Type[] { typeof(int) });
                                    if (valuegetter != null
                                            && valuegetter.ReturnType == srcType
                                            && (valuegetter.ReturnType == dstType || valuegetter.ReturnType == Nullable.GetUnderlyingType(dstType)))
                                    {
                                        il.Emit(OpCodes.Ldarg_0);										// *,rdr
                                        il.Emit(OpCodes.Ldc_I4, i);										// *,rdr,i
                                        il.Emit(OpCodes.Callvirt, valuegetter);							// *,value

                                        // Convert to Nullable
                                        if (Nullable.GetUnderlyingType(dstType) != null)
                                        {
                                            il.Emit(OpCodes.Newobj, dstType.GetConstructor(new Type[] { Nullable.GetUnderlyingType(dstType) }));
                                        }

                                        il.Emit(OpCodes.Callvirt, pc.PropertyInfo.GetSetMethod(true));		// poco
                                        Handled = true;
                                    }
                                }

                                // Not so fast
                                if (!Handled)
                                {
                                    // Setup stack for call to converter
                                    AddConverterToStack(il, converter);

                                    // "value = rdr.GetValue(i)"
                                    il.Emit(OpCodes.Ldarg_0);										// *,rdr
                                    il.Emit(OpCodes.Ldc_I4, i);										// *,rdr,i
                                    il.Emit(OpCodes.Callvirt, fnGetValue);							// *,value

                                    // Call the converter
                                    if (converter != null)
                                        il.Emit(OpCodes.Callvirt, fnInvoke);

                                    // Assign it
                                    il.Emit(OpCodes.Unbox_Any, pc.PropertyInfo.PropertyType);		// poco,poco,value
                                    il.Emit(OpCodes.Callvirt, pc.PropertyInfo.GetSetMethod(true));		// poco
                                }

                                il.MarkLabel(lblNext);
                            }

                            var fnOnLoaded = RecurseInheritedTypes<MethodInfo>(type, (x) => x.GetMethod("OnLoaded", BindingFlags.Instance | BindingFlags.Public | BindingFlags.NonPublic, null, new Type[0], null));
                            if (fnOnLoaded != null)
                            {
                                il.Emit(OpCodes.Dup);
                                il.Emit(OpCodes.Callvirt, fnOnLoaded);
                            }
                        }

                    il.Emit(OpCodes.Ret);

                    // return it
                    var del = m.CreateDelegate(Expression.GetFuncType(typeof(IDataReader), type));
                    
                    return del;
			    };

                //lazy usage of AddOrGetExisting ref: http://stackoverflow.com/questions/10559279/how-to-deal-with-costly-building-operations-using-memorycache/15894928#15894928
                var newValue = new Lazy<Delegate>(factory);
                // the line belows returns existing item or adds the new value if it doesn't exist
                var value = (Lazy<Delegate>)objectCache.AddOrGetExisting(key, newValue, new CacheItemPolicy
                {
                    //sliding expiration of 1 hr, if the same key isn't used in this 
                    // timeframe it will be removed from the cache
                    SlidingExpiration = new TimeSpan(0, 0, SlidingExpirationSeconds)
                });
                return (value ?? newValue).Value; // Lazy<T> handles the locking itself

			}

			private static void AddConverterToStack(ILGenerator il, Func<object, object> converter)
			{
				if (converter != null)
				{
					// Add the converter
					int converterIndex = m_Converters.Count;
					m_Converters.Add(converter);

					// Generate IL to push the converter onto the stack
					il.Emit(OpCodes.Ldsfld, fldConverters);
					il.Emit(OpCodes.Ldc_I4, converterIndex);
					il.Emit(OpCodes.Callvirt, fnListGetItem);					// Converter
				}
			}

			private static Func<object, object> GetConverter(bool forceDateTimesToUtc, PocoColumn pc, Type srcType, Type dstType)
			{
				Func<object, object> converter = null;

				// Get converter from the mapper
				if (Database.Mapper != null)
				{
					if (pc != null)
					{
						converter = Database.Mapper.GetFromDbConverter(pc.PropertyInfo, srcType);
					}
					else
					{
						var m2 = Database.Mapper as IMapper2;
						if (m2 != null)
						{
							converter = m2.GetFromDbConverter(dstType, srcType);
						}
					}
				}

				// Standard DateTime->Utc mapper
				if (forceDateTimesToUtc && converter == null && srcType == typeof(DateTime) && (dstType == typeof(DateTime) || dstType == typeof(DateTime?)))
				{
					converter = delegate(object src) { return new DateTime(((DateTime)src).Ticks, DateTimeKind.Utc); };
				}

				// Forced type conversion including integral types -> enum
				if (converter == null)
				{
					if (dstType.IsEnum && IsIntegralType(srcType))
					{
						if (srcType != typeof(int))
						{
							converter = delegate(object src) { return Convert.ChangeType(src, typeof(int), null); };
						}
					}
					else if (!dstType.IsAssignableFrom(srcType))
					{
						converter = delegate(object src) { return Convert.ChangeType(src, dstType, null); };
					}
				}
				return converter;
			}


			static T RecurseInheritedTypes<T>(Type t, Func<Type, T> cb)
			{
				while (t != null)
				{
					T info = cb(t);
					if (info != null)
						return info;
					t = t.BaseType;
				}
				return default(T);
			}

            ManagedCache _managedCache = new ManagedCache();
			static Dictionary<Type, PocoData> m_PocoDatas = new Dictionary<Type, PocoData>();
			static List<Func<object, object>> m_Converters = new List<Func<object, object>>();
			static MethodInfo fnGetValue = typeof(IDataRecord).GetMethod("GetValue", new Type[] { typeof(int) });
			static MethodInfo fnIsDBNull = typeof(IDataRecord).GetMethod("IsDBNull");
			static FieldInfo fldConverters = typeof(PocoData).GetField("m_Converters", BindingFlags.Static | BindingFlags.GetField | BindingFlags.NonPublic);
			static MethodInfo fnListGetItem = typeof(List<Func<object, object>>).GetProperty("Item").GetGetMethod();
			static MethodInfo fnInvoke = typeof(Func<object, object>).GetMethod("Invoke");
			public Type type;
			public string[] QueryColumns { get; private set; }
			public TableInfo TableInfo { get; private set; }
			public Dictionary<string, PocoColumn> Columns { get; private set; }
            static System.Threading.ReaderWriterLockSlim InnerLock = new System.Threading.ReaderWriterLockSlim();
            
            /// <summary>
            /// Returns a report of the current cache being utilized by PetaPoco
            /// </summary>
            /// <returns></returns>
		    public static string PrintDebugCacheReport(out double totalBytes, out IEnumerable<string> allKeys)
            {
                var managedCache = new ManagedCache();

                var sb = new StringBuilder();
                sb.AppendLine("m_PocoDatas:");
                foreach (var pocoData in m_PocoDatas)
                {
                    sb.AppendFormat("\t{0}\n", pocoData.Key);
                    sb.AppendFormat("\t\tTable:{0} - Col count:{1}\n", pocoData.Value.TableInfo.TableName, pocoData.Value.QueryColumns.Length);              
                }

                var cache = managedCache.GetCache();
                allKeys = cache.Select(x => x.Key).ToArray();

                sb.AppendFormat("\tTotal Poco data count:{0}\n", allKeys.Count());

                var keys = string.Join("", cache.Select(x => x.Key));
                //Bytes in .Net are stored as utf-16 = unicode little endian
                totalBytes = Encoding.Unicode.GetByteCount(keys);

                sb.AppendFormat("\tTotal byte for keys:{0}\n", totalBytes);
                
                sb.AppendLine("\tAll Poco cache items:");

                foreach (var item in cache)
                {
                    sb.AppendFormat("\t\t Key -> {0}\n", item.Key);
                    sb.AppendFormat("\t\t Value -> {0}\n", item.Value);
                }

                sb.AppendLine("-------------------END REPORT------------------------");
                return sb.ToString();
            }
		}


		// Member variables
		string _connectionString;
		string _providerName;
		DbProviderFactory _factory;
		IDbConnection _sharedConnection;
		IDbTransaction _transaction;
		int _sharedConnectionDepth;
		int _transactionDepth;
		bool _transactionCancelled;
		string _lastSql;
		object[] _lastArgs;
		string _paramPrefix = "@";
	    IsolationLevel _isolationLevel;
	}

	// Transaction object helps maintain transaction depth counts
	public class Transaction : IDisposable
	{
<<<<<<< HEAD
		public Transaction(Database db, IsolationLevel isolationLevel)
		{
			_db = db;
            _db.BeginTransaction(isolationLevel);
		}
=======
        public Transaction(Database db, IsolationLevel isolationLevel)
        {
            _db = db;
            _db.BeginTransaction(isolationLevel);
        }
>>>>>>> abde63eb

		public virtual void Complete()
		{
			_db.CompleteTransaction();
			_db = null;
		}

		public void Dispose()
		{
			if (_db != null)
				_db.AbortTransaction();
		}

		Database _db;
	}

	// Simple helper class for building SQL statments
	public class Sql
	{
		public Sql()
		{
		}

		public Sql(string sql, params object[] args)
		{
			_sql = sql;
			_args = args;
		}

		public static Sql Builder
		{
			get { return new Sql(); }
		}

		string _sql;
		object[] _args;
		Sql _rhs;
		string _sqlFinal;
		object[] _argsFinal;

		private void Build()
		{
			// already built?
			if (_sqlFinal != null)
				return;

			// Build it
			var sb = new StringBuilder();
			var args = new List<object>();
			Build(sb, args, null);
			_sqlFinal = sb.ToString();
			_argsFinal = args.ToArray();
		}

		public string SQL
		{
			get
			{
				Build();
				return _sqlFinal;
			}
		}

		public object[] Arguments
		{
			get
			{
				Build();
				return _argsFinal;
			}
		}

		public Sql Append(Sql sql)
		{
			if (_rhs != null)
				_rhs.Append(sql);
			else
				_rhs = sql;

			return this;
		}

		public Sql Append(string sql, params object[] args)
		{
			return Append(new Sql(sql, args));
		}

		static bool Is(Sql sql, string sqltype)
		{
			return sql != null && sql._sql != null && sql._sql.StartsWith(sqltype, StringComparison.InvariantCultureIgnoreCase);
		}

		private void Build(StringBuilder sb, List<object> args, Sql lhs)
		{
			if (!String.IsNullOrEmpty(_sql))
			{
				// Add SQL to the string
				if (sb.Length > 0)
				{
					sb.Append("\n");
				}

				var sql = Database.ProcessParams(_sql, _args, args);

				if (Is(lhs, "WHERE ") && Is(this, "WHERE "))
					sql = "AND " + sql.Substring(6);
				if (Is(lhs, "ORDER BY ") && Is(this, "ORDER BY "))
					sql = ", " + sql.Substring(9);

				sb.Append(sql);
			}

			// Now do rhs
			if (_rhs != null)
				_rhs.Build(sb, args, this);
		}

		public Sql Where(string sql, params object[] args)
		{
			return Append(new Sql("WHERE (" + sql + ")", args));
		}

		public Sql OrderBy(params object[] columns)
		{
			return Append(new Sql("ORDER BY " + String.Join(", ", (from x in columns select x.ToString()).ToArray())));
		}

		public Sql Select(params object[] columns)
		{
			return Append(new Sql("SELECT " + String.Join(", ", (from x in columns select x.ToString()).ToArray())));
		}

		public Sql From(params object[] tables)
		{
			return Append(new Sql("FROM " + String.Join(", ", (from x in tables select x.ToString()).ToArray())));
		}

		public Sql GroupBy(params object[] columns)
		{
			return Append(new Sql("GROUP BY " + String.Join(", ", (from x in columns select x.ToString()).ToArray())));
		}

		private SqlJoinClause Join(string JoinType, string table)
		{
			return new SqlJoinClause(Append(new Sql(JoinType + table)));
		}

		public SqlJoinClause InnerJoin(string table) { return Join("INNER JOIN ", table); }
		public SqlJoinClause LeftJoin(string table) { return Join("LEFT JOIN ", table); }
        public SqlJoinClause LeftOuterJoin(string table) { return Join("LEFT OUTER JOIN ", table); }
        public SqlJoinClause RightJoin(string table) { return Join("RIGHT JOIN ", table); }

		public class SqlJoinClause
		{
			private readonly Sql _sql;

			public SqlJoinClause(Sql sql)
			{
				_sql = sql;
			}

			public Sql On(string onClause, params object[] args)
			{
				return _sql.Append("ON " + onClause, args);
			}
		}
	}

}
<|MERGE_RESOLUTION|>--- conflicted
+++ resolved
@@ -1,2602 +1,2541 @@
-﻿/* PetaPoco v4.0.3 - A Tiny ORMish thing for your POCO's.
- * Copyright © 2011 Topten Software.  All Rights Reserved.
- * 
- * Apache License 2.0 - http://www.toptensoftware.com/petapoco/license
- * 
- * Special thanks to Rob Conery (@robconery) for original inspiration (ie:Massive) and for 
- * use of Subsonic's T4 templates, Rob Sullivan (@DataChomp) for hard core DBA advice 
- * and Adam Schroder (@schotime) for lots of suggestions, improvements and Oracle support
- */
-
-// Define PETAPOCO_NO_DYNAMIC in your project settings on .NET 3.5
-
-using System;
-using System.Collections.Generic;
-using System.Linq;
-using System.Runtime.Caching;
-using System.Security;
-using System.Security.Permissions;
-using System.Text;
-using System.Configuration;
-using System.Data.Common;
-using System.Data;
-using System.Text.RegularExpressions;
-using System.Reflection;
-using System.Reflection.Emit;
-using System.Linq.Expressions;
-
-namespace Umbraco.Core.Persistence
-{
-	// Poco's marked [Explicit] require all column properties to be marked
-	[AttributeUsage(AttributeTargets.Class)]
-	public class ExplicitColumnsAttribute : Attribute
-	{
-	}
-	// For non-explicit pocos, causes a property to be ignored
-	[AttributeUsage(AttributeTargets.Property)]
-	public class IgnoreAttribute : Attribute
-	{
-	}
-
-	// For explicit pocos, marks property as a column and optionally supplies column name
-	[AttributeUsage(AttributeTargets.Property)]
-	public class ColumnAttribute : Attribute
-	{
-		public ColumnAttribute() { }
-		public ColumnAttribute(string name) { Name = name; }
-		public string Name { get; set; }
-	}
-
-	// For explicit pocos, marks property as a result column and optionally supplies column name
-	[AttributeUsage(AttributeTargets.Property)]
-	public class ResultColumnAttribute : ColumnAttribute
-	{
-		public ResultColumnAttribute() { }
-		public ResultColumnAttribute(string name) : base(name) { }
-	}
-
-    // For explicit pocos, marks property as a rowversion column and optionally supplies column name
-    [AttributeUsage(AttributeTargets.Property)]
-    public class RowVersionColumnAttribute : ColumnAttribute
-    {
-        public RowVersionColumnAttribute() { }
-        public RowVersionColumnAttribute(string name) : base(name) { }
-    }
-    
-    // Specify the table name of a poco
-	[AttributeUsage(AttributeTargets.Class)]
-	public class TableNameAttribute : Attribute
-	{
-		public TableNameAttribute(string tableName)
-		{
-			Value = tableName;
-		}
-		public string Value { get; private set; }
-	}
-
-	// Specific the primary key of a poco class (and optional sequence name for Oracle)
-	[AttributeUsage(AttributeTargets.Class)]
-	public class PrimaryKeyAttribute : Attribute
-	{
-		public PrimaryKeyAttribute(string primaryKey)
-		{
-			Value = primaryKey;
-			autoIncrement = true;
-		}
-
-		public string Value { get; private set; }
-		public string sequenceName { get; set; }
-		public bool autoIncrement { get; set; }
-	}
-
-	[AttributeUsage(AttributeTargets.Property)]
-	public class AutoJoinAttribute : Attribute
-	{
-		public AutoJoinAttribute() { }
-	}
-
-	// Results from paged request
-	public class Page<T> 
-	{
-		public long CurrentPage { get; set; }
-		public long TotalPages { get; set; }
-		public long TotalItems { get; set; }
-		public long ItemsPerPage { get; set; }
-		public List<T> Items { get; set; }
-		public object Context { get; set; }
-	}
-
-	// Pass as parameter value to force to DBType.AnsiString
-	public class AnsiString
-	{
-		public AnsiString(string str)
-		{
-			Value = str;
-		}
-		public string Value { get; private set; }
-	}
-
-	// Used by IMapper to override table bindings for an object
-	public class TableInfo
-	{
-		public string TableName { get; set; }
-		public string PrimaryKey { get; set; }
-		public bool AutoIncrement { get; set; }
-		public string SequenceName { get; set; }
-	}
-
-	// Optionally provide an implementation of this to Database.Mapper
-	public interface IMapper
-	{
-		void GetTableInfo(Type t, TableInfo ti);
-        bool MapPropertyToColumn(Type t, PropertyInfo pi, ref string columnName, ref bool resultColumn);
-		Func<object, object> GetFromDbConverter(PropertyInfo pi, Type SourceType);
-		Func<object, object> GetToDbConverter(Type SourceType);
-	}
-
-	// This will be merged with IMapper in the next major version
-	public interface IMapper2 : IMapper
-	{
-		Func<object, object> GetFromDbConverter(Type DestType, Type SourceType);
-	}
-
-	// Database class ... this is where most of the action happens
-	public class Database : IDisposable
-	{
-		public Database(IDbConnection connection)
-		{
-			_sharedConnection = connection;
-			_connectionString = connection.ConnectionString;
-			_sharedConnectionDepth = 2;		// Prevent closing external connection
-			CommonConstruct();
-		}
-
-		public Database(string connectionString, string providerName)
-		{
-			_connectionString = connectionString;
-			_providerName = providerName;
-			CommonConstruct();
-		}
-
-		public Database(string connectionString, DbProviderFactory provider)
-		{
-			_connectionString = connectionString;
-			_factory = provider;
-			CommonConstruct();
-		}
-
-		public Database(string connectionStringName)
-		{
-			// Use first?
-			if (connectionStringName == "")
-				connectionStringName = ConfigurationManager.ConnectionStrings[0].Name;
-
-			// Work out connection string and provider name
-			var providerName = "System.Data.SqlClient";
-			if (ConfigurationManager.ConnectionStrings[connectionStringName] != null)
-			{
-				if (!string.IsNullOrEmpty(ConfigurationManager.ConnectionStrings[connectionStringName].ProviderName))
-					providerName = ConfigurationManager.ConnectionStrings[connectionStringName].ProviderName;
-			}
-			else
-			{
-				throw new InvalidOperationException("Can't find a connection string with the name '" + connectionStringName + "'");
-			}
-
-			// Store factory and connection string
-			_connectionString = ConfigurationManager.ConnectionStrings[connectionStringName].ConnectionString;
-			_providerName = providerName;
-			CommonConstruct();
-		}
-
-		enum DBType
-		{
-			SqlServer,
-			SqlServerCE,
-			MySql,
-			PostgreSQL,
-			Oracle,
-            SQLite
-		}
-		DBType _dbType = DBType.SqlServer;
-
-		// Common initialization
-		private void CommonConstruct()
-		{
-			_transactionDepth = 0;
-			EnableAutoSelect = true;
-			EnableNamedParams = true;
-			ForceDateTimesToUtc = true;
-
-            if (_providerName != null)
-				_factory = DbProviderFactories.GetFactory(_providerName);
-			
-            string dbtype = (_factory == null ? _sharedConnection.GetType() : _factory.GetType()).Name;
-
-			if (dbtype.StartsWith("MySql")) _dbType = DBType.MySql;
-            else if (dbtype.StartsWith("SqlCe")) _dbType = DBType.SqlServerCE;
-			else if (dbtype.StartsWith("Npgsql")) _dbType = DBType.PostgreSQL;
-			else if (dbtype.StartsWith("Oracle")) _dbType = DBType.Oracle;
-            else if (dbtype.StartsWith("SQLite")) _dbType = DBType.SQLite;
-
-			if (_dbType == DBType.MySql && _connectionString != null && _connectionString.IndexOf("Allow User Variables=true") >= 0)
-				_paramPrefix = "?";
-			if (_dbType == DBType.Oracle)
-				_paramPrefix = ":";
-
-<<<<<<< HEAD
-		    _isolationLevel = IsolationLevel.ReadCommitted; //_dbType.GetDefaultTransactionIsolationLevel();
-=======
-            // by default use MSSQL default ReadCommitted level
-            //TODO change to RepeatableRead - but that is breaking
-		    _isolationLevel = IsolationLevel.ReadCommitted;
->>>>>>> abde63eb
-		}
-
-		// Automatically close one open shared connection
-		public void Dispose()
-		{
-			// Automatically close one open connection reference
-			//  (Works with KeepConnectionAlive and manually opening a shared connection)
-			CloseSharedConnection();
-		}
-
-		// Set to true to keep the first opened connection alive until this object is disposed
-		public bool KeepConnectionAlive { get; set; }
-
-		// Open a connection (can be nested)
-		public void OpenSharedConnection()
-		{
-			if (_sharedConnectionDepth == 0)
-			{
-				_sharedConnection = _factory.CreateConnection();
-				_sharedConnection.ConnectionString = _connectionString;
-                _sharedConnection.OpenWithRetry();//Changed .Open() => .OpenWithRetry() extension method
-
-                // ensure we have the proper isolation level, as levels can leak in pools
-                // read http://stackoverflow.com/questions/9851415/sql-server-isolation-level-leaks-across-pooled-connections
-                // and http://stackoverflow.com/questions/641120/what-exec-sp-reset-connection-shown-in-sql-profiler-means
-                //
-                // NPoco has that code in OpenSharedConnectionImp (commented out?)
-                //using (var cmd = _sharedConnection.CreateCommand())
-                //{
-                //    cmd.CommandText = GetSqlForTransactionLevel(_isolationLevel);
-                //    cmd.CommandTimeout = CommandTimeout;
-                //    cmd.ExecuteNonQuery();
-                //}
-                //
-                // although MSDN documentation for SQL CE clearly states that the above method
-                // should work, it fails & reports an error parsing the query on 'TRANSACTION',
-                // and Google is no help (others have faced the same issue... no solution). So,
-                // switching to another method that does work on all databases.
-<<<<<<< HEAD
-			    var tr = _sharedConnection.BeginTransaction(_isolationLevel);
-                tr.Commit();
-			    tr.Dispose();
-                
-				_sharedConnection = OnConnectionOpened(_sharedConnection);
-=======
-                var tr = _sharedConnection.BeginTransaction(_isolationLevel);
-                tr.Commit();
-                tr.Dispose();
-
-                _sharedConnection = OnConnectionOpened(_sharedConnection);
->>>>>>> abde63eb
-
-				if (KeepConnectionAlive)
-					_sharedConnectionDepth++;		// Make sure you call Dispose
-			}
-			_sharedConnectionDepth++;
-		}
-
-		// Close a previously opened connection
-		public void CloseSharedConnection()
-		{
-			if (_sharedConnectionDepth > 0)
-			{
-				_sharedConnectionDepth--;
-				if (_sharedConnectionDepth == 0)
-				{
-					OnConnectionClosing(_sharedConnection);
-					_sharedConnection.Dispose();
-					_sharedConnection = null;
-				}
-			}
-		}
-
-		// Access to our shared connection
-		public IDbConnection Connection
-		{
-			get { return _sharedConnection; }
-		}
-
-		// Helper to create a transaction scope
-		public Transaction GetTransaction()
-		{
-<<<<<<< HEAD
-			return GetTransaction(_isolationLevel);
-		}
-
-	    public Transaction GetTransaction(IsolationLevel isolationLevel)
-	    {
-	        return new Transaction(this, isolationLevel);
-	    }
-
-	    public IsolationLevel CurrentTransactionIsolationLevel
-	    {
-            get {  return _transaction == null ? IsolationLevel.Unspecified : _transaction.IsolationLevel; }
-	    }
-
-		// Use by derived repo generated by T4 templates
-=======
-            return GetTransaction(_isolationLevel);
-        }
-
-        public Transaction GetTransaction(IsolationLevel isolationLevel)
-        {
-            return new Transaction(this, isolationLevel);
-        }
-
-        public IsolationLevel CurrentTransactionIsolationLevel
-        {
-            get { return _transaction == null ? IsolationLevel.Unspecified : _transaction.IsolationLevel; }
-        }
-
-        // Use by derived repo generated by T4 templates
->>>>>>> abde63eb
-		public virtual void OnBeginTransaction() { }
-		public virtual void OnEndTransaction() { }
-
-		// Start a new transaction, can be nested, every call must be
-		//	matched by a call to AbortTransaction or CompleteTransaction
-		// Use `using (var scope=db.Transaction) { scope.Complete(); }` to ensure correct semantics
-<<<<<<< HEAD
-	    public void BeginTransaction()
-	    {
-            BeginTransaction(_isolationLevel);
-	    }
-
-        public void BeginTransaction(IsolationLevel isolationLevel)
-        {
-    	    _transactionDepth++;
-=======
-		public void BeginTransaction()
-		{
-            BeginTransaction(_isolationLevel);
-        }
-
-        public void BeginTransaction(IsolationLevel isolationLevel)
-        {
-            _transactionDepth++;
->>>>>>> abde63eb
-
-			if (_transactionDepth == 1)
-			{
-				OpenSharedConnection();
-<<<<<<< HEAD
-                _transaction = _sharedConnection.BeginTransaction(isolationLevel);
-=======
-				_transaction = _sharedConnection.BeginTransaction(isolationLevel);
->>>>>>> abde63eb
-				_transactionCancelled = false;
-				OnBeginTransaction();
-			}
-            else if (isolationLevel > _transaction.IsolationLevel)
-                throw new Exception("Already in a transaction with a lower isolation level.");
-<<<<<<< HEAD
-		}
-=======
-        }
->>>>>>> abde63eb
-
-		// Internal helper to cleanup transaction stuff
-		void CleanupTransaction()
-		{
-			OnEndTransaction();
-
-			if (_transactionCancelled)
-				_transaction.Rollback();
-			else
-				_transaction.Commit();
-
-			_transaction.Dispose();
-			_transaction = null;
-
-			CloseSharedConnection();
-		}
-
-		// Abort the entire outer most transaction scope
-		public void AbortTransaction()
-		{
-			_transactionCancelled = true;
-			if ((--_transactionDepth) == 0)
-				CleanupTransaction();
-		}
-
-		// Complete the transaction
-		public void CompleteTransaction()
-		{
-			if ((--_transactionDepth) == 0)
-				CleanupTransaction();
-		}
-
-        // in NPoco this is in DatabaseType
-        private static string GetSqlForTransactionLevel(IsolationLevel isolationLevel)
-        {
-            switch (isolationLevel)
-            {
-                case IsolationLevel.ReadCommitted:
-                    return "SET TRANSACTION ISOLATION LEVEL READ COMMITTED";
-                case IsolationLevel.ReadUncommitted:
-                    return "SET TRANSACTION ISOLATION LEVEL READ UNCOMMITTED";
-                case IsolationLevel.RepeatableRead:
-                    return "SET TRANSACTION ISOLATION LEVEL REPEATABLE READ";
-                case IsolationLevel.Serializable:
-                    return "SET TRANSACTION ISOLATION LEVEL SERIALIZABLE";
-                case IsolationLevel.Snapshot:
-                    return "SET TRANSACTION ISOLATION LEVEL SNAPSHOT";
-                default:
-                    return "SET TRANSACTION ISOLATION LEVEL READ COMMITTED";
-            }
-        }
-<<<<<<< HEAD
-
-		// Helper to handle named parameters from object properties
-=======
-        
-        // Helper to handle named parameters from object properties
->>>>>>> abde63eb
-		static Regex rxParams = new Regex(@"(?<!@)@\w+", RegexOptions.Compiled);
-		public static string ProcessParams(string _sql, object[] args_src, List<object> args_dest)
-		{
-			return rxParams.Replace(_sql, m =>
-			{
-				string param = m.Value.Substring(1);
-
-				object arg_val;
-
-				int paramIndex;
-				if (int.TryParse(param, out paramIndex))
-				{
-					// Numbered parameter
-					if (paramIndex < 0 || paramIndex >= args_src.Length)
-						throw new ArgumentOutOfRangeException(string.Format("Parameter '@{0}' specified but only {1} parameters supplied (in `{2}`)", paramIndex, args_src.Length, _sql));
-					arg_val = args_src[paramIndex];
-				}
-				else
-				{
-					// Look for a property on one of the arguments with this name
-					bool found = false;
-					arg_val = null;
-					foreach (var o in args_src)
-					{
-						var pi = o.GetType().GetProperty(param);
-						if (pi != null)
-						{
-							arg_val = pi.GetValue(o, null);
-							found = true;
-							break;
-						}
-					}
-
-					if (!found)
-						throw new ArgumentException(string.Format("Parameter '@{0}' specified but none of the passed arguments have a property with this name (in '{1}')", param, _sql));
-				}
-
-				// Expand collections to parameter lists
-				if ((arg_val as System.Collections.IEnumerable) != null && 
-					(arg_val as string) == null && 
-					(arg_val as byte[]) == null)
-				{
-					var sb = new StringBuilder();
-					foreach (var i in arg_val as System.Collections.IEnumerable)
-					{
-						sb.Append((sb.Length == 0 ? "@" : ",@") + args_dest.Count.ToString());
-						args_dest.Add(i);
-					}
-					return sb.ToString();
-				}
-				else
-				{
-					args_dest.Add(arg_val);
-					return "@" + (args_dest.Count - 1).ToString();
-				}
-			}
-			);
-		}
-
-		// Add a parameter to a DB command
-		internal void AddParam(IDbCommand cmd, object item, string ParameterPrefix)
-		{
-			// Convert value to from poco type to db type
-			if (Database.Mapper != null && item!=null)
-			{
-				var fn = Database.Mapper.GetToDbConverter(item.GetType());
-				if (fn!=null)
-					item = fn(item);
-			}
-
-			// Support passed in parameters
-			var idbParam = item as IDbDataParameter;
-			if (idbParam != null)
-			{
-				idbParam.ParameterName = string.Format("{0}{1}", ParameterPrefix, cmd.Parameters.Count);
-				cmd.Parameters.Add(idbParam);
-				return;
-			}
-
-			var p = cmd.CreateParameter();
-			p.ParameterName = string.Format("{0}{1}", ParameterPrefix, cmd.Parameters.Count);
-			if (item == null)
-			{
-				p.Value = DBNull.Value;
-			}
-			else
-			{
-				var t = item.GetType();
-				if (t.IsEnum)		// PostgreSQL .NET driver wont cast enum to int
-				{
-					p.Value = (int)item;
-				}
-				else if (t == typeof(Guid))
-				{
-					p.Value = item.ToString();
-					p.DbType = DbType.String;
-					p.Size = 40;
-				}
-				else if (t == typeof(string))
-				{
-                    // out of memory exception occurs if trying to save more than 4000 characters to SQL Server CE NText column. 
-                    //Set before attempting to set Size, or Size will always max out at 4000
-                    if ((item as string).Length + 1 > 4000 && p.GetType().Name == "SqlCeParameter")
-                        p.GetType().GetProperty("SqlDbType").SetValue(p, SqlDbType.NText, null); 
-
-                    p.Size = (item as string).Length + 1;
-                    if(p.Size < 4000)
-                        p.Size = Math.Max((item as string).Length + 1, 4000);		// Help query plan caching by using common size
-
-					p.Value = item;
-				}
-				else if (t == typeof(AnsiString))
-				{
-					// Thanks @DataChomp for pointing out the SQL Server indexing performance hit of using wrong string type on varchar
-					p.Size = Math.Max((item as AnsiString).Value.Length + 1, 4000);
-					p.Value = (item as AnsiString).Value;
-					p.DbType = DbType.AnsiString;
-				}
-				else if (t == typeof(bool) && _dbType != DBType.PostgreSQL)
-				{
-					p.Value = ((bool)item) ? 1 : 0;
-				}
-				else if (item.GetType().Name == "SqlGeography") //SqlGeography is a CLR Type
-				{
-					p.GetType().GetProperty("UdtTypeName").SetValue(p, "geography", null); //geography is the equivalent SQL Server Type
-					p.Value = item;
-				}
-
-				else if (item.GetType().Name == "SqlGeometry") //SqlGeometry is a CLR Type
-				{
-					p.GetType().GetProperty("UdtTypeName").SetValue(p, "geometry", null); //geography is the equivalent SQL Server Type
-					p.Value = item;
-				}
-				else
-				{
-					p.Value = item;
-				}
-			}
-
-			cmd.Parameters.Add(p);
-		}
-
-		// Create a command
-		static Regex rxParamsPrefix = new Regex(@"(?<!@)@\w+", RegexOptions.Compiled);
-		public IDbCommand CreateCommand(IDbConnection connection, string sql, params object[] args)
-		{
-			// Perform named argument replacements
-			if (EnableNamedParams)
-			{
-				var new_args = new List<object>();
-				sql = ProcessParams(sql, args, new_args);
-				args = new_args.ToArray();
-			}
-
-			// Perform parameter prefix replacements
-			if (_paramPrefix != "@")
-				sql = rxParamsPrefix.Replace(sql, m => _paramPrefix + m.Value.Substring(1));
-			sql = sql.Replace("@@", "@");		   // <- double @@ escapes a single @
-
-			// Create the command and add parameters
-			IDbCommand cmd = connection.CreateCommand();
-			cmd.Connection = connection;
-			cmd.CommandText = sql;
-			cmd.Transaction = _transaction;
-			foreach (var item in args)
-			{
-				AddParam(cmd, item, _paramPrefix);
-			}
-
-			if (_dbType == DBType.Oracle)
-			{
-				cmd.GetType().GetProperty("BindByName").SetValue(cmd, true, null);
-			}
-
-			if (!String.IsNullOrEmpty(sql))
-				DoPreExecute(cmd);
-
-			return cmd;
-		}
-
-		// Override this to log/capture exceptions
-		public virtual void OnException(Exception x)
-		{
-			System.Diagnostics.Debug.WriteLine(x.ToString());
-			System.Diagnostics.Debug.WriteLine(LastCommand);
-		}
-
-		// Override this to log commands, or modify command before execution
-		public virtual IDbConnection OnConnectionOpened(IDbConnection conn) { return conn; }
-		public virtual void OnConnectionClosing(IDbConnection conn) { }
-		public virtual void OnExecutingCommand(IDbCommand cmd) { }
-		public virtual void OnExecutedCommand(IDbCommand cmd) { }
-
-		// Execute a non-query command
-		public int Execute(string sql, params object[] args)
-		{
-			try
-			{
-				OpenSharedConnection();
-				try
-				{
-					using (var cmd = CreateCommand(_sharedConnection, sql, args))
-					{
-						var retv=cmd.ExecuteNonQueryWithRetry();
-						OnExecutedCommand(cmd);
-						return retv;
-					}
-				}
-				finally
-				{
-					CloseSharedConnection();
-				}
-			}
-			catch (Exception x)
-			{
-				OnException(x);
-				throw;
-			}
-		}
-
-		public int Execute(Sql sql)
-		{
-			return Execute(sql.SQL, sql.Arguments);
-		}
-
-		// Execute and cast a scalar property
-		public T ExecuteScalar<T>(string sql, params object[] args)
-		{
-			try
-			{
-				OpenSharedConnection();
-				try
-				{
-					using (var cmd = CreateCommand(_sharedConnection, sql, args))
-					{
-						object val = cmd.ExecuteScalarWithRetry();
-						OnExecutedCommand(cmd);
-
-                        if (val == null || val == DBNull.Value)
-                            return default(T);
-
-                        Type t = typeof(T);
-                        Type u = Nullable.GetUnderlyingType(t);
-
-                        return (T)Convert.ChangeType(val, u ?? t);
-					}
-				}
-				finally
-				{
-					CloseSharedConnection();
-				}
-			}
-			catch (Exception x)
-			{
-				OnException(x);
-				throw;
-			}
-		}
-
-		public T ExecuteScalar<T>(Sql sql)
-		{
-			return ExecuteScalar<T>(sql.SQL, sql.Arguments);
-		}
-
-		Regex rxSelect = new Regex(@"\A\s*(SELECT|EXECUTE|CALL)\s", RegexOptions.Compiled | RegexOptions.Singleline | RegexOptions.IgnoreCase | RegexOptions.Multiline);
-		Regex rxFrom = new Regex(@"\A\s*FROM\s", RegexOptions.Compiled | RegexOptions.Singleline | RegexOptions.IgnoreCase | RegexOptions.Multiline);
-		string AddSelectClause<T>(string sql)
-		{
-			if (sql.StartsWith(";"))
-				return sql.Substring(1);
-
-			if (!rxSelect.IsMatch(sql))
-			{
-				var pd = PocoData.ForType(typeof(T));
-				var tableName = EscapeTableName(pd.TableInfo.TableName);
-				string cols = string.Join(", ", (from c in pd.QueryColumns select tableName + "." + EscapeSqlIdentifier(c)).ToArray());
-				if (!rxFrom.IsMatch(sql))
-					sql = string.Format("SELECT {0} FROM {1} {2}", cols, tableName, sql);
-				else
-					sql = string.Format("SELECT {0} {1}", cols, sql);
-			}
-			return sql;
-		}
-
-		public bool EnableAutoSelect { get; set; }
-		public bool EnableNamedParams { get; set; }
-		public bool ForceDateTimesToUtc { get; set; }
-
-		// Return a typed list of pocos
-		public List<T> Fetch<T>(string sql, params object[] args) 
-		{
-			return Query<T>(sql, args).ToList();
-		}
-
-		public List<T> Fetch<T>(Sql sql) 
-		{
-			return Fetch<T>(sql.SQL, sql.Arguments);
-		}
-
-		static Regex rxColumns = new Regex(@"\A\s*SELECT\s+((?:\((?>\((?<depth>)|\)(?<-depth>)|.?)*(?(depth)(?!))\)|.)*?)(?<!,\s+)\bFROM\b", RegexOptions.IgnoreCase | RegexOptions.Multiline | RegexOptions.Singleline | RegexOptions.Compiled);
-		static Regex rxOrderBy = new Regex(@"\bORDER\s+BY\s+(?:\((?>\((?<depth>)|\)(?<-depth>)|.?)*(?(depth)(?!))\)|[\w\(\)\.])+(?:\s+(?:ASC|DESC))?(?:\s*,\s*(?:\((?>\((?<depth>)|\)(?<-depth>)|.?)*(?(depth)(?!))\)|[\w\(\)\.])+(?:\s+(?:ASC|DESC))?)*", RegexOptions.IgnoreCase | RegexOptions.Multiline | RegexOptions.Singleline | RegexOptions.Compiled);
-		static Regex rxDistinct = new Regex(@"\ADISTINCT\s", RegexOptions.IgnoreCase | RegexOptions.Multiline | RegexOptions.Singleline | RegexOptions.Compiled);
-		public static bool SplitSqlForPaging(string sql, out string sqlCount, out string sqlSelectRemoved, out string sqlOrderBy)
-		{
-			sqlSelectRemoved = null;
-			sqlCount = null;
-			sqlOrderBy = null;
-
-			// Extract the columns from "SELECT <whatever> FROM"
-			var m = rxColumns.Match(sql);
-			if (!m.Success)
-				return false;
-
-			// Save column list and replace with COUNT(*)
-			Group g = m.Groups[1];
-			sqlSelectRemoved = sql.Substring(g.Index);
-
-			if (rxDistinct.IsMatch(sqlSelectRemoved))
-				sqlCount = sql.Substring(0, g.Index) + "COUNT(" + m.Groups[1].ToString().Trim() + ") " + sql.Substring(g.Index + g.Length);
-			else
-				sqlCount = sql.Substring(0, g.Index) + "COUNT(*) " + sql.Substring(g.Index + g.Length);
-
-
-			// Look for an "ORDER BY <whatever>" clause
-			m = rxOrderBy.Match(sqlCount);
-			if (!m.Success)
-			{
-				sqlOrderBy = null;
-			}
-			else
-			{
-				g = m.Groups[0];
-				sqlOrderBy = g.ToString();
-				sqlCount = sqlCount.Substring(0, g.Index) + sqlCount.Substring(g.Index + g.Length);
-			}
-
-			return true;
-		}
-
-		public void BuildPageQueries<T>(long skip, long take, string sql, ref object[] args, out string sqlCount, out string sqlPage) 
-		{
-			// Add auto select clause
-			if (EnableAutoSelect)
-				sql = AddSelectClause<T>(sql);
-
-			// Split the SQL into the bits we need
-			string sqlSelectRemoved, sqlOrderBy;
-			if (!SplitSqlForPaging(sql, out sqlCount, out sqlSelectRemoved, out sqlOrderBy))
-				throw new Exception("Unable to parse SQL statement for paged query");
-			if (_dbType == DBType.Oracle && sqlSelectRemoved.StartsWith("*"))
-                throw new Exception("Query must alias '*' when performing a paged query.\neg. select t.* from table t order by t.id");
-
-			// Build the SQL for the actual final result
-			if (_dbType == DBType.SqlServer || _dbType == DBType.Oracle)
-			{
-				sqlSelectRemoved = rxOrderBy.Replace(sqlSelectRemoved, "");
-				if (rxDistinct.IsMatch(sqlSelectRemoved))
-				{
-					sqlSelectRemoved = "peta_inner.* FROM (SELECT " + sqlSelectRemoved + ") peta_inner";
-				}
-				sqlPage = string.Format("SELECT * FROM (SELECT ROW_NUMBER() OVER ({0}) peta_rn, {1}) peta_paged WHERE peta_rn>@{2} AND peta_rn<=@{3}",
-										sqlOrderBy==null ? "ORDER BY (SELECT NULL)" : sqlOrderBy, sqlSelectRemoved, args.Length, args.Length + 1);
-				args = args.Concat(new object[] { skip, skip+take }).ToArray();
-			}
-			else if (_dbType == DBType.SqlServerCE)
-			{
-				sqlPage = string.Format("{0}\nOFFSET @{1} ROWS FETCH NEXT @{2} ROWS ONLY", sql, args.Length, args.Length + 1);
-				args = args.Concat(new object[] { skip, take }).ToArray();
-			}
-			else
-			{
-				sqlPage = string.Format("{0}\nLIMIT @{1} OFFSET @{2}", sql, args.Length, args.Length + 1);
-				args = args.Concat(new object[] { take, skip }).ToArray();
-			}
-
-		}
-
-		// Fetch a page	
-		public Page<T> Page<T>(long page, long itemsPerPage, string sql, params object[] args) 
-		{
-			string sqlCount, sqlPage;
-			BuildPageQueries<T>((page-1)*itemsPerPage, itemsPerPage, sql, ref args, out sqlCount, out sqlPage);
-
-			// Save the one-time command time out and use it for both queries
-			int saveTimeout = OneTimeCommandTimeout;
-
-			// Setup the paged result
-			var result = new Page<T>();
-			result.CurrentPage = page;
-			result.ItemsPerPage = itemsPerPage;
-			result.TotalItems = ExecuteScalar<long>(sqlCount, args);
-			result.TotalPages = result.TotalItems / itemsPerPage;
-			if ((result.TotalItems % itemsPerPage) != 0)
-				result.TotalPages++;
-
-			OneTimeCommandTimeout = saveTimeout;
-
-			// Get the records
-			result.Items = Fetch<T>(sqlPage, args);
-
-			// Done
-			return result;
-		}
-
-		public Page<T> Page<T>(long page, long itemsPerPage, Sql sql) 
-		{
-			return Page<T>(page, itemsPerPage, sql.SQL, sql.Arguments);
-		}
-
-
-		public List<T> Fetch<T>(long page, long itemsPerPage, string sql, params object[] args)
-		{
-			return SkipTake<T>((page - 1) * itemsPerPage, itemsPerPage, sql, args);
-		}
-
-		public List<T> Fetch<T>(long page, long itemsPerPage, Sql sql)
-		{
-			return SkipTake<T>((page - 1) * itemsPerPage, itemsPerPage, sql.SQL, sql.Arguments);
-		}
-
-		public List<T> SkipTake<T>(long skip, long take, string sql, params object[] args)
-		{
-			string sqlCount, sqlPage;
-			BuildPageQueries<T>(skip, take, sql, ref args, out sqlCount, out sqlPage);
-			return Fetch<T>(sqlPage, args);
-		}
-
-		public List<T> SkipTake<T>(long skip, long take, Sql sql)
-		{
-			return SkipTake<T>(skip, take, sql.SQL, sql.Arguments);
-		}
-
-		// Return an enumerable collection of pocos
-		public IEnumerable<T> Query<T>(string sql, params object[] args) 
-		{
-			if (EnableAutoSelect)
-				sql = AddSelectClause<T>(sql);
-
-			OpenSharedConnection();
-			try
-			{
-				using (var cmd = CreateCommand(_sharedConnection, sql, args))
-				{
-					IDataReader r;
-					var pd = PocoData.ForType(typeof(T));
-					try
-					{
-						r = cmd.ExecuteReader();
-						OnExecutedCommand(cmd);
-					}
-					catch (Exception x)
-					{
-						OnException(x);
-						throw;
-					}
-					var factory = pd.GetFactory(cmd.CommandText, _sharedConnection.ConnectionString, ForceDateTimesToUtc, 0, r.FieldCount, r) as Func<IDataReader, T>;
-					using (r)
-					{
-						while (true)
-						{
-							T poco;
-							try
-							{
-								if (!r.Read())
-									yield break;
-								poco = factory(r);
-							}
-							catch (Exception x)
-							{
-								OnException(x);
-								throw;
-							}
-
-							yield return poco;
-						}
-					}
-				}
-			}
-			finally
-			{
-				CloseSharedConnection();
-			}
-		}
-
-		// Multi Fetch
-		public List<TRet> Fetch<T1, T2, TRet>(Func<T1, T2, TRet> cb, string sql, params object[] args) { return Query<T1, T2, TRet>(cb, sql, args).ToList(); }
-		public List<TRet> Fetch<T1, T2, T3, TRet>(Func<T1, T2, T3, TRet> cb, string sql, params object[] args) { return Query<T1, T2, T3, TRet>(cb, sql, args).ToList(); }
-		public List<TRet> Fetch<T1, T2, T3, T4, TRet>(Func<T1, T2, T3, T4, TRet> cb, string sql, params object[] args) { return Query<T1, T2, T3, T4, TRet>(cb, sql, args).ToList(); }
-        public List<TRet> Fetch<T1, T2, T3, T4, T5, TRet>(Func<T1, T2, T3, T4, T5, TRet> cb, string sql, params object[] args) { return Query<T1, T2, T3, T4, T5, TRet>(cb, sql, args).ToList(); }
-
-		// Multi Query
-		public IEnumerable<TRet> Query<T1, T2, TRet>(Func<T1, T2, TRet> cb, string sql, params object[] args) { return Query<TRet>(new Type[] { typeof(T1), typeof(T2) }, cb, sql, args); }
-		public IEnumerable<TRet> Query<T1, T2, T3, TRet>(Func<T1, T2, T3, TRet> cb, string sql, params object[] args) { return Query<TRet>(new Type[] { typeof(T1), typeof(T2), typeof(T3)}, cb, sql, args); }
-		public IEnumerable<TRet> Query<T1, T2, T3, T4, TRet>(Func<T1, T2, T3, T4, TRet> cb, string sql, params object[] args) { return Query<TRet>(new Type[] { typeof(T1), typeof(T2), typeof(T3), typeof(T4)}, cb, sql, args); }
-        public IEnumerable<TRet> Query<T1, T2, T3, T4, T5, TRet>(Func<T1, T2, T3, T4, T5, TRet> cb, string sql, params object[] args) { return Query<TRet>(new Type[] { typeof(T1), typeof(T2), typeof(T3), typeof(T4), typeof(T5) }, cb, sql, args); }
-
-		// Multi Fetch (SQL builder)
-		public List<TRet> Fetch<T1, T2, TRet>(Func<T1, T2, TRet> cb, Sql sql) { return Query<T1, T2, TRet>(cb, sql.SQL, sql.Arguments).ToList(); }
-		public List<TRet> Fetch<T1, T2, T3, TRet>(Func<T1, T2, T3, TRet> cb, Sql sql) { return Query<T1, T2, T3, TRet>(cb, sql.SQL, sql.Arguments).ToList(); }
-		public List<TRet> Fetch<T1, T2, T3, T4, TRet>(Func<T1, T2, T3, T4, TRet> cb, Sql sql) { return Query<T1, T2, T3, T4, TRet>(cb, sql.SQL, sql.Arguments).ToList(); }
-        public List<TRet> Fetch<T1, T2, T3, T4, T5, TRet>(Func<T1, T2, T3, T4, T5, TRet> cb, Sql sql) { return Query<T1, T2, T3, T4, T5, TRet>(cb, sql.SQL, sql.Arguments).ToList(); }
-
-		// Multi Query (SQL builder)
-		public IEnumerable<TRet> Query<T1, T2, TRet>(Func<T1, T2, TRet> cb, Sql sql) { return Query<TRet>(new Type[] { typeof(T1), typeof(T2) }, cb, sql.SQL, sql.Arguments); }
-		public IEnumerable<TRet> Query<T1, T2, T3, TRet>(Func<T1, T2, T3, TRet> cb, Sql sql) { return Query<TRet>(new Type[] { typeof(T1), typeof(T2), typeof(T3) }, cb, sql.SQL, sql.Arguments); }
-		public IEnumerable<TRet> Query<T1, T2, T3, T4, TRet>(Func<T1, T2, T3, T4, TRet> cb, Sql sql) { return Query<TRet>(new Type[] { typeof(T1), typeof(T2), typeof(T3), typeof(T4) }, cb, sql.SQL, sql.Arguments); }
-        public IEnumerable<TRet> Query<T1, T2, T3, T4, T5, TRet>(Func<T1, T2, T3, T4, T5, TRet> cb, Sql sql) { return Query<TRet>(new Type[] { typeof(T1), typeof(T2), typeof(T3), typeof(T4), typeof(T5) }, cb, sql.SQL, sql.Arguments); }
-
-		// Multi Fetch (Simple)
-		public List<T1> Fetch<T1, T2>(string sql, params object[] args) { return Query<T1, T2>(sql, args).ToList(); }
-		public List<T1> Fetch<T1, T2, T3>(string sql, params object[] args) { return Query<T1, T2, T3>(sql, args).ToList(); }
-		public List<T1> Fetch<T1, T2, T3, T4>(string sql, params object[] args) { return Query<T1, T2, T3, T4>(sql, args).ToList(); }
-        public List<T1> Fetch<T1, T2, T3, T4, T5>(string sql, params object[] args) { return Query<T1, T2, T3, T4, T5>(sql, args).ToList(); }
-
-		// Multi Query (Simple)
-		public IEnumerable<T1> Query<T1, T2>(string sql, params object[] args) { return Query<T1>(new Type[] { typeof(T1), typeof(T2) }, null, sql, args); }
-		public IEnumerable<T1> Query<T1, T2, T3>(string sql, params object[] args) { return Query<T1>(new Type[] { typeof(T1), typeof(T2), typeof(T3) }, null, sql, args); }
-		public IEnumerable<T1> Query<T1, T2, T3, T4>(string sql, params object[] args) { return Query<T1>(new Type[] { typeof(T1), typeof(T2), typeof(T3), typeof(T4) }, null, sql, args); }
-        public IEnumerable<T1> Query<T1, T2, T3, T4, T5>(string sql, params object[] args) { return Query<T1>(new Type[] { typeof(T1), typeof(T2), typeof(T3), typeof(T4), typeof(T5) }, null, sql, args); }
-
-		// Multi Fetch (Simple) (SQL builder)
-		public List<T1> Fetch<T1, T2>(Sql sql) { return Query<T1, T2>(sql.SQL, sql.Arguments).ToList(); }
-		public List<T1> Fetch<T1, T2, T3>(Sql sql) { return Query<T1, T2, T3>(sql.SQL, sql.Arguments).ToList(); }
-		public List<T1> Fetch<T1, T2, T3, T4>(Sql sql) { return Query<T1, T2, T3, T4>(sql.SQL, sql.Arguments).ToList(); }
-        public List<T1> Fetch<T1, T2, T3, T4, T5>(Sql sql) { return Query<T1, T2, T3, T4, T5>(sql.SQL, sql.Arguments).ToList(); }
-
-		// Multi Query (Simple) (SQL builder)
-		public IEnumerable<T1> Query<T1, T2>(Sql sql) { return Query<T1>(new Type[] { typeof(T1), typeof(T2) }, null, sql.SQL, sql.Arguments); }
-		public IEnumerable<T1> Query<T1, T2, T3>(Sql sql) { return Query<T1>(new Type[] { typeof(T1), typeof(T2), typeof(T3) }, null, sql.SQL, sql.Arguments); }
-		public IEnumerable<T1> Query<T1, T2, T3, T4>(Sql sql) { return Query<T1>(new Type[] { typeof(T1), typeof(T2), typeof(T3), typeof(T4) }, null, sql.SQL, sql.Arguments); }
-        public IEnumerable<T1> Query<T1, T2, T3, T4, T5>(Sql sql) { return Query<T1>(new Type[] { typeof(T1), typeof(T2), typeof(T3), typeof(T4), typeof(T5) }, null, sql.SQL, sql.Arguments); }
-
-		// Automagically guess the property relationships between various POCOs and create a delegate that will set them up
-		Delegate GetAutoMapper(Type[] types)
-		{
-			// Build a key
-			var kb = new StringBuilder();
-			foreach (var t in types)
-			{
-				kb.Append(t.ToString());
-				kb.Append(":");
-			}
-			var key = kb.ToString();
-
-			// Check cache
-			RWLock.EnterReadLock();
-			try
-			{
-				Delegate mapper;
-				if (AutoMappers.TryGetValue(key, out mapper))
-					return mapper;
-			}
-			finally
-			{
-				RWLock.ExitReadLock();
-			}
-
-			// Create it
-			RWLock.EnterWriteLock();
-			try
-			{
-				// Try again
-				Delegate mapper;
-				if (AutoMappers.TryGetValue(key, out mapper))
-					return mapper;
-
-				// Create a method
-				var m = new DynamicMethod("petapoco_automapper", types[0], types, true);
-				var il = m.GetILGenerator();
-
-				for (int i = 1; i < types.Length; i++)
-				{
-					bool handled = false;
-					for (int j = i - 1; j >= 0; j--)
-					{
-						// Find the property
-						var candidates = from p in types[j].GetProperties() where p.PropertyType == types[i] select p;
-						if (candidates.Count() == 0)
-							continue;
-						if (candidates.Count() > 1)
-							throw new InvalidOperationException(string.Format("Can't auto join {0} as {1} has more than one property of type {0}", types[i], types[j]));
-
-						// Generate code
-						il.Emit(OpCodes.Ldarg_S, j);
-						il.Emit(OpCodes.Ldarg_S, i);
-						il.Emit(OpCodes.Callvirt, candidates.First().GetSetMethod(true));
-						handled = true;
-					}
-
-					if (!handled)
-						throw new InvalidOperationException(string.Format("Can't auto join {0}", types[i]));
-				}
-
-				il.Emit(OpCodes.Ldarg_0);
-				il.Emit(OpCodes.Ret);
-
-				// Cache it
-				var del = m.CreateDelegate(Expression.GetFuncType(types.Concat(types.Take(1)).ToArray()));
-				AutoMappers.Add(key, del);
-				return del;
-			}
-			finally
-			{
-				RWLock.ExitWriteLock();
-			}
-		}
-
-		// Find the split point in a result set for two different pocos and return the poco factory for the first
-		Delegate FindSplitPoint(Type typeThis, Type typeNext, string sql, IDataReader r, ref int pos)
-		{
-			// Last?
-			if (typeNext == null)
-				return PocoData.ForType(typeThis).GetFactory(sql, _sharedConnection.ConnectionString, ForceDateTimesToUtc, pos, r.FieldCount - pos, r);
-
-			// Get PocoData for the two types
-			PocoData pdThis = PocoData.ForType(typeThis);
-			PocoData pdNext = PocoData.ForType(typeNext);
-
-			// Find split point
-			int firstColumn = pos;
-			var usedColumns = new Dictionary<string, bool>();
-			for (; pos < r.FieldCount; pos++)
-			{
-				// Split if field name has already been used, or if the field doesn't exist in current poco but does in the next
-				string fieldName = r.GetName(pos);
-				if (usedColumns.ContainsKey(fieldName) || (!pdThis.Columns.ContainsKey(fieldName) && pdNext.Columns.ContainsKey(fieldName)))
-				{
-					return pdThis.GetFactory(sql, _sharedConnection.ConnectionString, ForceDateTimesToUtc, firstColumn, pos - firstColumn, r);
-				}
-				usedColumns.Add(fieldName, true);
-			}
-
-			throw new InvalidOperationException(string.Format("Couldn't find split point between {0} and {1}", typeThis, typeNext));
-		}
-
-
-		// Instance data used by the Multipoco factory delegate - essentially a list of the nested poco factories to call
-		public class MultiPocoFactory
-		{
-
-			public MultiPocoFactory(IEnumerable<Delegate> dels)
-			{
-				Delegates = new List<Delegate>(dels);
-			}
-			private List<Delegate> Delegates { get; set; }
-			private Delegate GetItem(int index) { return Delegates[index]; }
-			
-			/// <summary>
-			/// Calls the delegate at the specified index and returns its values
-			/// </summary>
-			/// <param name="index"></param>
-			/// <param name="reader"></param>
-			/// <returns></returns>
-			private object CallDelegate(int index, IDataReader reader)
-			{
-				var d = GetItem(index);
-				var output = d.DynamicInvoke(reader);
-				return output;
-			}
-
-			/// <summary>
-			/// Calls the callback delegate and passes in the output of all delegates as the parameters
-			/// </summary>
-			/// <typeparam name="TRet"></typeparam>
-			/// <param name="callback"></param>
-			/// <param name="dr"></param>
-			/// <param name="count"></param>
-			/// <returns></returns>
-			public TRet CallCallback<TRet>(Delegate callback, IDataReader dr, int count)
-			{
-				var args = new List<object>();
-				for(var i = 0;i<count;i++)
-				{
-					args.Add(CallDelegate(i, dr));
-				}
-				return (TRet)callback.DynamicInvoke(args.ToArray());
-			}
-		}
-
-		// Create a multi-poco factory
-		Func<IDataReader, Delegate, TRet> CreateMultiPocoFactory<TRet>(Type[] types, string sql, IDataReader r)
-		{			
-			// Call each delegate
-			var dels = new List<Delegate>();
-			int pos = 0;
-			for (int i=0; i<types.Length; i++)
-			{
-				// Add to list of delegates to call
-				var del = FindSplitPoint(types[i], i + 1 < types.Length ? types[i + 1] : null, sql, r, ref pos);
-				dels.Add(del);
-			}
-
-			var mpFactory = new MultiPocoFactory(dels);
-			return (reader, arg3) => mpFactory.CallCallback<TRet>(arg3, reader, types.Length);
-		}
-
-		// Various cached stuff
-		static Dictionary<string, object> MultiPocoFactories = new Dictionary<string, object>();
-		static Dictionary<string, Delegate> AutoMappers = new Dictionary<string, Delegate>();
-		static System.Threading.ReaderWriterLockSlim RWLock = new System.Threading.ReaderWriterLockSlim();
-
-		// Get (or create) the multi-poco factory for a query	
-		Func<IDataReader, Delegate, TRet> GetMultiPocoFactory<TRet>(Type[] types, string sql, IDataReader r)
-		{
-			// Build a key string  (this is crap, should address this at some point)
-			var kb = new StringBuilder();
-			kb.Append(typeof(TRet).ToString());
-			kb.Append(":");
-			foreach (var t in types)
-			{
-				kb.Append(":");
-				kb.Append(t.ToString());
-			}
-			kb.Append(":"); kb.Append(_sharedConnection.ConnectionString);
-			kb.Append(":"); kb.Append(ForceDateTimesToUtc);
-			kb.Append(":"); kb.Append(sql);
-			string key = kb.ToString();
-
-			// Check cache
-			RWLock.EnterReadLock();
-			try
-			{
-				object oFactory;
-				if (MultiPocoFactories.TryGetValue(key, out oFactory))
-				{
-					//mpFactory = oFactory;
-					return (Func<IDataReader, Delegate, TRet>)oFactory;	
-				}					
-			}
-			finally
-			{
-				RWLock.ExitReadLock();
-			}
-
-			// Cache it
-			RWLock.EnterWriteLock();
-			try
-			{
-				// Check again
-				object oFactory; ;
-				if (MultiPocoFactories.TryGetValue(key, out oFactory))
-				{
-					return (Func<IDataReader, Delegate, TRet>)oFactory;
-				}	
-				
-				// Create the factory				
-				var factory = CreateMultiPocoFactory<TRet>(types, sql, r);
-
-				MultiPocoFactories.Add(key, factory);
-				return factory;
-			}
-			finally
-			{
-				RWLock.ExitWriteLock();
-			}
-
-		}
-
-		// Actual implementation of the multi-poco query
-		public IEnumerable<TRet> Query<TRet>(Type[] types, Delegate cb, string sql, params object[] args)
-		{
-			OpenSharedConnection();
-			try
-			{
-				using (var cmd = CreateCommand(_sharedConnection, sql, args))
-				{
-					IDataReader r;
-					try
-					{
-						r = cmd.ExecuteReaderWithRetry();
-						OnExecutedCommand(cmd);
-					}
-					catch (Exception x)
-					{
-						OnException(x);
-						throw;
-					}
-					var factory = GetMultiPocoFactory<TRet>(types, sql, r);
-					if (cb == null)
-						cb = GetAutoMapper(types.ToArray());
-					bool bNeedTerminator=false;
-					using (r)
-					{
-						while (true)
-						{
-							TRet poco;
-							try
-							{
-								if (!r.Read())
-									break;
-								poco = factory(r, cb);
-							}
-							catch (Exception x)
-							{
-								OnException(x);
-								throw;
-							}
-
-							if (poco != null)
-								yield return poco;
-							else
-								bNeedTerminator = true;
-						}
-						if (bNeedTerminator)
-						{
-							var poco = (TRet)(cb as Delegate).DynamicInvoke(new object[types.Length]);
-							if (poco != null)
-								yield return poco;
-							else
-								yield break;
-						}
-					}
-				}
-			}
-			finally
-			{
-				CloseSharedConnection();
-			}
-		}
-
-			
-		public IEnumerable<T> Query<T>(Sql sql) 
-		{
-			return Query<T>(sql.SQL, sql.Arguments);
-		}
-
-		public bool Exists<T>(object primaryKey) 
-		{
-			return FirstOrDefault<T>(string.Format("WHERE {0}=@0", EscapeSqlIdentifier(PocoData.ForType(typeof(T)).TableInfo.PrimaryKey)), primaryKey) != null;
-		}
-		public T Single<T>(object primaryKey) 
-		{
-			return Single<T>(string.Format("WHERE {0}=@0", EscapeSqlIdentifier(PocoData.ForType(typeof(T)).TableInfo.PrimaryKey)), primaryKey);
-		}
-		public T SingleOrDefault<T>(object primaryKey) 
-		{
-			return SingleOrDefault<T>(string.Format("WHERE {0}=@0", EscapeSqlIdentifier(PocoData.ForType(typeof(T)).TableInfo.PrimaryKey)), primaryKey);
-		}
-		public T Single<T>(string sql, params object[] args) 
-		{
-			return Query<T>(sql, args).Single();
-		}
-		public T SingleOrDefault<T>(string sql, params object[] args) 
-		{
-			return Query<T>(sql, args).SingleOrDefault();
-		}
-		public T First<T>(string sql, params object[] args) 
-		{
-			return Query<T>(sql, args).First();
-		}
-		public T FirstOrDefault<T>(string sql, params object[] args) 
-		{
-			return Query<T>(sql, args).FirstOrDefault();
-		}
-
-		public T Single<T>(Sql sql) 
-		{
-			return Query<T>(sql).Single();
-		}
-		public T SingleOrDefault<T>(Sql sql) 
-		{
-			return Query<T>(sql).SingleOrDefault();
-		}
-		public T First<T>(Sql sql) 
-		{
-			return Query<T>(sql).First();
-		}
-		public T FirstOrDefault<T>(Sql sql) 
-		{
-			return Query<T>(sql).FirstOrDefault();
-		}
-
-		public string EscapeTableName(string str)
-		{
-			// Assume table names with "dot", or opening sq is already escaped
-			return str.IndexOf('.') >= 0 ? str : EscapeSqlIdentifier(str);
-		}
-		public string EscapeSqlIdentifier(string str)
-		{
-			switch (_dbType)
-			{
-				case DBType.MySql:
-					return string.Format("`{0}`", str);
-
-				case DBType.PostgreSQL:
-				case DBType.Oracle:
-					return string.Format("\"{0}\"", str);
-
-				default:
-					return string.Format("[{0}]", str);
-			}
-		}
-
-		public object Insert(string tableName, string primaryKeyName, object poco)
-		{
-			return Insert(tableName, primaryKeyName, true, poco);
-		}
-
-		// Insert a poco into a table.  If the poco has a property with the same name 
-		// as the primary key the id of the new record is assigned to it.  Either way,
-		// the new id is returned.
-		public object Insert(string tableName, string primaryKeyName, bool autoIncrement, object poco)
-		{
-			try
-			{
-				OpenSharedConnection();
-				try
-				{
-					using (var cmd = CreateCommand(_sharedConnection, ""))
-					{
-						var pd = PocoData.ForObject(poco, primaryKeyName);
-						var names = new List<string>();
-						var values = new List<string>();
-						var index = 0;
-						foreach (var i in pd.Columns)
-						{
-							// Don't insert result columns
-							if (i.Value.ResultColumn)
-								continue;
-
-							// Don't insert the primary key (except under oracle where we need bring in the next sequence value)
-							if (autoIncrement && primaryKeyName != null && string.Compare(i.Key, primaryKeyName, true)==0)
-							{
-								if (_dbType == DBType.Oracle && !string.IsNullOrEmpty(pd.TableInfo.SequenceName))
-								{
-									names.Add(i.Key);
-									values.Add(string.Format("{0}.nextval", pd.TableInfo.SequenceName));
-								}
-								continue;
-							}
-
-							names.Add(EscapeSqlIdentifier(i.Key));
-							values.Add(string.Format("{0}{1}", _paramPrefix, index++));
-							AddParam(cmd, i.Value.GetValue(poco), _paramPrefix);
-						}
-
-						cmd.CommandText = string.Format("INSERT INTO {0} ({1}) VALUES ({2})",
-								EscapeTableName(tableName),
-								string.Join(",", names.ToArray()),
-								string.Join(",", values.ToArray())
-								);
-
-						if (!autoIncrement)
-						{
-							DoPreExecute(cmd);
-							cmd.ExecuteNonQueryWithRetry();
-							OnExecutedCommand(cmd);
-							return true;
-						}
-
-
-						object id;
-						switch (_dbType)
-						{
-							case DBType.SqlServerCE:
-								DoPreExecute(cmd);
-								cmd.ExecuteNonQueryWithRetry();
-								OnExecutedCommand(cmd);
-								id = ExecuteScalar<object>("SELECT @@@IDENTITY AS NewID;");
-								break;
-							case DBType.SqlServer:
-								cmd.CommandText += ";\nSELECT SCOPE_IDENTITY() AS NewID;";
-								DoPreExecute(cmd);
-								id = cmd.ExecuteScalarWithRetry();
-								OnExecutedCommand(cmd);
-								break;
-							case DBType.PostgreSQL:
-								if (primaryKeyName != null)
-								{
-									cmd.CommandText += string.Format("returning {0} as NewID", EscapeSqlIdentifier(primaryKeyName));
-									DoPreExecute(cmd);
-									id = cmd.ExecuteScalarWithRetry();
-								}
-								else
-								{
-									id = -1;
-									DoPreExecute(cmd);
-									cmd.ExecuteNonQueryWithRetry();
-								}
-								OnExecutedCommand(cmd);
-								break;
-							case DBType.Oracle:
-								if (primaryKeyName != null)
-								{
-									cmd.CommandText += string.Format(" returning {0} into :newid", EscapeSqlIdentifier(primaryKeyName));
-									var param = cmd.CreateParameter();
-									param.ParameterName = ":newid";
-									param.Value = DBNull.Value;
-									param.Direction = ParameterDirection.ReturnValue;
-									param.DbType = DbType.Int64;
-									cmd.Parameters.Add(param);
-									DoPreExecute(cmd);
-									cmd.ExecuteNonQueryWithRetry();
-									id = param.Value;
-								}
-								else
-								{
-									id = -1;
-									DoPreExecute(cmd);
-									cmd.ExecuteNonQueryWithRetry();
-								}
-								OnExecutedCommand(cmd);
-								break;
-                            case DBType.SQLite:
-                                if (primaryKeyName != null)
-                                {
-                                    cmd.CommandText += ";\nSELECT last_insert_rowid();";
-                                    DoPreExecute(cmd);
-                                    id = cmd.ExecuteScalarWithRetry();
-                                }
-                                else
-                                {
-                                    id = -1;
-                                    DoPreExecute(cmd);
-                                    cmd.ExecuteNonQueryWithRetry();
-                                }
-                                OnExecutedCommand(cmd);
-                                break;
-							default:
-								cmd.CommandText += ";\nSELECT @@IDENTITY AS NewID;";
-								DoPreExecute(cmd);
-								id = cmd.ExecuteScalarWithRetry();
-								OnExecutedCommand(cmd);
-								break;
-						}
-
-
-						// Assign the ID back to the primary key property
-						if (primaryKeyName != null)
-						{
-							PocoColumn pc;
-							if (pd.Columns.TryGetValue(primaryKeyName, out pc))
-							{
-								pc.SetValue(poco, pc.ChangeType(id));
-							}
-						}
-
-						return id;
-					}
-				}
-				finally
-				{
-					CloseSharedConnection();
-				}
-			}
-			catch (Exception x)
-			{
-				OnException(x);
-				throw;
-			}
-		}
-
-		// Insert an annotated poco object
-		public object Insert(object poco)
-		{
-			var pd = PocoData.ForType(poco.GetType());
-			return Insert(pd.TableInfo.TableName, pd.TableInfo.PrimaryKey, pd.TableInfo.AutoIncrement, poco);
-		}
-
-		public int Update(string tableName, string primaryKeyName, object poco, object primaryKeyValue)
-		{
-			return Update(tableName, primaryKeyName, poco, primaryKeyValue, null);
-		}
-
-
-		// Update a record with values from a poco.  primary key value can be either supplied or read from the poco
-		public int Update(string tableName, string primaryKeyName, object poco, object primaryKeyValue, IEnumerable<string> columns)
-		{
-			try
-			{
-				OpenSharedConnection();
-				try
-				{
-					using (var cmd = CreateCommand(_sharedConnection, ""))
-					{
-						var sb = new StringBuilder();
-						var index = 0;
-						var pd = PocoData.ForObject(poco,primaryKeyName);
-					    PocoColumn rvColumn = null;
-						if (columns == null)
-						{
-							foreach (var i in pd.Columns)
-							{
-								// Don't update the primary key, but grab the value if we don't have it
-								if (string.Compare(i.Key, primaryKeyName, true) == 0)
-								{
-									if (primaryKeyValue == null)
-										primaryKeyValue = i.Value.GetValue(poco);
-									continue;
-								}
-
-								// Dont update result only columns
-								if (i.Value.ResultColumn)
-									continue;
-
-                                // Update row version columns
-							    if (i.Value.RowVersion)
-							    {
-                                    if (index > 0)
-                                        sb.Append(", ");
-                                    sb.AppendFormat("{0} = {0} + 1", EscapeSqlIdentifier(i.Key));
-							        rvColumn = i.Value;
-							        continue;
-							    }
-
-								// Build the sql
-								if (index > 0)
-									sb.Append(", ");
-								sb.AppendFormat("{0} = {1}{2}", EscapeSqlIdentifier(i.Key), _paramPrefix, index++);
-
-								// Store the parameter in the command
-								AddParam(cmd, i.Value.GetValue(poco), _paramPrefix);
-							}
-						}
-						else
-						{
-							foreach (var colname in columns)
-							{
-								var pc = pd.Columns[colname];
-
-								// Build the sql
-								if (index > 0)
-									sb.Append(", ");
-								sb.AppendFormat("{0} = {1}{2}", EscapeSqlIdentifier(colname), _paramPrefix, index++);
-
-								// Store the parameter in the command
-								AddParam(cmd, pc.GetValue(poco), _paramPrefix);
-							}
-
-							// Grab primary key value
-							if (primaryKeyValue == null)
-							{
-								var pc = pd.Columns[primaryKeyName];
-								primaryKeyValue = pc.GetValue(poco);
-							}
-
-						}
-
-					    string whereRvColumn = null;
-					    if (rvColumn != null)
-					    {
-                            whereRvColumn = string.Format(" AND {0} = {1}{2}", EscapeSqlIdentifier(rvColumn.ColumnName), _paramPrefix, index++);
-                            AddParam(cmd, rvColumn.GetValue(poco), _paramPrefix);
-					    }
-
-                        cmd.CommandText = string.Format("UPDATE {0} SET {1} WHERE {2} = {3}{4}{5}",
-											EscapeTableName(tableName), sb.ToString(), EscapeSqlIdentifier(primaryKeyName), _paramPrefix, index++, whereRvColumn);
-						AddParam(cmd, primaryKeyValue, _paramPrefix);
-
-						DoPreExecute(cmd);
-
-						// Do it
-						var retv=cmd.ExecuteNonQueryWithRetry();
-                        if (rvColumn != null && retv != 0)
-                            rvColumn.SetValue(poco, (long) rvColumn.GetValue(poco) + 1);
-						OnExecutedCommand(cmd);
-						return retv;
-					}
-				}
-				finally
-				{
-					CloseSharedConnection();
-				}
-			}
-			catch (Exception x)
-			{
-				OnException(x);
-				throw;
-			}
-		}
-
-		public int Update(string tableName, string primaryKeyName, object poco)
-		{
-			return Update(tableName, primaryKeyName, poco, null);
-		}
-
-		public int Update(string tableName, string primaryKeyName, object poco, IEnumerable<string> columns)
-		{
-			return Update(tableName, primaryKeyName, poco, null, columns);
-		}
-
-		public int Update(object poco, IEnumerable<string> columns)
-		{
-			return Update(poco, null, columns);
-		}
-
-		public int Update(object poco)
-		{
-			return Update(poco, null, null);
-		}
-
-		public int Update(object poco, object primaryKeyValue)
-		{
-			return Update(poco, primaryKeyValue, null);
-		}
-		public int Update(object poco, object primaryKeyValue, IEnumerable<string> columns)
-		{
-			var pd = PocoData.ForType(poco.GetType());
-			return Update(pd.TableInfo.TableName, pd.TableInfo.PrimaryKey, poco, primaryKeyValue, columns);
-		}
-
-		public int Update<T>(string sql, params object[] args)
-		{
-			var pd = PocoData.ForType(typeof(T));
-			return Execute(string.Format("UPDATE {0} {1}", EscapeTableName(pd.TableInfo.TableName), sql), args);
-		}
-
-		public int Update<T>(Sql sql)
-		{
-			var pd = PocoData.ForType(typeof(T));
-			return Execute(new Sql(string.Format("UPDATE {0}", EscapeTableName(pd.TableInfo.TableName))).Append(sql));
-		}
-
-		public int Delete(string tableName, string primaryKeyName, object poco)
-		{
-			return Delete(tableName, primaryKeyName, poco, null);
-		}
-
-		public int Delete(string tableName, string primaryKeyName, object poco, object primaryKeyValue)
-		{
-			// If primary key value not specified, pick it up from the object
-			if (primaryKeyValue == null)
-			{
-				var pd = PocoData.ForObject(poco,primaryKeyName);
-				PocoColumn pc;
-				if (pd.Columns.TryGetValue(primaryKeyName, out pc))
-				{
-					primaryKeyValue = pc.GetValue(poco);
-				}
-			}
-
-			// Do it
-			var sql = string.Format("DELETE FROM {0} WHERE {1}=@0", EscapeTableName(tableName), EscapeSqlIdentifier(primaryKeyName));
-			return Execute(sql, primaryKeyValue);
-		}
-
-		public int Delete(object poco)
-		{
-			var pd = PocoData.ForType(poco.GetType());
-			return Delete(pd.TableInfo.TableName, pd.TableInfo.PrimaryKey, poco);
-		}
-
-		public int Delete<T>(object pocoOrPrimaryKey)
-		{
-			if (pocoOrPrimaryKey.GetType() == typeof(T))
-				return Delete(pocoOrPrimaryKey);
-			var pd = PocoData.ForType(typeof(T));
-			return Delete(pd.TableInfo.TableName, pd.TableInfo.PrimaryKey, null, pocoOrPrimaryKey);
-		}
-
-		public int Delete<T>(string sql, params object[] args)
-		{
-			var pd = PocoData.ForType(typeof(T));
-			return Execute(string.Format("DELETE FROM {0} {1}", EscapeTableName(pd.TableInfo.TableName), sql), args);
-		}
-
-		public int Delete<T>(Sql sql)
-		{
-			var pd = PocoData.ForType(typeof(T));
-			return Execute(new Sql(string.Format("DELETE FROM {0}", EscapeTableName(pd.TableInfo.TableName))).Append(sql));
-		}
-
-		// Check if a poco represents a new record
-		public bool IsNew(string primaryKeyName, object poco)
-		{
-			var pd = PocoData.ForObject(poco, primaryKeyName);
-			object pk;
-			PocoColumn pc;
-			if (pd.Columns.TryGetValue(primaryKeyName, out pc))
-			{
-				pk = pc.GetValue(poco);
-			}
-#if !PETAPOCO_NO_DYNAMIC
-			else if (poco.GetType() == typeof(System.Dynamic.ExpandoObject))
-			{
-				return true;
-			}
-#endif
-			else
-			{
-				var pi = poco.GetType().GetProperty(primaryKeyName);
-				if (pi == null)
-					throw new ArgumentException(string.Format("The object doesn't have a property matching the primary key column name '{0}'", primaryKeyName));
-				pk = pi.GetValue(poco, null);
-			}
-
-			if (pk == null)
-				return true;
-
-			var type = pk.GetType();
-
-			if (type.IsValueType)
-			{
-				// Common primary key types
-				if (type == typeof(long))
-					return (long)pk == 0;
-				else if (type == typeof(ulong))
-					return (ulong)pk == 0;
-				else if (type == typeof(int))
-					return (int)pk == 0;
-				else if (type == typeof(uint))
-					return (uint)pk == 0;
-
-				// Create a default instance and compare
-				return pk == Activator.CreateInstance(pk.GetType());
-			}
-			else
-			{
-				return pk == null;
-			}
-		}
-
-		public bool IsNew(object poco)
-		{
-			var pd = PocoData.ForType(poco.GetType());
-			if (!pd.TableInfo.AutoIncrement)
-				throw new InvalidOperationException("IsNew() and Save() are only supported on tables with auto-increment/identity primary key columns");
-			return IsNew(pd.TableInfo.PrimaryKey, poco);
-		}
-
-		// Insert new record or Update existing record
-		public void Save(string tableName, string primaryKeyName, object poco)
-		{
-			if (IsNew(primaryKeyName, poco))
-			{
-				Insert(tableName, primaryKeyName, true, poco);
-			}
-			else
-			{
-				Update(tableName, primaryKeyName, poco);
-			}
-		}
-
-		public void Save(object poco)
-		{
-			var pd = PocoData.ForType(poco.GetType());
-			Save(pd.TableInfo.TableName, pd.TableInfo.PrimaryKey, poco);
-		}
-
-		public int CommandTimeout { get; set; }
-		public int OneTimeCommandTimeout { get; set; }
-
-		void DoPreExecute(IDbCommand cmd)
-		{
-			// Setup command timeout
-			if (OneTimeCommandTimeout != 0)
-			{
-				cmd.CommandTimeout = OneTimeCommandTimeout;
-				OneTimeCommandTimeout = 0;
-			}
-			else if (CommandTimeout!=0)
-			{
-				cmd.CommandTimeout = CommandTimeout;
-			}
-			
-			// Call hook
-			OnExecutingCommand(cmd);
-
-			// Save it
-			_lastSql = cmd.CommandText;
-			_lastArgs = (from IDataParameter parameter in cmd.Parameters select parameter.Value).ToArray();
-		}
-
-		public string LastSQL { get { return _lastSql; } }
-		public object[] LastArgs { get { return _lastArgs; } }
-		public string LastCommand
-		{
-			get { return FormatCommand(_lastSql, _lastArgs); }
-		}
-
-		public string FormatCommand(IDbCommand cmd)
-		{
-			return FormatCommand(cmd.CommandText, (from IDataParameter parameter in cmd.Parameters select parameter.Value).ToArray());
-		}
-
-		public string FormatCommand(string sql, object[] args)
-		{
-			var sb = new StringBuilder();
-			if (sql == null)
-				return "";
-			sb.Append(sql);
-			if (args != null && args.Length > 0)
-			{
-				sb.Append("\n");
-				for (int i = 0; i < args.Length; i++)
-				{
-					sb.AppendFormat("\t -> {0}{1} [{2}] = \"{3}\"\n", _paramPrefix, i, args[i].GetType().Name, args[i]);
-				}
-				sb.Remove(sb.Length - 1, 1);
-			}
-			return sb.ToString();
-		}
-
-
-		public static IMapper Mapper
-		{
-			get;
-			set;
-		}
-
-		public class PocoColumn
-		{
-			public string ColumnName;
-			public PropertyInfo PropertyInfo;
-			public bool ResultColumn;
-		    public bool RowVersion;
-			public virtual void SetValue(object target, object val) { PropertyInfo.SetValue(target, val, null); }
-			public virtual object GetValue(object target) { return PropertyInfo.GetValue(target, null); }
-			public virtual object ChangeType(object val) { return Convert.ChangeType(val, PropertyInfo.PropertyType); }
-		}
-		public class ExpandoColumn : PocoColumn
-		{
-			public override void SetValue(object target, object val) { (target as IDictionary<string, object>)[ColumnName]=val; }
-			public override object GetValue(object target) 
-			{ 
-				object val=null;
-				(target as IDictionary<string, object>).TryGetValue(ColumnName, out val);
-				return val;
-			}
-			public override object ChangeType(object val) { return val; }
-		}
-
-        /// <summary>
-        /// Container for a Memory cache object
-        /// </summary>
-        /// <remarks>
-        /// Better to have one memory cache instance than many so it's memory management can be handled more effectively
-        /// http://stackoverflow.com/questions/8463962/using-multiple-instances-of-memorycache
-        /// </remarks>
-        internal class ManagedCache
-        {
-            public ObjectCache GetCache()
-            {
-                return ObjectCache;
-            }
-
-            static readonly ObjectCache ObjectCache = new MemoryCache("NPoco");
-            
-        }
-
-        public class PocoData
-        {
-            //USE ONLY FOR TESTING
-            internal static bool UseLongKeys = false;
-            //USE ONLY FOR TESTING - default is one hr
-            internal static int SlidingExpirationSeconds = 3600;
-            
-			public static PocoData ForObject(object o, string primaryKeyName)
-			{
-				var t = o.GetType();
-#if !PETAPOCO_NO_DYNAMIC
-				if (t == typeof(System.Dynamic.ExpandoObject))
-				{
-					var pd = new PocoData();
-					pd.TableInfo = new TableInfo();
-					pd.Columns = new Dictionary<string, PocoColumn>(StringComparer.OrdinalIgnoreCase);
-					pd.Columns.Add(primaryKeyName, new ExpandoColumn() { ColumnName = primaryKeyName });
-					pd.TableInfo.PrimaryKey = primaryKeyName;
-					pd.TableInfo.AutoIncrement = true;
-					foreach (var col in (o as IDictionary<string, object>).Keys)
-					{
-						if (col!=primaryKeyName)
-							pd.Columns.Add(col, new ExpandoColumn() { ColumnName = col });
-					}
-					return pd;
-				}
-				else
-#endif
-					return ForType(t);
-			}
-            
-			public static PocoData ForType(Type t)
-			{
-#if !PETAPOCO_NO_DYNAMIC
-				if (t == typeof(System.Dynamic.ExpandoObject))
-					throw new InvalidOperationException("Can't use dynamic types with this method");
-#endif
-				// Check cache
-				InnerLock.EnterReadLock();
-				PocoData pd;
-				try
-				{
-					if (m_PocoDatas.TryGetValue(t, out pd))
-						return pd;
-				}
-				finally
-				{
-					InnerLock.ExitReadLock();
-				}
-
-				
-				// Cache it
-				InnerLock.EnterWriteLock();
-				try
-				{
-					// Check again
-					if (m_PocoDatas.TryGetValue(t, out pd))
-						return pd;
-
-					// Create it
-					pd = new PocoData(t);
-
-					m_PocoDatas.Add(t, pd);
-				}
-				finally
-				{
-					InnerLock.ExitWriteLock();
-				}
-
-				return pd;
-			}
-
-			public PocoData()
-			{
-			}
-
-			public PocoData(Type t)
-			{
-				type = t;
-				TableInfo=new TableInfo();
-
-				// Get the table name
-				var a = t.GetCustomAttributes(typeof(TableNameAttribute), true);
-				TableInfo.TableName = a.Length == 0 ? t.Name : (a[0] as TableNameAttribute).Value;
-
-				// Get the primary key
-				a = t.GetCustomAttributes(typeof(PrimaryKeyAttribute), true);
-				TableInfo.PrimaryKey = a.Length == 0 ? "ID" : (a[0] as PrimaryKeyAttribute).Value;
-				TableInfo.SequenceName = a.Length == 0 ? null : (a[0] as PrimaryKeyAttribute).sequenceName;
-				TableInfo.AutoIncrement = a.Length == 0 ? false : (a[0] as PrimaryKeyAttribute).autoIncrement;
-
-				// Call column mapper
-				if (Database.Mapper != null)
-					Database.Mapper.GetTableInfo(t, TableInfo);
-
-				// Work out bound properties
-				bool ExplicitColumns = t.GetCustomAttributes(typeof(ExplicitColumnsAttribute), true).Length > 0;
-				Columns = new Dictionary<string, PocoColumn>(StringComparer.OrdinalIgnoreCase);
-
-                foreach (var pi in t.GetProperties())
-				{
-					// Work out if properties is to be included
-					var ColAttrs = pi.GetCustomAttributes(typeof(ColumnAttribute), true);
-					if (ExplicitColumns)
-					{
-						if (ColAttrs.Length == 0)
-							continue;
-					}
-					else
-					{
-						if (pi.GetCustomAttributes(typeof(IgnoreAttribute), true).Length != 0)
-							continue;
-					}
-
-					var pc = new PocoColumn();
-					pc.PropertyInfo = pi;
-
-					// Work out the DB column name
-					if (ColAttrs.Length > 0)
-					{
-						var colattr = (ColumnAttribute)ColAttrs[0];
-						pc.ColumnName = colattr.Name;
-						if ((colattr as ResultColumnAttribute) != null)
-							pc.ResultColumn = true;
-					    if ((colattr as RowVersionColumnAttribute) != null)
-					    {
-                            if (pc.PropertyInfo.PropertyType != typeof (long))
-                                throw new Exception("RowValue column must be of type long.");
-                            pc.RowVersion = true;					        
-					    }
-					}
-					if (pc.ColumnName == null)
-					{
-						pc.ColumnName = pi.Name;
-						if (Database.Mapper != null && !Database.Mapper.MapPropertyToColumn(t, pi, ref pc.ColumnName, ref pc.ResultColumn))
-							continue;
-					}
-
-					// Store it
-					Columns.Add(pc.ColumnName, pc);
-				}
-
-				// Build column list for automatic select
-				QueryColumns = (from c in Columns where !c.Value.ResultColumn select c.Key).ToArray();
-
-			}
-
-			static bool IsIntegralType(Type t)
-			{
-				var tc = Type.GetTypeCode(t);
-				return tc >= TypeCode.SByte && tc <= TypeCode.UInt64;
-			}
-
-
-
-			// Create factory function that can convert a IDataReader record into a POCO
-			public Delegate GetFactory(string sql, string connString, bool ForceDateTimesToUtc, int firstColumn, int countColumns, IDataReader r)
-			{
-
-                //TODO: It would be nice to remove the irrelevant SQL parts - for a mapping operation anything after the SELECT clause isn't required. 
-                // This would ensure less duplicate entries that get cached, currently both of these queries would be cached even though they are
-                // returning the same structured data:
-                // SELECT * FROM MyTable ORDER BY MyColumn
-                // SELECT * FROM MyTable ORDER BY MyColumn DESC
-
-			    string key;
-			    if (UseLongKeys)
-			    {
-                    key = string.Format("{0}:{1}:{2}:{3}:{4}", sql, connString, ForceDateTimesToUtc, firstColumn, countColumns);
-			    }
-			    else
-			    {
-                    //Create a hashed key, we don't want to store so much string data in memory
-                    var combiner = new HashCodeCombiner();
-                    combiner.AddCaseInsensitiveString(sql);
-                    combiner.AddCaseInsensitiveString(connString);
-                    combiner.AddObject(ForceDateTimesToUtc);
-                    combiner.AddInt(firstColumn);
-                    combiner.AddInt(countColumns);
-                    key = combiner.GetCombinedHashCode();
-			    }
-                
-
-			    var objectCache = _managedCache.GetCache();
-
-			    Func<Delegate> factory = () =>
-			    {
-                    // Create the method
-                    var m = new DynamicMethod("petapoco_factory_" + objectCache.GetCount(), type, new Type[] { typeof(IDataReader) }, true);
-                    var il = m.GetILGenerator();
-
-#if !PETAPOCO_NO_DYNAMIC
-                    if (type == typeof(object))
-                    {
-                        // var poco=new T()
-                        il.Emit(OpCodes.Newobj, typeof(System.Dynamic.ExpandoObject).GetConstructor(Type.EmptyTypes));			// obj
-
-                        MethodInfo fnAdd = typeof(IDictionary<string, object>).GetMethod("Add");
-
-                        // Enumerate all fields generating a set assignment for the column
-                        for (int i = firstColumn; i < firstColumn + countColumns; i++)
-                        {
-                            var srcType = r.GetFieldType(i);
-
-                            il.Emit(OpCodes.Dup);						// obj, obj
-                            il.Emit(OpCodes.Ldstr, r.GetName(i));		// obj, obj, fieldname
-
-                            // Get the converter
-                            Func<object, object> converter = null;
-                            if (Database.Mapper != null)
-                                converter = Database.Mapper.GetFromDbConverter(null, srcType);
-                            if (ForceDateTimesToUtc && converter == null && srcType == typeof(DateTime))
-                                converter = delegate(object src) { return new DateTime(((DateTime)src).Ticks, DateTimeKind.Utc); };
-
-                            // Setup stack for call to converter
-                            AddConverterToStack(il, converter);
-
-                            // r[i]
-                            il.Emit(OpCodes.Ldarg_0);					// obj, obj, fieldname, converter?,    rdr
-                            il.Emit(OpCodes.Ldc_I4, i);					// obj, obj, fieldname, converter?,  rdr,i
-                            il.Emit(OpCodes.Callvirt, fnGetValue);		// obj, obj, fieldname, converter?,  value
-
-                            // Convert DBNull to null
-                            il.Emit(OpCodes.Dup);						// obj, obj, fieldname, converter?,  value, value
-                            il.Emit(OpCodes.Isinst, typeof(DBNull));	// obj, obj, fieldname, converter?,  value, (value or null)
-                            var lblNotNull = il.DefineLabel();
-                            il.Emit(OpCodes.Brfalse_S, lblNotNull);		// obj, obj, fieldname, converter?,  value
-                            il.Emit(OpCodes.Pop);						// obj, obj, fieldname, converter?
-                            if (converter != null)
-                                il.Emit(OpCodes.Pop);					// obj, obj, fieldname, 
-                            il.Emit(OpCodes.Ldnull);					// obj, obj, fieldname, null
-                            if (converter != null)
-                            {
-                                var lblReady = il.DefineLabel();
-                                il.Emit(OpCodes.Br_S, lblReady);
-                                il.MarkLabel(lblNotNull);
-                                il.Emit(OpCodes.Callvirt, fnInvoke);
-                                il.MarkLabel(lblReady);
-                            }
-                            else
-                            {
-                                il.MarkLabel(lblNotNull);
-                            }
-
-                            il.Emit(OpCodes.Callvirt, fnAdd);
-                        }
-                    }
-                    else
-#endif
-                        if (type.IsValueType || type == typeof(string) || type == typeof(byte[]))
-                        {
-                            // Do we need to install a converter?
-                            var srcType = r.GetFieldType(0);
-                            var converter = GetConverter(ForceDateTimesToUtc, null, srcType, type);
-
-                            // "if (!rdr.IsDBNull(i))"
-                            il.Emit(OpCodes.Ldarg_0);										// rdr
-                            il.Emit(OpCodes.Ldc_I4_0);										// rdr,0
-                            il.Emit(OpCodes.Callvirt, fnIsDBNull);							// bool
-                            var lblCont = il.DefineLabel();
-                            il.Emit(OpCodes.Brfalse_S, lblCont);
-                            il.Emit(OpCodes.Ldnull);										// null
-                            var lblFin = il.DefineLabel();
-                            il.Emit(OpCodes.Br_S, lblFin);
-
-                            il.MarkLabel(lblCont);
-
-                            // Setup stack for call to converter
-                            AddConverterToStack(il, converter);
-
-                            il.Emit(OpCodes.Ldarg_0);										// rdr
-                            il.Emit(OpCodes.Ldc_I4_0);										// rdr,0
-                            il.Emit(OpCodes.Callvirt, fnGetValue);							// value
-
-                            // Call the converter
-                            if (converter != null)
-                                il.Emit(OpCodes.Callvirt, fnInvoke);
-
-                            il.MarkLabel(lblFin);
-                            il.Emit(OpCodes.Unbox_Any, type);								// value converted
-                        }
-                        else
-                        {
-                            // var poco=new T()
-                            il.Emit(OpCodes.Newobj, type.GetConstructor(BindingFlags.Instance | BindingFlags.Public | BindingFlags.NonPublic, null, new Type[0], null));
-
-                            // Enumerate all fields generating a set assignment for the column
-                            for (int i = firstColumn; i < firstColumn + countColumns; i++)
-                            {
-                                // Get the PocoColumn for this db column, ignore if not known
-                                PocoColumn pc;
-                                if (!Columns.TryGetValue(r.GetName(i), out pc))
-                                    continue;
-
-                                // Get the source type for this column
-                                var srcType = r.GetFieldType(i);
-                                var dstType = pc.PropertyInfo.PropertyType;
-
-                                // "if (!rdr.IsDBNull(i))"
-                                il.Emit(OpCodes.Ldarg_0);										// poco,rdr
-                                il.Emit(OpCodes.Ldc_I4, i);										// poco,rdr,i
-                                il.Emit(OpCodes.Callvirt, fnIsDBNull);							// poco,bool
-                                var lblNext = il.DefineLabel();
-                                il.Emit(OpCodes.Brtrue_S, lblNext);								// poco
-
-                                il.Emit(OpCodes.Dup);											// poco,poco
-
-                                // Do we need to install a converter?
-                                var converter = GetConverter(ForceDateTimesToUtc, pc, srcType, dstType);
-
-                                // Fast
-                                bool Handled = false;
-                                if (converter == null)
-                                {
-                                    var valuegetter = typeof(IDataRecord).GetMethod("Get" + srcType.Name, new Type[] { typeof(int) });
-                                    if (valuegetter != null
-                                            && valuegetter.ReturnType == srcType
-                                            && (valuegetter.ReturnType == dstType || valuegetter.ReturnType == Nullable.GetUnderlyingType(dstType)))
-                                    {
-                                        il.Emit(OpCodes.Ldarg_0);										// *,rdr
-                                        il.Emit(OpCodes.Ldc_I4, i);										// *,rdr,i
-                                        il.Emit(OpCodes.Callvirt, valuegetter);							// *,value
-
-                                        // Convert to Nullable
-                                        if (Nullable.GetUnderlyingType(dstType) != null)
-                                        {
-                                            il.Emit(OpCodes.Newobj, dstType.GetConstructor(new Type[] { Nullable.GetUnderlyingType(dstType) }));
-                                        }
-
-                                        il.Emit(OpCodes.Callvirt, pc.PropertyInfo.GetSetMethod(true));		// poco
-                                        Handled = true;
-                                    }
-                                }
-
-                                // Not so fast
-                                if (!Handled)
-                                {
-                                    // Setup stack for call to converter
-                                    AddConverterToStack(il, converter);
-
-                                    // "value = rdr.GetValue(i)"
-                                    il.Emit(OpCodes.Ldarg_0);										// *,rdr
-                                    il.Emit(OpCodes.Ldc_I4, i);										// *,rdr,i
-                                    il.Emit(OpCodes.Callvirt, fnGetValue);							// *,value
-
-                                    // Call the converter
-                                    if (converter != null)
-                                        il.Emit(OpCodes.Callvirt, fnInvoke);
-
-                                    // Assign it
-                                    il.Emit(OpCodes.Unbox_Any, pc.PropertyInfo.PropertyType);		// poco,poco,value
-                                    il.Emit(OpCodes.Callvirt, pc.PropertyInfo.GetSetMethod(true));		// poco
-                                }
-
-                                il.MarkLabel(lblNext);
-                            }
-
-                            var fnOnLoaded = RecurseInheritedTypes<MethodInfo>(type, (x) => x.GetMethod("OnLoaded", BindingFlags.Instance | BindingFlags.Public | BindingFlags.NonPublic, null, new Type[0], null));
-                            if (fnOnLoaded != null)
-                            {
-                                il.Emit(OpCodes.Dup);
-                                il.Emit(OpCodes.Callvirt, fnOnLoaded);
-                            }
-                        }
-
-                    il.Emit(OpCodes.Ret);
-
-                    // return it
-                    var del = m.CreateDelegate(Expression.GetFuncType(typeof(IDataReader), type));
-                    
-                    return del;
-			    };
-
-                //lazy usage of AddOrGetExisting ref: http://stackoverflow.com/questions/10559279/how-to-deal-with-costly-building-operations-using-memorycache/15894928#15894928
-                var newValue = new Lazy<Delegate>(factory);
-                // the line belows returns existing item or adds the new value if it doesn't exist
-                var value = (Lazy<Delegate>)objectCache.AddOrGetExisting(key, newValue, new CacheItemPolicy
-                {
-                    //sliding expiration of 1 hr, if the same key isn't used in this 
-                    // timeframe it will be removed from the cache
-                    SlidingExpiration = new TimeSpan(0, 0, SlidingExpirationSeconds)
-                });
-                return (value ?? newValue).Value; // Lazy<T> handles the locking itself
-
-			}
-
-			private static void AddConverterToStack(ILGenerator il, Func<object, object> converter)
-			{
-				if (converter != null)
-				{
-					// Add the converter
-					int converterIndex = m_Converters.Count;
-					m_Converters.Add(converter);
-
-					// Generate IL to push the converter onto the stack
-					il.Emit(OpCodes.Ldsfld, fldConverters);
-					il.Emit(OpCodes.Ldc_I4, converterIndex);
-					il.Emit(OpCodes.Callvirt, fnListGetItem);					// Converter
-				}
-			}
-
-			private static Func<object, object> GetConverter(bool forceDateTimesToUtc, PocoColumn pc, Type srcType, Type dstType)
-			{
-				Func<object, object> converter = null;
-
-				// Get converter from the mapper
-				if (Database.Mapper != null)
-				{
-					if (pc != null)
-					{
-						converter = Database.Mapper.GetFromDbConverter(pc.PropertyInfo, srcType);
-					}
-					else
-					{
-						var m2 = Database.Mapper as IMapper2;
-						if (m2 != null)
-						{
-							converter = m2.GetFromDbConverter(dstType, srcType);
-						}
-					}
-				}
-
-				// Standard DateTime->Utc mapper
-				if (forceDateTimesToUtc && converter == null && srcType == typeof(DateTime) && (dstType == typeof(DateTime) || dstType == typeof(DateTime?)))
-				{
-					converter = delegate(object src) { return new DateTime(((DateTime)src).Ticks, DateTimeKind.Utc); };
-				}
-
-				// Forced type conversion including integral types -> enum
-				if (converter == null)
-				{
-					if (dstType.IsEnum && IsIntegralType(srcType))
-					{
-						if (srcType != typeof(int))
-						{
-							converter = delegate(object src) { return Convert.ChangeType(src, typeof(int), null); };
-						}
-					}
-					else if (!dstType.IsAssignableFrom(srcType))
-					{
-						converter = delegate(object src) { return Convert.ChangeType(src, dstType, null); };
-					}
-				}
-				return converter;
-			}
-
-
-			static T RecurseInheritedTypes<T>(Type t, Func<Type, T> cb)
-			{
-				while (t != null)
-				{
-					T info = cb(t);
-					if (info != null)
-						return info;
-					t = t.BaseType;
-				}
-				return default(T);
-			}
-
-            ManagedCache _managedCache = new ManagedCache();
-			static Dictionary<Type, PocoData> m_PocoDatas = new Dictionary<Type, PocoData>();
-			static List<Func<object, object>> m_Converters = new List<Func<object, object>>();
-			static MethodInfo fnGetValue = typeof(IDataRecord).GetMethod("GetValue", new Type[] { typeof(int) });
-			static MethodInfo fnIsDBNull = typeof(IDataRecord).GetMethod("IsDBNull");
-			static FieldInfo fldConverters = typeof(PocoData).GetField("m_Converters", BindingFlags.Static | BindingFlags.GetField | BindingFlags.NonPublic);
-			static MethodInfo fnListGetItem = typeof(List<Func<object, object>>).GetProperty("Item").GetGetMethod();
-			static MethodInfo fnInvoke = typeof(Func<object, object>).GetMethod("Invoke");
-			public Type type;
-			public string[] QueryColumns { get; private set; }
-			public TableInfo TableInfo { get; private set; }
-			public Dictionary<string, PocoColumn> Columns { get; private set; }
-            static System.Threading.ReaderWriterLockSlim InnerLock = new System.Threading.ReaderWriterLockSlim();
-            
-            /// <summary>
-            /// Returns a report of the current cache being utilized by PetaPoco
-            /// </summary>
-            /// <returns></returns>
-		    public static string PrintDebugCacheReport(out double totalBytes, out IEnumerable<string> allKeys)
-            {
-                var managedCache = new ManagedCache();
-
-                var sb = new StringBuilder();
-                sb.AppendLine("m_PocoDatas:");
-                foreach (var pocoData in m_PocoDatas)
-                {
-                    sb.AppendFormat("\t{0}\n", pocoData.Key);
-                    sb.AppendFormat("\t\tTable:{0} - Col count:{1}\n", pocoData.Value.TableInfo.TableName, pocoData.Value.QueryColumns.Length);              
-                }
-
-                var cache = managedCache.GetCache();
-                allKeys = cache.Select(x => x.Key).ToArray();
-
-                sb.AppendFormat("\tTotal Poco data count:{0}\n", allKeys.Count());
-
-                var keys = string.Join("", cache.Select(x => x.Key));
-                //Bytes in .Net are stored as utf-16 = unicode little endian
-                totalBytes = Encoding.Unicode.GetByteCount(keys);
-
-                sb.AppendFormat("\tTotal byte for keys:{0}\n", totalBytes);
-                
-                sb.AppendLine("\tAll Poco cache items:");
-
-                foreach (var item in cache)
-                {
-                    sb.AppendFormat("\t\t Key -> {0}\n", item.Key);
-                    sb.AppendFormat("\t\t Value -> {0}\n", item.Value);
-                }
-
-                sb.AppendLine("-------------------END REPORT------------------------");
-                return sb.ToString();
-            }
-		}
-
-
-		// Member variables
-		string _connectionString;
-		string _providerName;
-		DbProviderFactory _factory;
-		IDbConnection _sharedConnection;
-		IDbTransaction _transaction;
-		int _sharedConnectionDepth;
-		int _transactionDepth;
-		bool _transactionCancelled;
-		string _lastSql;
-		object[] _lastArgs;
-		string _paramPrefix = "@";
-	    IsolationLevel _isolationLevel;
-	}
-
-	// Transaction object helps maintain transaction depth counts
-	public class Transaction : IDisposable
-	{
-<<<<<<< HEAD
-		public Transaction(Database db, IsolationLevel isolationLevel)
-		{
-			_db = db;
-            _db.BeginTransaction(isolationLevel);
-		}
-=======
-        public Transaction(Database db, IsolationLevel isolationLevel)
-        {
-            _db = db;
-            _db.BeginTransaction(isolationLevel);
-        }
->>>>>>> abde63eb
-
-		public virtual void Complete()
-		{
-			_db.CompleteTransaction();
-			_db = null;
-		}
-
-		public void Dispose()
-		{
-			if (_db != null)
-				_db.AbortTransaction();
-		}
-
-		Database _db;
-	}
-
-	// Simple helper class for building SQL statments
-	public class Sql
-	{
-		public Sql()
-		{
-		}
-
-		public Sql(string sql, params object[] args)
-		{
-			_sql = sql;
-			_args = args;
-		}
-
-		public static Sql Builder
-		{
-			get { return new Sql(); }
-		}
-
-		string _sql;
-		object[] _args;
-		Sql _rhs;
-		string _sqlFinal;
-		object[] _argsFinal;
-
-		private void Build()
-		{
-			// already built?
-			if (_sqlFinal != null)
-				return;
-
-			// Build it
-			var sb = new StringBuilder();
-			var args = new List<object>();
-			Build(sb, args, null);
-			_sqlFinal = sb.ToString();
-			_argsFinal = args.ToArray();
-		}
-
-		public string SQL
-		{
-			get
-			{
-				Build();
-				return _sqlFinal;
-			}
-		}
-
-		public object[] Arguments
-		{
-			get
-			{
-				Build();
-				return _argsFinal;
-			}
-		}
-
-		public Sql Append(Sql sql)
-		{
-			if (_rhs != null)
-				_rhs.Append(sql);
-			else
-				_rhs = sql;
-
-			return this;
-		}
-
-		public Sql Append(string sql, params object[] args)
-		{
-			return Append(new Sql(sql, args));
-		}
-
-		static bool Is(Sql sql, string sqltype)
-		{
-			return sql != null && sql._sql != null && sql._sql.StartsWith(sqltype, StringComparison.InvariantCultureIgnoreCase);
-		}
-
-		private void Build(StringBuilder sb, List<object> args, Sql lhs)
-		{
-			if (!String.IsNullOrEmpty(_sql))
-			{
-				// Add SQL to the string
-				if (sb.Length > 0)
-				{
-					sb.Append("\n");
-				}
-
-				var sql = Database.ProcessParams(_sql, _args, args);
-
-				if (Is(lhs, "WHERE ") && Is(this, "WHERE "))
-					sql = "AND " + sql.Substring(6);
-				if (Is(lhs, "ORDER BY ") && Is(this, "ORDER BY "))
-					sql = ", " + sql.Substring(9);
-
-				sb.Append(sql);
-			}
-
-			// Now do rhs
-			if (_rhs != null)
-				_rhs.Build(sb, args, this);
-		}
-
-		public Sql Where(string sql, params object[] args)
-		{
-			return Append(new Sql("WHERE (" + sql + ")", args));
-		}
-
-		public Sql OrderBy(params object[] columns)
-		{
-			return Append(new Sql("ORDER BY " + String.Join(", ", (from x in columns select x.ToString()).ToArray())));
-		}
-
-		public Sql Select(params object[] columns)
-		{
-			return Append(new Sql("SELECT " + String.Join(", ", (from x in columns select x.ToString()).ToArray())));
-		}
-
-		public Sql From(params object[] tables)
-		{
-			return Append(new Sql("FROM " + String.Join(", ", (from x in tables select x.ToString()).ToArray())));
-		}
-
-		public Sql GroupBy(params object[] columns)
-		{
-			return Append(new Sql("GROUP BY " + String.Join(", ", (from x in columns select x.ToString()).ToArray())));
-		}
-
-		private SqlJoinClause Join(string JoinType, string table)
-		{
-			return new SqlJoinClause(Append(new Sql(JoinType + table)));
-		}
-
-		public SqlJoinClause InnerJoin(string table) { return Join("INNER JOIN ", table); }
-		public SqlJoinClause LeftJoin(string table) { return Join("LEFT JOIN ", table); }
-        public SqlJoinClause LeftOuterJoin(string table) { return Join("LEFT OUTER JOIN ", table); }
-        public SqlJoinClause RightJoin(string table) { return Join("RIGHT JOIN ", table); }
-
-		public class SqlJoinClause
-		{
-			private readonly Sql _sql;
-
-			public SqlJoinClause(Sql sql)
-			{
-				_sql = sql;
-			}
-
-			public Sql On(string onClause, params object[] args)
-			{
-				return _sql.Append("ON " + onClause, args);
-			}
-		}
-	}
-
-}
+﻿/* PetaPoco v4.0.3 - A Tiny ORMish thing for your POCO's.
+ * Copyright © 2011 Topten Software.  All Rights Reserved.
+ * 
+ * Apache License 2.0 - http://www.toptensoftware.com/petapoco/license
+ * 
+ * Special thanks to Rob Conery (@robconery) for original inspiration (ie:Massive) and for 
+ * use of Subsonic's T4 templates, Rob Sullivan (@DataChomp) for hard core DBA advice 
+ * and Adam Schroder (@schotime) for lots of suggestions, improvements and Oracle support
+ */
+
+// Define PETAPOCO_NO_DYNAMIC in your project settings on .NET 3.5
+
+using System;
+using System.Collections.Generic;
+using System.Linq;
+using System.Runtime.Caching;
+using System.Security;
+using System.Security.Permissions;
+using System.Text;
+using System.Configuration;
+using System.Data.Common;
+using System.Data;
+using System.Text.RegularExpressions;
+using System.Reflection;
+using System.Reflection.Emit;
+using System.Linq.Expressions;
+
+namespace Umbraco.Core.Persistence
+{
+	// Poco's marked [Explicit] require all column properties to be marked
+	[AttributeUsage(AttributeTargets.Class)]
+	public class ExplicitColumnsAttribute : Attribute
+	{
+	}
+	// For non-explicit pocos, causes a property to be ignored
+	[AttributeUsage(AttributeTargets.Property)]
+	public class IgnoreAttribute : Attribute
+	{
+	}
+
+	// For explicit pocos, marks property as a column and optionally supplies column name
+	[AttributeUsage(AttributeTargets.Property)]
+	public class ColumnAttribute : Attribute
+	{
+		public ColumnAttribute() { }
+		public ColumnAttribute(string name) { Name = name; }
+		public string Name { get; set; }
+	}
+
+	// For explicit pocos, marks property as a result column and optionally supplies column name
+	[AttributeUsage(AttributeTargets.Property)]
+	public class ResultColumnAttribute : ColumnAttribute
+	{
+		public ResultColumnAttribute() { }
+		public ResultColumnAttribute(string name) : base(name) { }
+	}
+
+    // For explicit pocos, marks property as a rowversion column and optionally supplies column name
+    [AttributeUsage(AttributeTargets.Property)]
+    public class RowVersionColumnAttribute : ColumnAttribute
+    {
+        public RowVersionColumnAttribute() { }
+        public RowVersionColumnAttribute(string name) : base(name) { }
+    }
+    
+    // Specify the table name of a poco
+	[AttributeUsage(AttributeTargets.Class)]
+	public class TableNameAttribute : Attribute
+	{
+		public TableNameAttribute(string tableName)
+		{
+			Value = tableName;
+		}
+		public string Value { get; private set; }
+	}
+
+	// Specific the primary key of a poco class (and optional sequence name for Oracle)
+	[AttributeUsage(AttributeTargets.Class)]
+	public class PrimaryKeyAttribute : Attribute
+	{
+		public PrimaryKeyAttribute(string primaryKey)
+		{
+			Value = primaryKey;
+			autoIncrement = true;
+		}
+
+		public string Value { get; private set; }
+		public string sequenceName { get; set; }
+		public bool autoIncrement { get; set; }
+	}
+
+	[AttributeUsage(AttributeTargets.Property)]
+	public class AutoJoinAttribute : Attribute
+	{
+		public AutoJoinAttribute() { }
+	}
+
+	// Results from paged request
+	public class Page<T> 
+	{
+		public long CurrentPage { get; set; }
+		public long TotalPages { get; set; }
+		public long TotalItems { get; set; }
+		public long ItemsPerPage { get; set; }
+		public List<T> Items { get; set; }
+		public object Context { get; set; }
+	}
+
+	// Pass as parameter value to force to DBType.AnsiString
+	public class AnsiString
+	{
+		public AnsiString(string str)
+		{
+			Value = str;
+		}
+		public string Value { get; private set; }
+	}
+
+	// Used by IMapper to override table bindings for an object
+	public class TableInfo
+	{
+		public string TableName { get; set; }
+		public string PrimaryKey { get; set; }
+		public bool AutoIncrement { get; set; }
+		public string SequenceName { get; set; }
+	}
+
+	// Optionally provide an implementation of this to Database.Mapper
+	public interface IMapper
+	{
+		void GetTableInfo(Type t, TableInfo ti);
+        bool MapPropertyToColumn(Type t, PropertyInfo pi, ref string columnName, ref bool resultColumn);
+		Func<object, object> GetFromDbConverter(PropertyInfo pi, Type SourceType);
+		Func<object, object> GetToDbConverter(Type SourceType);
+	}
+
+	// This will be merged with IMapper in the next major version
+	public interface IMapper2 : IMapper
+	{
+		Func<object, object> GetFromDbConverter(Type DestType, Type SourceType);
+	}
+
+	// Database class ... this is where most of the action happens
+	public class Database : IDisposable
+	{
+		public Database(IDbConnection connection)
+		{
+			_sharedConnection = connection;
+			_connectionString = connection.ConnectionString;
+			_sharedConnectionDepth = 2;		// Prevent closing external connection
+			CommonConstruct();
+		}
+
+		public Database(string connectionString, string providerName)
+		{
+			_connectionString = connectionString;
+			_providerName = providerName;
+			CommonConstruct();
+		}
+
+		public Database(string connectionString, DbProviderFactory provider)
+		{
+			_connectionString = connectionString;
+			_factory = provider;
+			CommonConstruct();
+		}
+
+		public Database(string connectionStringName)
+		{
+			// Use first?
+			if (connectionStringName == "")
+				connectionStringName = ConfigurationManager.ConnectionStrings[0].Name;
+
+			// Work out connection string and provider name
+			var providerName = "System.Data.SqlClient";
+			if (ConfigurationManager.ConnectionStrings[connectionStringName] != null)
+			{
+				if (!string.IsNullOrEmpty(ConfigurationManager.ConnectionStrings[connectionStringName].ProviderName))
+					providerName = ConfigurationManager.ConnectionStrings[connectionStringName].ProviderName;
+			}
+			else
+			{
+				throw new InvalidOperationException("Can't find a connection string with the name '" + connectionStringName + "'");
+			}
+
+			// Store factory and connection string
+			_connectionString = ConfigurationManager.ConnectionStrings[connectionStringName].ConnectionString;
+			_providerName = providerName;
+			CommonConstruct();
+		}
+
+		enum DBType
+		{
+			SqlServer,
+			SqlServerCE,
+			MySql,
+			PostgreSQL,
+			Oracle,
+            SQLite
+		}
+		DBType _dbType = DBType.SqlServer;
+
+		// Common initialization
+		private void CommonConstruct()
+		{
+			_transactionDepth = 0;
+			EnableAutoSelect = true;
+			EnableNamedParams = true;
+			ForceDateTimesToUtc = true;
+
+            if (_providerName != null)
+				_factory = DbProviderFactories.GetFactory(_providerName);
+			
+            string dbtype = (_factory == null ? _sharedConnection.GetType() : _factory.GetType()).Name;
+
+			if (dbtype.StartsWith("MySql")) _dbType = DBType.MySql;
+            else if (dbtype.StartsWith("SqlCe")) _dbType = DBType.SqlServerCE;
+			else if (dbtype.StartsWith("Npgsql")) _dbType = DBType.PostgreSQL;
+			else if (dbtype.StartsWith("Oracle")) _dbType = DBType.Oracle;
+            else if (dbtype.StartsWith("SQLite")) _dbType = DBType.SQLite;
+
+			if (_dbType == DBType.MySql && _connectionString != null && _connectionString.IndexOf("Allow User Variables=true") >= 0)
+				_paramPrefix = "?";
+			if (_dbType == DBType.Oracle)
+				_paramPrefix = ":";
+
+            // by default use MSSQL default ReadCommitted level
+            //TODO change to RepeatableRead - but that is breaking
+		    _isolationLevel = IsolationLevel.ReadCommitted; //_dbType.GetDefaultTransactionIsolationLevel();
+		}
+
+		// Automatically close one open shared connection
+		public void Dispose()
+		{
+			// Automatically close one open connection reference
+			//  (Works with KeepConnectionAlive and manually opening a shared connection)
+			CloseSharedConnection();
+		}
+
+		// Set to true to keep the first opened connection alive until this object is disposed
+		public bool KeepConnectionAlive { get; set; }
+
+		// Open a connection (can be nested)
+		public void OpenSharedConnection()
+		{
+			if (_sharedConnectionDepth == 0)
+			{
+				_sharedConnection = _factory.CreateConnection();
+				_sharedConnection.ConnectionString = _connectionString;
+                _sharedConnection.OpenWithRetry();//Changed .Open() => .OpenWithRetry() extension method
+
+                // ensure we have the proper isolation level, as levels can leak in pools
+                // read http://stackoverflow.com/questions/9851415/sql-server-isolation-level-leaks-across-pooled-connections
+                // and http://stackoverflow.com/questions/641120/what-exec-sp-reset-connection-shown-in-sql-profiler-means
+                //
+                // NPoco has that code in OpenSharedConnectionImp (commented out?)
+                //using (var cmd = _sharedConnection.CreateCommand())
+                //{
+                //    cmd.CommandText = GetSqlForTransactionLevel(_isolationLevel);
+                //    cmd.CommandTimeout = CommandTimeout;
+                //    cmd.ExecuteNonQuery();
+                //}
+                //
+                // although MSDN documentation for SQL CE clearly states that the above method
+                // should work, it fails & reports an error parsing the query on 'TRANSACTION',
+                // and Google is no help (others have faced the same issue... no solution). So,
+                // switching to another method that does work on all databases.
+                var tr = _sharedConnection.BeginTransaction(_isolationLevel);
+                tr.Commit();
+                tr.Dispose();
+
+                _sharedConnection = OnConnectionOpened(_sharedConnection);
+
+				if (KeepConnectionAlive)
+					_sharedConnectionDepth++;		// Make sure you call Dispose
+			}
+			_sharedConnectionDepth++;
+		}
+
+		// Close a previously opened connection
+		public void CloseSharedConnection()
+		{
+			if (_sharedConnectionDepth > 0)
+			{
+				_sharedConnectionDepth--;
+				if (_sharedConnectionDepth == 0)
+				{
+					OnConnectionClosing(_sharedConnection);
+					_sharedConnection.Dispose();
+					_sharedConnection = null;
+				}
+			}
+		}
+
+		// Access to our shared connection
+		public IDbConnection Connection
+		{
+			get { return _sharedConnection; }
+		}
+
+		// Helper to create a transaction scope
+		public Transaction GetTransaction()
+		{
+			return GetTransaction(_isolationLevel);
+		}
+
+	    public Transaction GetTransaction(IsolationLevel isolationLevel)
+	    {
+            return new Transaction(this, isolationLevel);
+        }
+
+	    public IsolationLevel CurrentTransactionIsolationLevel
+	    {
+            get {  return _transaction == null ? IsolationLevel.Unspecified : _transaction.IsolationLevel; }
+	    }
+
+        // Use by derived repo generated by T4 templates
+		public virtual void OnBeginTransaction() { }
+		public virtual void OnEndTransaction() { }
+
+		// Start a new transaction, can be nested, every call must be
+		//	matched by a call to AbortTransaction or CompleteTransaction
+		// Use `using (var scope=db.Transaction) { scope.Complete(); }` to ensure correct semantics
+	    public void BeginTransaction()
+	    {
+            BeginTransaction(_isolationLevel);
+        }
+
+        public void BeginTransaction(IsolationLevel isolationLevel)
+        {
+            _transactionDepth++;
+
+			if (_transactionDepth == 1)
+			{
+				OpenSharedConnection();
+                _transaction = _sharedConnection.BeginTransaction(isolationLevel);
+				_transactionCancelled = false;
+				OnBeginTransaction();
+			}
+            else if (isolationLevel > _transaction.IsolationLevel)
+                throw new Exception("Already in a transaction with a lower isolation level.");
+        }
+
+		// Internal helper to cleanup transaction stuff
+		void CleanupTransaction()
+		{
+			OnEndTransaction();
+
+			if (_transactionCancelled)
+				_transaction.Rollback();
+			else
+				_transaction.Commit();
+
+			_transaction.Dispose();
+			_transaction = null;
+
+			CloseSharedConnection();
+		}
+
+		// Abort the entire outer most transaction scope
+		public void AbortTransaction()
+		{
+			_transactionCancelled = true;
+			if ((--_transactionDepth) == 0)
+				CleanupTransaction();
+		}
+
+		// Complete the transaction
+		public void CompleteTransaction()
+		{
+			if ((--_transactionDepth) == 0)
+				CleanupTransaction();
+		}
+
+        // in NPoco this is in DatabaseType
+        private static string GetSqlForTransactionLevel(IsolationLevel isolationLevel)
+        {
+            switch (isolationLevel)
+            {
+                case IsolationLevel.ReadCommitted:
+                    return "SET TRANSACTION ISOLATION LEVEL READ COMMITTED";
+                case IsolationLevel.ReadUncommitted:
+                    return "SET TRANSACTION ISOLATION LEVEL READ UNCOMMITTED";
+                case IsolationLevel.RepeatableRead:
+                    return "SET TRANSACTION ISOLATION LEVEL REPEATABLE READ";
+                case IsolationLevel.Serializable:
+                    return "SET TRANSACTION ISOLATION LEVEL SERIALIZABLE";
+                case IsolationLevel.Snapshot:
+                    return "SET TRANSACTION ISOLATION LEVEL SNAPSHOT";
+                default:
+                    return "SET TRANSACTION ISOLATION LEVEL READ COMMITTED";
+            }
+        }
+        
+        // Helper to handle named parameters from object properties
+		static Regex rxParams = new Regex(@"(?<!@)@\w+", RegexOptions.Compiled);
+		public static string ProcessParams(string _sql, object[] args_src, List<object> args_dest)
+		{
+			return rxParams.Replace(_sql, m =>
+			{
+				string param = m.Value.Substring(1);
+
+				object arg_val;
+
+				int paramIndex;
+				if (int.TryParse(param, out paramIndex))
+				{
+					// Numbered parameter
+					if (paramIndex < 0 || paramIndex >= args_src.Length)
+						throw new ArgumentOutOfRangeException(string.Format("Parameter '@{0}' specified but only {1} parameters supplied (in `{2}`)", paramIndex, args_src.Length, _sql));
+					arg_val = args_src[paramIndex];
+				}
+				else
+				{
+					// Look for a property on one of the arguments with this name
+					bool found = false;
+					arg_val = null;
+					foreach (var o in args_src)
+					{
+						var pi = o.GetType().GetProperty(param);
+						if (pi != null)
+						{
+							arg_val = pi.GetValue(o, null);
+							found = true;
+							break;
+						}
+					}
+
+					if (!found)
+						throw new ArgumentException(string.Format("Parameter '@{0}' specified but none of the passed arguments have a property with this name (in '{1}')", param, _sql));
+				}
+
+				// Expand collections to parameter lists
+				if ((arg_val as System.Collections.IEnumerable) != null && 
+					(arg_val as string) == null && 
+					(arg_val as byte[]) == null)
+				{
+					var sb = new StringBuilder();
+					foreach (var i in arg_val as System.Collections.IEnumerable)
+					{
+						sb.Append((sb.Length == 0 ? "@" : ",@") + args_dest.Count.ToString());
+						args_dest.Add(i);
+					}
+					return sb.ToString();
+				}
+				else
+				{
+					args_dest.Add(arg_val);
+					return "@" + (args_dest.Count - 1).ToString();
+				}
+			}
+			);
+		}
+
+		// Add a parameter to a DB command
+		internal void AddParam(IDbCommand cmd, object item, string ParameterPrefix)
+		{
+			// Convert value to from poco type to db type
+			if (Database.Mapper != null && item!=null)
+			{
+				var fn = Database.Mapper.GetToDbConverter(item.GetType());
+				if (fn!=null)
+					item = fn(item);
+			}
+
+			// Support passed in parameters
+			var idbParam = item as IDbDataParameter;
+			if (idbParam != null)
+			{
+				idbParam.ParameterName = string.Format("{0}{1}", ParameterPrefix, cmd.Parameters.Count);
+				cmd.Parameters.Add(idbParam);
+				return;
+			}
+
+			var p = cmd.CreateParameter();
+			p.ParameterName = string.Format("{0}{1}", ParameterPrefix, cmd.Parameters.Count);
+			if (item == null)
+			{
+				p.Value = DBNull.Value;
+			}
+			else
+			{
+				var t = item.GetType();
+				if (t.IsEnum)		// PostgreSQL .NET driver wont cast enum to int
+				{
+					p.Value = (int)item;
+				}
+				else if (t == typeof(Guid))
+				{
+					p.Value = item.ToString();
+					p.DbType = DbType.String;
+					p.Size = 40;
+				}
+				else if (t == typeof(string))
+				{
+                    // out of memory exception occurs if trying to save more than 4000 characters to SQL Server CE NText column. 
+                    //Set before attempting to set Size, or Size will always max out at 4000
+                    if ((item as string).Length + 1 > 4000 && p.GetType().Name == "SqlCeParameter")
+                        p.GetType().GetProperty("SqlDbType").SetValue(p, SqlDbType.NText, null); 
+
+                    p.Size = (item as string).Length + 1;
+                    if(p.Size < 4000)
+                        p.Size = Math.Max((item as string).Length + 1, 4000);		// Help query plan caching by using common size
+
+					p.Value = item;
+				}
+				else if (t == typeof(AnsiString))
+				{
+					// Thanks @DataChomp for pointing out the SQL Server indexing performance hit of using wrong string type on varchar
+					p.Size = Math.Max((item as AnsiString).Value.Length + 1, 4000);
+					p.Value = (item as AnsiString).Value;
+					p.DbType = DbType.AnsiString;
+				}
+				else if (t == typeof(bool) && _dbType != DBType.PostgreSQL)
+				{
+					p.Value = ((bool)item) ? 1 : 0;
+				}
+				else if (item.GetType().Name == "SqlGeography") //SqlGeography is a CLR Type
+				{
+					p.GetType().GetProperty("UdtTypeName").SetValue(p, "geography", null); //geography is the equivalent SQL Server Type
+					p.Value = item;
+				}
+
+				else if (item.GetType().Name == "SqlGeometry") //SqlGeometry is a CLR Type
+				{
+					p.GetType().GetProperty("UdtTypeName").SetValue(p, "geometry", null); //geography is the equivalent SQL Server Type
+					p.Value = item;
+				}
+				else
+				{
+					p.Value = item;
+				}
+			}
+
+			cmd.Parameters.Add(p);
+		}
+
+		// Create a command
+		static Regex rxParamsPrefix = new Regex(@"(?<!@)@\w+", RegexOptions.Compiled);
+		public IDbCommand CreateCommand(IDbConnection connection, string sql, params object[] args)
+		{
+			// Perform named argument replacements
+			if (EnableNamedParams)
+			{
+				var new_args = new List<object>();
+				sql = ProcessParams(sql, args, new_args);
+				args = new_args.ToArray();
+			}
+
+			// Perform parameter prefix replacements
+			if (_paramPrefix != "@")
+				sql = rxParamsPrefix.Replace(sql, m => _paramPrefix + m.Value.Substring(1));
+			sql = sql.Replace("@@", "@");		   // <- double @@ escapes a single @
+
+			// Create the command and add parameters
+			IDbCommand cmd = connection.CreateCommand();
+			cmd.Connection = connection;
+			cmd.CommandText = sql;
+			cmd.Transaction = _transaction;
+			foreach (var item in args)
+			{
+				AddParam(cmd, item, _paramPrefix);
+			}
+
+			if (_dbType == DBType.Oracle)
+			{
+				cmd.GetType().GetProperty("BindByName").SetValue(cmd, true, null);
+			}
+
+			if (!String.IsNullOrEmpty(sql))
+				DoPreExecute(cmd);
+
+			return cmd;
+		}
+
+		// Override this to log/capture exceptions
+		public virtual void OnException(Exception x)
+		{
+			System.Diagnostics.Debug.WriteLine(x.ToString());
+			System.Diagnostics.Debug.WriteLine(LastCommand);
+		}
+
+		// Override this to log commands, or modify command before execution
+		public virtual IDbConnection OnConnectionOpened(IDbConnection conn) { return conn; }
+		public virtual void OnConnectionClosing(IDbConnection conn) { }
+		public virtual void OnExecutingCommand(IDbCommand cmd) { }
+		public virtual void OnExecutedCommand(IDbCommand cmd) { }
+
+		// Execute a non-query command
+		public int Execute(string sql, params object[] args)
+		{
+			try
+			{
+				OpenSharedConnection();
+				try
+				{
+					using (var cmd = CreateCommand(_sharedConnection, sql, args))
+					{
+						var retv=cmd.ExecuteNonQueryWithRetry();
+						OnExecutedCommand(cmd);
+						return retv;
+					}
+				}
+				finally
+				{
+					CloseSharedConnection();
+				}
+			}
+			catch (Exception x)
+			{
+				OnException(x);
+				throw;
+			}
+		}
+
+		public int Execute(Sql sql)
+		{
+			return Execute(sql.SQL, sql.Arguments);
+		}
+
+		// Execute and cast a scalar property
+		public T ExecuteScalar<T>(string sql, params object[] args)
+		{
+			try
+			{
+				OpenSharedConnection();
+				try
+				{
+					using (var cmd = CreateCommand(_sharedConnection, sql, args))
+					{
+						object val = cmd.ExecuteScalarWithRetry();
+						OnExecutedCommand(cmd);
+
+                        if (val == null || val == DBNull.Value)
+                            return default(T);
+
+                        Type t = typeof(T);
+                        Type u = Nullable.GetUnderlyingType(t);
+
+                        return (T)Convert.ChangeType(val, u ?? t);
+					}
+				}
+				finally
+				{
+					CloseSharedConnection();
+				}
+			}
+			catch (Exception x)
+			{
+				OnException(x);
+				throw;
+			}
+		}
+
+		public T ExecuteScalar<T>(Sql sql)
+		{
+			return ExecuteScalar<T>(sql.SQL, sql.Arguments);
+		}
+
+		Regex rxSelect = new Regex(@"\A\s*(SELECT|EXECUTE|CALL)\s", RegexOptions.Compiled | RegexOptions.Singleline | RegexOptions.IgnoreCase | RegexOptions.Multiline);
+		Regex rxFrom = new Regex(@"\A\s*FROM\s", RegexOptions.Compiled | RegexOptions.Singleline | RegexOptions.IgnoreCase | RegexOptions.Multiline);
+		string AddSelectClause<T>(string sql)
+		{
+			if (sql.StartsWith(";"))
+				return sql.Substring(1);
+
+			if (!rxSelect.IsMatch(sql))
+			{
+				var pd = PocoData.ForType(typeof(T));
+				var tableName = EscapeTableName(pd.TableInfo.TableName);
+				string cols = string.Join(", ", (from c in pd.QueryColumns select tableName + "." + EscapeSqlIdentifier(c)).ToArray());
+				if (!rxFrom.IsMatch(sql))
+					sql = string.Format("SELECT {0} FROM {1} {2}", cols, tableName, sql);
+				else
+					sql = string.Format("SELECT {0} {1}", cols, sql);
+			}
+			return sql;
+		}
+
+		public bool EnableAutoSelect { get; set; }
+		public bool EnableNamedParams { get; set; }
+		public bool ForceDateTimesToUtc { get; set; }
+
+		// Return a typed list of pocos
+		public List<T> Fetch<T>(string sql, params object[] args) 
+		{
+			return Query<T>(sql, args).ToList();
+		}
+
+		public List<T> Fetch<T>(Sql sql) 
+		{
+			return Fetch<T>(sql.SQL, sql.Arguments);
+		}
+
+		static Regex rxColumns = new Regex(@"\A\s*SELECT\s+((?:\((?>\((?<depth>)|\)(?<-depth>)|.?)*(?(depth)(?!))\)|.)*?)(?<!,\s+)\bFROM\b", RegexOptions.IgnoreCase | RegexOptions.Multiline | RegexOptions.Singleline | RegexOptions.Compiled);
+		static Regex rxOrderBy = new Regex(@"\bORDER\s+BY\s+(?:\((?>\((?<depth>)|\)(?<-depth>)|.?)*(?(depth)(?!))\)|[\w\(\)\.])+(?:\s+(?:ASC|DESC))?(?:\s*,\s*(?:\((?>\((?<depth>)|\)(?<-depth>)|.?)*(?(depth)(?!))\)|[\w\(\)\.])+(?:\s+(?:ASC|DESC))?)*", RegexOptions.IgnoreCase | RegexOptions.Multiline | RegexOptions.Singleline | RegexOptions.Compiled);
+		static Regex rxDistinct = new Regex(@"\ADISTINCT\s", RegexOptions.IgnoreCase | RegexOptions.Multiline | RegexOptions.Singleline | RegexOptions.Compiled);
+		public static bool SplitSqlForPaging(string sql, out string sqlCount, out string sqlSelectRemoved, out string sqlOrderBy)
+		{
+			sqlSelectRemoved = null;
+			sqlCount = null;
+			sqlOrderBy = null;
+
+			// Extract the columns from "SELECT <whatever> FROM"
+			var m = rxColumns.Match(sql);
+			if (!m.Success)
+				return false;
+
+			// Save column list and replace with COUNT(*)
+			Group g = m.Groups[1];
+			sqlSelectRemoved = sql.Substring(g.Index);
+
+			if (rxDistinct.IsMatch(sqlSelectRemoved))
+				sqlCount = sql.Substring(0, g.Index) + "COUNT(" + m.Groups[1].ToString().Trim() + ") " + sql.Substring(g.Index + g.Length);
+			else
+				sqlCount = sql.Substring(0, g.Index) + "COUNT(*) " + sql.Substring(g.Index + g.Length);
+
+
+			// Look for an "ORDER BY <whatever>" clause
+			m = rxOrderBy.Match(sqlCount);
+			if (!m.Success)
+			{
+				sqlOrderBy = null;
+			}
+			else
+			{
+				g = m.Groups[0];
+				sqlOrderBy = g.ToString();
+				sqlCount = sqlCount.Substring(0, g.Index) + sqlCount.Substring(g.Index + g.Length);
+			}
+
+			return true;
+		}
+
+		public void BuildPageQueries<T>(long skip, long take, string sql, ref object[] args, out string sqlCount, out string sqlPage) 
+		{
+			// Add auto select clause
+			if (EnableAutoSelect)
+				sql = AddSelectClause<T>(sql);
+
+			// Split the SQL into the bits we need
+			string sqlSelectRemoved, sqlOrderBy;
+			if (!SplitSqlForPaging(sql, out sqlCount, out sqlSelectRemoved, out sqlOrderBy))
+				throw new Exception("Unable to parse SQL statement for paged query");
+			if (_dbType == DBType.Oracle && sqlSelectRemoved.StartsWith("*"))
+                throw new Exception("Query must alias '*' when performing a paged query.\neg. select t.* from table t order by t.id");
+
+			// Build the SQL for the actual final result
+			if (_dbType == DBType.SqlServer || _dbType == DBType.Oracle)
+			{
+				sqlSelectRemoved = rxOrderBy.Replace(sqlSelectRemoved, "");
+				if (rxDistinct.IsMatch(sqlSelectRemoved))
+				{
+					sqlSelectRemoved = "peta_inner.* FROM (SELECT " + sqlSelectRemoved + ") peta_inner";
+				}
+				sqlPage = string.Format("SELECT * FROM (SELECT ROW_NUMBER() OVER ({0}) peta_rn, {1}) peta_paged WHERE peta_rn>@{2} AND peta_rn<=@{3}",
+										sqlOrderBy==null ? "ORDER BY (SELECT NULL)" : sqlOrderBy, sqlSelectRemoved, args.Length, args.Length + 1);
+				args = args.Concat(new object[] { skip, skip+take }).ToArray();
+			}
+			else if (_dbType == DBType.SqlServerCE)
+			{
+				sqlPage = string.Format("{0}\nOFFSET @{1} ROWS FETCH NEXT @{2} ROWS ONLY", sql, args.Length, args.Length + 1);
+				args = args.Concat(new object[] { skip, take }).ToArray();
+			}
+			else
+			{
+				sqlPage = string.Format("{0}\nLIMIT @{1} OFFSET @{2}", sql, args.Length, args.Length + 1);
+				args = args.Concat(new object[] { take, skip }).ToArray();
+			}
+
+		}
+
+		// Fetch a page	
+		public Page<T> Page<T>(long page, long itemsPerPage, string sql, params object[] args) 
+		{
+			string sqlCount, sqlPage;
+			BuildPageQueries<T>((page-1)*itemsPerPage, itemsPerPage, sql, ref args, out sqlCount, out sqlPage);
+
+			// Save the one-time command time out and use it for both queries
+			int saveTimeout = OneTimeCommandTimeout;
+
+			// Setup the paged result
+			var result = new Page<T>();
+			result.CurrentPage = page;
+			result.ItemsPerPage = itemsPerPage;
+			result.TotalItems = ExecuteScalar<long>(sqlCount, args);
+			result.TotalPages = result.TotalItems / itemsPerPage;
+			if ((result.TotalItems % itemsPerPage) != 0)
+				result.TotalPages++;
+
+			OneTimeCommandTimeout = saveTimeout;
+
+			// Get the records
+			result.Items = Fetch<T>(sqlPage, args);
+
+			// Done
+			return result;
+		}
+
+		public Page<T> Page<T>(long page, long itemsPerPage, Sql sql) 
+		{
+			return Page<T>(page, itemsPerPage, sql.SQL, sql.Arguments);
+		}
+
+
+		public List<T> Fetch<T>(long page, long itemsPerPage, string sql, params object[] args)
+		{
+			return SkipTake<T>((page - 1) * itemsPerPage, itemsPerPage, sql, args);
+		}
+
+		public List<T> Fetch<T>(long page, long itemsPerPage, Sql sql)
+		{
+			return SkipTake<T>((page - 1) * itemsPerPage, itemsPerPage, sql.SQL, sql.Arguments);
+		}
+
+		public List<T> SkipTake<T>(long skip, long take, string sql, params object[] args)
+		{
+			string sqlCount, sqlPage;
+			BuildPageQueries<T>(skip, take, sql, ref args, out sqlCount, out sqlPage);
+			return Fetch<T>(sqlPage, args);
+		}
+
+		public List<T> SkipTake<T>(long skip, long take, Sql sql)
+		{
+			return SkipTake<T>(skip, take, sql.SQL, sql.Arguments);
+		}
+
+		// Return an enumerable collection of pocos
+		public IEnumerable<T> Query<T>(string sql, params object[] args) 
+		{
+			if (EnableAutoSelect)
+				sql = AddSelectClause<T>(sql);
+
+			OpenSharedConnection();
+			try
+			{
+				using (var cmd = CreateCommand(_sharedConnection, sql, args))
+				{
+					IDataReader r;
+					var pd = PocoData.ForType(typeof(T));
+					try
+					{
+						r = cmd.ExecuteReader();
+						OnExecutedCommand(cmd);
+					}
+					catch (Exception x)
+					{
+						OnException(x);
+						throw;
+					}
+					var factory = pd.GetFactory(cmd.CommandText, _sharedConnection.ConnectionString, ForceDateTimesToUtc, 0, r.FieldCount, r) as Func<IDataReader, T>;
+					using (r)
+					{
+						while (true)
+						{
+							T poco;
+							try
+							{
+								if (!r.Read())
+									yield break;
+								poco = factory(r);
+							}
+							catch (Exception x)
+							{
+								OnException(x);
+								throw;
+							}
+
+							yield return poco;
+						}
+					}
+				}
+			}
+			finally
+			{
+				CloseSharedConnection();
+			}
+		}
+
+		// Multi Fetch
+		public List<TRet> Fetch<T1, T2, TRet>(Func<T1, T2, TRet> cb, string sql, params object[] args) { return Query<T1, T2, TRet>(cb, sql, args).ToList(); }
+		public List<TRet> Fetch<T1, T2, T3, TRet>(Func<T1, T2, T3, TRet> cb, string sql, params object[] args) { return Query<T1, T2, T3, TRet>(cb, sql, args).ToList(); }
+		public List<TRet> Fetch<T1, T2, T3, T4, TRet>(Func<T1, T2, T3, T4, TRet> cb, string sql, params object[] args) { return Query<T1, T2, T3, T4, TRet>(cb, sql, args).ToList(); }
+        public List<TRet> Fetch<T1, T2, T3, T4, T5, TRet>(Func<T1, T2, T3, T4, T5, TRet> cb, string sql, params object[] args) { return Query<T1, T2, T3, T4, T5, TRet>(cb, sql, args).ToList(); }
+
+		// Multi Query
+		public IEnumerable<TRet> Query<T1, T2, TRet>(Func<T1, T2, TRet> cb, string sql, params object[] args) { return Query<TRet>(new Type[] { typeof(T1), typeof(T2) }, cb, sql, args); }
+		public IEnumerable<TRet> Query<T1, T2, T3, TRet>(Func<T1, T2, T3, TRet> cb, string sql, params object[] args) { return Query<TRet>(new Type[] { typeof(T1), typeof(T2), typeof(T3)}, cb, sql, args); }
+		public IEnumerable<TRet> Query<T1, T2, T3, T4, TRet>(Func<T1, T2, T3, T4, TRet> cb, string sql, params object[] args) { return Query<TRet>(new Type[] { typeof(T1), typeof(T2), typeof(T3), typeof(T4)}, cb, sql, args); }
+        public IEnumerable<TRet> Query<T1, T2, T3, T4, T5, TRet>(Func<T1, T2, T3, T4, T5, TRet> cb, string sql, params object[] args) { return Query<TRet>(new Type[] { typeof(T1), typeof(T2), typeof(T3), typeof(T4), typeof(T5) }, cb, sql, args); }
+
+		// Multi Fetch (SQL builder)
+		public List<TRet> Fetch<T1, T2, TRet>(Func<T1, T2, TRet> cb, Sql sql) { return Query<T1, T2, TRet>(cb, sql.SQL, sql.Arguments).ToList(); }
+		public List<TRet> Fetch<T1, T2, T3, TRet>(Func<T1, T2, T3, TRet> cb, Sql sql) { return Query<T1, T2, T3, TRet>(cb, sql.SQL, sql.Arguments).ToList(); }
+		public List<TRet> Fetch<T1, T2, T3, T4, TRet>(Func<T1, T2, T3, T4, TRet> cb, Sql sql) { return Query<T1, T2, T3, T4, TRet>(cb, sql.SQL, sql.Arguments).ToList(); }
+        public List<TRet> Fetch<T1, T2, T3, T4, T5, TRet>(Func<T1, T2, T3, T4, T5, TRet> cb, Sql sql) { return Query<T1, T2, T3, T4, T5, TRet>(cb, sql.SQL, sql.Arguments).ToList(); }
+
+		// Multi Query (SQL builder)
+		public IEnumerable<TRet> Query<T1, T2, TRet>(Func<T1, T2, TRet> cb, Sql sql) { return Query<TRet>(new Type[] { typeof(T1), typeof(T2) }, cb, sql.SQL, sql.Arguments); }
+		public IEnumerable<TRet> Query<T1, T2, T3, TRet>(Func<T1, T2, T3, TRet> cb, Sql sql) { return Query<TRet>(new Type[] { typeof(T1), typeof(T2), typeof(T3) }, cb, sql.SQL, sql.Arguments); }
+		public IEnumerable<TRet> Query<T1, T2, T3, T4, TRet>(Func<T1, T2, T3, T4, TRet> cb, Sql sql) { return Query<TRet>(new Type[] { typeof(T1), typeof(T2), typeof(T3), typeof(T4) }, cb, sql.SQL, sql.Arguments); }
+        public IEnumerable<TRet> Query<T1, T2, T3, T4, T5, TRet>(Func<T1, T2, T3, T4, T5, TRet> cb, Sql sql) { return Query<TRet>(new Type[] { typeof(T1), typeof(T2), typeof(T3), typeof(T4), typeof(T5) }, cb, sql.SQL, sql.Arguments); }
+
+		// Multi Fetch (Simple)
+		public List<T1> Fetch<T1, T2>(string sql, params object[] args) { return Query<T1, T2>(sql, args).ToList(); }
+		public List<T1> Fetch<T1, T2, T3>(string sql, params object[] args) { return Query<T1, T2, T3>(sql, args).ToList(); }
+		public List<T1> Fetch<T1, T2, T3, T4>(string sql, params object[] args) { return Query<T1, T2, T3, T4>(sql, args).ToList(); }
+        public List<T1> Fetch<T1, T2, T3, T4, T5>(string sql, params object[] args) { return Query<T1, T2, T3, T4, T5>(sql, args).ToList(); }
+
+		// Multi Query (Simple)
+		public IEnumerable<T1> Query<T1, T2>(string sql, params object[] args) { return Query<T1>(new Type[] { typeof(T1), typeof(T2) }, null, sql, args); }
+		public IEnumerable<T1> Query<T1, T2, T3>(string sql, params object[] args) { return Query<T1>(new Type[] { typeof(T1), typeof(T2), typeof(T3) }, null, sql, args); }
+		public IEnumerable<T1> Query<T1, T2, T3, T4>(string sql, params object[] args) { return Query<T1>(new Type[] { typeof(T1), typeof(T2), typeof(T3), typeof(T4) }, null, sql, args); }
+        public IEnumerable<T1> Query<T1, T2, T3, T4, T5>(string sql, params object[] args) { return Query<T1>(new Type[] { typeof(T1), typeof(T2), typeof(T3), typeof(T4), typeof(T5) }, null, sql, args); }
+
+		// Multi Fetch (Simple) (SQL builder)
+		public List<T1> Fetch<T1, T2>(Sql sql) { return Query<T1, T2>(sql.SQL, sql.Arguments).ToList(); }
+		public List<T1> Fetch<T1, T2, T3>(Sql sql) { return Query<T1, T2, T3>(sql.SQL, sql.Arguments).ToList(); }
+		public List<T1> Fetch<T1, T2, T3, T4>(Sql sql) { return Query<T1, T2, T3, T4>(sql.SQL, sql.Arguments).ToList(); }
+        public List<T1> Fetch<T1, T2, T3, T4, T5>(Sql sql) { return Query<T1, T2, T3, T4, T5>(sql.SQL, sql.Arguments).ToList(); }
+
+		// Multi Query (Simple) (SQL builder)
+		public IEnumerable<T1> Query<T1, T2>(Sql sql) { return Query<T1>(new Type[] { typeof(T1), typeof(T2) }, null, sql.SQL, sql.Arguments); }
+		public IEnumerable<T1> Query<T1, T2, T3>(Sql sql) { return Query<T1>(new Type[] { typeof(T1), typeof(T2), typeof(T3) }, null, sql.SQL, sql.Arguments); }
+		public IEnumerable<T1> Query<T1, T2, T3, T4>(Sql sql) { return Query<T1>(new Type[] { typeof(T1), typeof(T2), typeof(T3), typeof(T4) }, null, sql.SQL, sql.Arguments); }
+        public IEnumerable<T1> Query<T1, T2, T3, T4, T5>(Sql sql) { return Query<T1>(new Type[] { typeof(T1), typeof(T2), typeof(T3), typeof(T4), typeof(T5) }, null, sql.SQL, sql.Arguments); }
+
+		// Automagically guess the property relationships between various POCOs and create a delegate that will set them up
+		Delegate GetAutoMapper(Type[] types)
+		{
+			// Build a key
+			var kb = new StringBuilder();
+			foreach (var t in types)
+			{
+				kb.Append(t.ToString());
+				kb.Append(":");
+			}
+			var key = kb.ToString();
+
+			// Check cache
+			RWLock.EnterReadLock();
+			try
+			{
+				Delegate mapper;
+				if (AutoMappers.TryGetValue(key, out mapper))
+					return mapper;
+			}
+			finally
+			{
+				RWLock.ExitReadLock();
+			}
+
+			// Create it
+			RWLock.EnterWriteLock();
+			try
+			{
+				// Try again
+				Delegate mapper;
+				if (AutoMappers.TryGetValue(key, out mapper))
+					return mapper;
+
+				// Create a method
+				var m = new DynamicMethod("petapoco_automapper", types[0], types, true);
+				var il = m.GetILGenerator();
+
+				for (int i = 1; i < types.Length; i++)
+				{
+					bool handled = false;
+					for (int j = i - 1; j >= 0; j--)
+					{
+						// Find the property
+						var candidates = from p in types[j].GetProperties() where p.PropertyType == types[i] select p;
+						if (candidates.Count() == 0)
+							continue;
+						if (candidates.Count() > 1)
+							throw new InvalidOperationException(string.Format("Can't auto join {0} as {1} has more than one property of type {0}", types[i], types[j]));
+
+						// Generate code
+						il.Emit(OpCodes.Ldarg_S, j);
+						il.Emit(OpCodes.Ldarg_S, i);
+						il.Emit(OpCodes.Callvirt, candidates.First().GetSetMethod(true));
+						handled = true;
+					}
+
+					if (!handled)
+						throw new InvalidOperationException(string.Format("Can't auto join {0}", types[i]));
+				}
+
+				il.Emit(OpCodes.Ldarg_0);
+				il.Emit(OpCodes.Ret);
+
+				// Cache it
+				var del = m.CreateDelegate(Expression.GetFuncType(types.Concat(types.Take(1)).ToArray()));
+				AutoMappers.Add(key, del);
+				return del;
+			}
+			finally
+			{
+				RWLock.ExitWriteLock();
+			}
+		}
+
+		// Find the split point in a result set for two different pocos and return the poco factory for the first
+		Delegate FindSplitPoint(Type typeThis, Type typeNext, string sql, IDataReader r, ref int pos)
+		{
+			// Last?
+			if (typeNext == null)
+				return PocoData.ForType(typeThis).GetFactory(sql, _sharedConnection.ConnectionString, ForceDateTimesToUtc, pos, r.FieldCount - pos, r);
+
+			// Get PocoData for the two types
+			PocoData pdThis = PocoData.ForType(typeThis);
+			PocoData pdNext = PocoData.ForType(typeNext);
+
+			// Find split point
+			int firstColumn = pos;
+			var usedColumns = new Dictionary<string, bool>();
+			for (; pos < r.FieldCount; pos++)
+			{
+				// Split if field name has already been used, or if the field doesn't exist in current poco but does in the next
+				string fieldName = r.GetName(pos);
+				if (usedColumns.ContainsKey(fieldName) || (!pdThis.Columns.ContainsKey(fieldName) && pdNext.Columns.ContainsKey(fieldName)))
+				{
+					return pdThis.GetFactory(sql, _sharedConnection.ConnectionString, ForceDateTimesToUtc, firstColumn, pos - firstColumn, r);
+				}
+				usedColumns.Add(fieldName, true);
+			}
+
+			throw new InvalidOperationException(string.Format("Couldn't find split point between {0} and {1}", typeThis, typeNext));
+		}
+
+
+		// Instance data used by the Multipoco factory delegate - essentially a list of the nested poco factories to call
+		public class MultiPocoFactory
+		{
+
+			public MultiPocoFactory(IEnumerable<Delegate> dels)
+			{
+				Delegates = new List<Delegate>(dels);
+			}
+			private List<Delegate> Delegates { get; set; }
+			private Delegate GetItem(int index) { return Delegates[index]; }
+			
+			/// <summary>
+			/// Calls the delegate at the specified index and returns its values
+			/// </summary>
+			/// <param name="index"></param>
+			/// <param name="reader"></param>
+			/// <returns></returns>
+			private object CallDelegate(int index, IDataReader reader)
+			{
+				var d = GetItem(index);
+				var output = d.DynamicInvoke(reader);
+				return output;
+			}
+
+			/// <summary>
+			/// Calls the callback delegate and passes in the output of all delegates as the parameters
+			/// </summary>
+			/// <typeparam name="TRet"></typeparam>
+			/// <param name="callback"></param>
+			/// <param name="dr"></param>
+			/// <param name="count"></param>
+			/// <returns></returns>
+			public TRet CallCallback<TRet>(Delegate callback, IDataReader dr, int count)
+			{
+				var args = new List<object>();
+				for(var i = 0;i<count;i++)
+				{
+					args.Add(CallDelegate(i, dr));
+				}
+				return (TRet)callback.DynamicInvoke(args.ToArray());
+			}
+		}
+
+		// Create a multi-poco factory
+		Func<IDataReader, Delegate, TRet> CreateMultiPocoFactory<TRet>(Type[] types, string sql, IDataReader r)
+		{			
+			// Call each delegate
+			var dels = new List<Delegate>();
+			int pos = 0;
+			for (int i=0; i<types.Length; i++)
+			{
+				// Add to list of delegates to call
+				var del = FindSplitPoint(types[i], i + 1 < types.Length ? types[i + 1] : null, sql, r, ref pos);
+				dels.Add(del);
+			}
+
+			var mpFactory = new MultiPocoFactory(dels);
+			return (reader, arg3) => mpFactory.CallCallback<TRet>(arg3, reader, types.Length);
+		}
+
+		// Various cached stuff
+		static Dictionary<string, object> MultiPocoFactories = new Dictionary<string, object>();
+		static Dictionary<string, Delegate> AutoMappers = new Dictionary<string, Delegate>();
+		static System.Threading.ReaderWriterLockSlim RWLock = new System.Threading.ReaderWriterLockSlim();
+
+		// Get (or create) the multi-poco factory for a query	
+		Func<IDataReader, Delegate, TRet> GetMultiPocoFactory<TRet>(Type[] types, string sql, IDataReader r)
+		{
+			// Build a key string  (this is crap, should address this at some point)
+			var kb = new StringBuilder();
+			kb.Append(typeof(TRet).ToString());
+			kb.Append(":");
+			foreach (var t in types)
+			{
+				kb.Append(":");
+				kb.Append(t.ToString());
+			}
+			kb.Append(":"); kb.Append(_sharedConnection.ConnectionString);
+			kb.Append(":"); kb.Append(ForceDateTimesToUtc);
+			kb.Append(":"); kb.Append(sql);
+			string key = kb.ToString();
+
+			// Check cache
+			RWLock.EnterReadLock();
+			try
+			{
+				object oFactory;
+				if (MultiPocoFactories.TryGetValue(key, out oFactory))
+				{
+					//mpFactory = oFactory;
+					return (Func<IDataReader, Delegate, TRet>)oFactory;	
+				}					
+			}
+			finally
+			{
+				RWLock.ExitReadLock();
+			}
+
+			// Cache it
+			RWLock.EnterWriteLock();
+			try
+			{
+				// Check again
+				object oFactory; ;
+				if (MultiPocoFactories.TryGetValue(key, out oFactory))
+				{
+					return (Func<IDataReader, Delegate, TRet>)oFactory;
+				}	
+				
+				// Create the factory				
+				var factory = CreateMultiPocoFactory<TRet>(types, sql, r);
+
+				MultiPocoFactories.Add(key, factory);
+				return factory;
+			}
+			finally
+			{
+				RWLock.ExitWriteLock();
+			}
+
+		}
+
+		// Actual implementation of the multi-poco query
+		public IEnumerable<TRet> Query<TRet>(Type[] types, Delegate cb, string sql, params object[] args)
+		{
+			OpenSharedConnection();
+			try
+			{
+				using (var cmd = CreateCommand(_sharedConnection, sql, args))
+				{
+					IDataReader r;
+					try
+					{
+						r = cmd.ExecuteReaderWithRetry();
+						OnExecutedCommand(cmd);
+					}
+					catch (Exception x)
+					{
+						OnException(x);
+						throw;
+					}
+					var factory = GetMultiPocoFactory<TRet>(types, sql, r);
+					if (cb == null)
+						cb = GetAutoMapper(types.ToArray());
+					bool bNeedTerminator=false;
+					using (r)
+					{
+						while (true)
+						{
+							TRet poco;
+							try
+							{
+								if (!r.Read())
+									break;
+								poco = factory(r, cb);
+							}
+							catch (Exception x)
+							{
+								OnException(x);
+								throw;
+							}
+
+							if (poco != null)
+								yield return poco;
+							else
+								bNeedTerminator = true;
+						}
+						if (bNeedTerminator)
+						{
+							var poco = (TRet)(cb as Delegate).DynamicInvoke(new object[types.Length]);
+							if (poco != null)
+								yield return poco;
+							else
+								yield break;
+						}
+					}
+				}
+			}
+			finally
+			{
+				CloseSharedConnection();
+			}
+		}
+
+			
+		public IEnumerable<T> Query<T>(Sql sql) 
+		{
+			return Query<T>(sql.SQL, sql.Arguments);
+		}
+
+		public bool Exists<T>(object primaryKey) 
+		{
+			return FirstOrDefault<T>(string.Format("WHERE {0}=@0", EscapeSqlIdentifier(PocoData.ForType(typeof(T)).TableInfo.PrimaryKey)), primaryKey) != null;
+		}
+		public T Single<T>(object primaryKey) 
+		{
+			return Single<T>(string.Format("WHERE {0}=@0", EscapeSqlIdentifier(PocoData.ForType(typeof(T)).TableInfo.PrimaryKey)), primaryKey);
+		}
+		public T SingleOrDefault<T>(object primaryKey) 
+		{
+			return SingleOrDefault<T>(string.Format("WHERE {0}=@0", EscapeSqlIdentifier(PocoData.ForType(typeof(T)).TableInfo.PrimaryKey)), primaryKey);
+		}
+		public T Single<T>(string sql, params object[] args) 
+		{
+			return Query<T>(sql, args).Single();
+		}
+		public T SingleOrDefault<T>(string sql, params object[] args) 
+		{
+			return Query<T>(sql, args).SingleOrDefault();
+		}
+		public T First<T>(string sql, params object[] args) 
+		{
+			return Query<T>(sql, args).First();
+		}
+		public T FirstOrDefault<T>(string sql, params object[] args) 
+		{
+			return Query<T>(sql, args).FirstOrDefault();
+		}
+
+		public T Single<T>(Sql sql) 
+		{
+			return Query<T>(sql).Single();
+		}
+		public T SingleOrDefault<T>(Sql sql) 
+		{
+			return Query<T>(sql).SingleOrDefault();
+		}
+		public T First<T>(Sql sql) 
+		{
+			return Query<T>(sql).First();
+		}
+		public T FirstOrDefault<T>(Sql sql) 
+		{
+			return Query<T>(sql).FirstOrDefault();
+		}
+
+		public string EscapeTableName(string str)
+		{
+			// Assume table names with "dot", or opening sq is already escaped
+			return str.IndexOf('.') >= 0 ? str : EscapeSqlIdentifier(str);
+		}
+		public string EscapeSqlIdentifier(string str)
+		{
+			switch (_dbType)
+			{
+				case DBType.MySql:
+					return string.Format("`{0}`", str);
+
+				case DBType.PostgreSQL:
+				case DBType.Oracle:
+					return string.Format("\"{0}\"", str);
+
+				default:
+					return string.Format("[{0}]", str);
+			}
+		}
+
+		public object Insert(string tableName, string primaryKeyName, object poco)
+		{
+			return Insert(tableName, primaryKeyName, true, poco);
+		}
+
+		// Insert a poco into a table.  If the poco has a property with the same name 
+		// as the primary key the id of the new record is assigned to it.  Either way,
+		// the new id is returned.
+		public object Insert(string tableName, string primaryKeyName, bool autoIncrement, object poco)
+		{
+			try
+			{
+				OpenSharedConnection();
+				try
+				{
+					using (var cmd = CreateCommand(_sharedConnection, ""))
+					{
+						var pd = PocoData.ForObject(poco, primaryKeyName);
+						var names = new List<string>();
+						var values = new List<string>();
+						var index = 0;
+						foreach (var i in pd.Columns)
+						{
+							// Don't insert result columns
+							if (i.Value.ResultColumn)
+								continue;
+
+							// Don't insert the primary key (except under oracle where we need bring in the next sequence value)
+							if (autoIncrement && primaryKeyName != null && string.Compare(i.Key, primaryKeyName, true)==0)
+							{
+								if (_dbType == DBType.Oracle && !string.IsNullOrEmpty(pd.TableInfo.SequenceName))
+								{
+									names.Add(i.Key);
+									values.Add(string.Format("{0}.nextval", pd.TableInfo.SequenceName));
+								}
+								continue;
+							}
+
+							names.Add(EscapeSqlIdentifier(i.Key));
+							values.Add(string.Format("{0}{1}", _paramPrefix, index++));
+							AddParam(cmd, i.Value.GetValue(poco), _paramPrefix);
+						}
+
+						cmd.CommandText = string.Format("INSERT INTO {0} ({1}) VALUES ({2})",
+								EscapeTableName(tableName),
+								string.Join(",", names.ToArray()),
+								string.Join(",", values.ToArray())
+								);
+
+						if (!autoIncrement)
+						{
+							DoPreExecute(cmd);
+							cmd.ExecuteNonQueryWithRetry();
+							OnExecutedCommand(cmd);
+							return true;
+						}
+
+
+						object id;
+						switch (_dbType)
+						{
+							case DBType.SqlServerCE:
+								DoPreExecute(cmd);
+								cmd.ExecuteNonQueryWithRetry();
+								OnExecutedCommand(cmd);
+								id = ExecuteScalar<object>("SELECT @@@IDENTITY AS NewID;");
+								break;
+							case DBType.SqlServer:
+								cmd.CommandText += ";\nSELECT SCOPE_IDENTITY() AS NewID;";
+								DoPreExecute(cmd);
+								id = cmd.ExecuteScalarWithRetry();
+								OnExecutedCommand(cmd);
+								break;
+							case DBType.PostgreSQL:
+								if (primaryKeyName != null)
+								{
+									cmd.CommandText += string.Format("returning {0} as NewID", EscapeSqlIdentifier(primaryKeyName));
+									DoPreExecute(cmd);
+									id = cmd.ExecuteScalarWithRetry();
+								}
+								else
+								{
+									id = -1;
+									DoPreExecute(cmd);
+									cmd.ExecuteNonQueryWithRetry();
+								}
+								OnExecutedCommand(cmd);
+								break;
+							case DBType.Oracle:
+								if (primaryKeyName != null)
+								{
+									cmd.CommandText += string.Format(" returning {0} into :newid", EscapeSqlIdentifier(primaryKeyName));
+									var param = cmd.CreateParameter();
+									param.ParameterName = ":newid";
+									param.Value = DBNull.Value;
+									param.Direction = ParameterDirection.ReturnValue;
+									param.DbType = DbType.Int64;
+									cmd.Parameters.Add(param);
+									DoPreExecute(cmd);
+									cmd.ExecuteNonQueryWithRetry();
+									id = param.Value;
+								}
+								else
+								{
+									id = -1;
+									DoPreExecute(cmd);
+									cmd.ExecuteNonQueryWithRetry();
+								}
+								OnExecutedCommand(cmd);
+								break;
+                            case DBType.SQLite:
+                                if (primaryKeyName != null)
+                                {
+                                    cmd.CommandText += ";\nSELECT last_insert_rowid();";
+                                    DoPreExecute(cmd);
+                                    id = cmd.ExecuteScalarWithRetry();
+                                }
+                                else
+                                {
+                                    id = -1;
+                                    DoPreExecute(cmd);
+                                    cmd.ExecuteNonQueryWithRetry();
+                                }
+                                OnExecutedCommand(cmd);
+                                break;
+							default:
+								cmd.CommandText += ";\nSELECT @@IDENTITY AS NewID;";
+								DoPreExecute(cmd);
+								id = cmd.ExecuteScalarWithRetry();
+								OnExecutedCommand(cmd);
+								break;
+						}
+
+
+						// Assign the ID back to the primary key property
+						if (primaryKeyName != null)
+						{
+							PocoColumn pc;
+							if (pd.Columns.TryGetValue(primaryKeyName, out pc))
+							{
+								pc.SetValue(poco, pc.ChangeType(id));
+							}
+						}
+
+						return id;
+					}
+				}
+				finally
+				{
+					CloseSharedConnection();
+				}
+			}
+			catch (Exception x)
+			{
+				OnException(x);
+				throw;
+			}
+		}
+
+		// Insert an annotated poco object
+		public object Insert(object poco)
+		{
+			var pd = PocoData.ForType(poco.GetType());
+			return Insert(pd.TableInfo.TableName, pd.TableInfo.PrimaryKey, pd.TableInfo.AutoIncrement, poco);
+		}
+
+		public int Update(string tableName, string primaryKeyName, object poco, object primaryKeyValue)
+		{
+			return Update(tableName, primaryKeyName, poco, primaryKeyValue, null);
+		}
+
+
+		// Update a record with values from a poco.  primary key value can be either supplied or read from the poco
+		public int Update(string tableName, string primaryKeyName, object poco, object primaryKeyValue, IEnumerable<string> columns)
+		{
+			try
+			{
+				OpenSharedConnection();
+				try
+				{
+					using (var cmd = CreateCommand(_sharedConnection, ""))
+					{
+						var sb = new StringBuilder();
+						var index = 0;
+						var pd = PocoData.ForObject(poco,primaryKeyName);
+					    PocoColumn rvColumn = null;
+						if (columns == null)
+						{
+							foreach (var i in pd.Columns)
+							{
+								// Don't update the primary key, but grab the value if we don't have it
+								if (string.Compare(i.Key, primaryKeyName, true) == 0)
+								{
+									if (primaryKeyValue == null)
+										primaryKeyValue = i.Value.GetValue(poco);
+									continue;
+								}
+
+								// Dont update result only columns
+								if (i.Value.ResultColumn)
+									continue;
+
+                                // Update row version columns
+							    if (i.Value.RowVersion)
+							    {
+                                    if (index > 0)
+                                        sb.Append(", ");
+                                    sb.AppendFormat("{0} = {0} + 1", EscapeSqlIdentifier(i.Key));
+							        rvColumn = i.Value;
+							        continue;
+							    }
+
+								// Build the sql
+								if (index > 0)
+									sb.Append(", ");
+								sb.AppendFormat("{0} = {1}{2}", EscapeSqlIdentifier(i.Key), _paramPrefix, index++);
+
+								// Store the parameter in the command
+								AddParam(cmd, i.Value.GetValue(poco), _paramPrefix);
+							}
+						}
+						else
+						{
+							foreach (var colname in columns)
+							{
+								var pc = pd.Columns[colname];
+
+								// Build the sql
+								if (index > 0)
+									sb.Append(", ");
+								sb.AppendFormat("{0} = {1}{2}", EscapeSqlIdentifier(colname), _paramPrefix, index++);
+
+								// Store the parameter in the command
+								AddParam(cmd, pc.GetValue(poco), _paramPrefix);
+							}
+
+							// Grab primary key value
+							if (primaryKeyValue == null)
+							{
+								var pc = pd.Columns[primaryKeyName];
+								primaryKeyValue = pc.GetValue(poco);
+							}
+
+						}
+
+					    string whereRvColumn = null;
+					    if (rvColumn != null)
+					    {
+                            whereRvColumn = string.Format(" AND {0} = {1}{2}", EscapeSqlIdentifier(rvColumn.ColumnName), _paramPrefix, index++);
+                            AddParam(cmd, rvColumn.GetValue(poco), _paramPrefix);
+					    }
+
+                        cmd.CommandText = string.Format("UPDATE {0} SET {1} WHERE {2} = {3}{4}{5}",
+											EscapeTableName(tableName), sb.ToString(), EscapeSqlIdentifier(primaryKeyName), _paramPrefix, index++, whereRvColumn);
+						AddParam(cmd, primaryKeyValue, _paramPrefix);
+
+						DoPreExecute(cmd);
+
+						// Do it
+						var retv=cmd.ExecuteNonQueryWithRetry();
+                        if (rvColumn != null && retv != 0)
+                            rvColumn.SetValue(poco, (long) rvColumn.GetValue(poco) + 1);
+						OnExecutedCommand(cmd);
+						return retv;
+					}
+				}
+				finally
+				{
+					CloseSharedConnection();
+				}
+			}
+			catch (Exception x)
+			{
+				OnException(x);
+				throw;
+			}
+		}
+
+		public int Update(string tableName, string primaryKeyName, object poco)
+		{
+			return Update(tableName, primaryKeyName, poco, null);
+		}
+
+		public int Update(string tableName, string primaryKeyName, object poco, IEnumerable<string> columns)
+		{
+			return Update(tableName, primaryKeyName, poco, null, columns);
+		}
+
+		public int Update(object poco, IEnumerable<string> columns)
+		{
+			return Update(poco, null, columns);
+		}
+
+		public int Update(object poco)
+		{
+			return Update(poco, null, null);
+		}
+
+		public int Update(object poco, object primaryKeyValue)
+		{
+			return Update(poco, primaryKeyValue, null);
+		}
+		public int Update(object poco, object primaryKeyValue, IEnumerable<string> columns)
+		{
+			var pd = PocoData.ForType(poco.GetType());
+			return Update(pd.TableInfo.TableName, pd.TableInfo.PrimaryKey, poco, primaryKeyValue, columns);
+		}
+
+		public int Update<T>(string sql, params object[] args)
+		{
+			var pd = PocoData.ForType(typeof(T));
+			return Execute(string.Format("UPDATE {0} {1}", EscapeTableName(pd.TableInfo.TableName), sql), args);
+		}
+
+		public int Update<T>(Sql sql)
+		{
+			var pd = PocoData.ForType(typeof(T));
+			return Execute(new Sql(string.Format("UPDATE {0}", EscapeTableName(pd.TableInfo.TableName))).Append(sql));
+		}
+
+		public int Delete(string tableName, string primaryKeyName, object poco)
+		{
+			return Delete(tableName, primaryKeyName, poco, null);
+		}
+
+		public int Delete(string tableName, string primaryKeyName, object poco, object primaryKeyValue)
+		{
+			// If primary key value not specified, pick it up from the object
+			if (primaryKeyValue == null)
+			{
+				var pd = PocoData.ForObject(poco,primaryKeyName);
+				PocoColumn pc;
+				if (pd.Columns.TryGetValue(primaryKeyName, out pc))
+				{
+					primaryKeyValue = pc.GetValue(poco);
+				}
+			}
+
+			// Do it
+			var sql = string.Format("DELETE FROM {0} WHERE {1}=@0", EscapeTableName(tableName), EscapeSqlIdentifier(primaryKeyName));
+			return Execute(sql, primaryKeyValue);
+		}
+
+		public int Delete(object poco)
+		{
+			var pd = PocoData.ForType(poco.GetType());
+			return Delete(pd.TableInfo.TableName, pd.TableInfo.PrimaryKey, poco);
+		}
+
+		public int Delete<T>(object pocoOrPrimaryKey)
+		{
+			if (pocoOrPrimaryKey.GetType() == typeof(T))
+				return Delete(pocoOrPrimaryKey);
+			var pd = PocoData.ForType(typeof(T));
+			return Delete(pd.TableInfo.TableName, pd.TableInfo.PrimaryKey, null, pocoOrPrimaryKey);
+		}
+
+		public int Delete<T>(string sql, params object[] args)
+		{
+			var pd = PocoData.ForType(typeof(T));
+			return Execute(string.Format("DELETE FROM {0} {1}", EscapeTableName(pd.TableInfo.TableName), sql), args);
+		}
+
+		public int Delete<T>(Sql sql)
+		{
+			var pd = PocoData.ForType(typeof(T));
+			return Execute(new Sql(string.Format("DELETE FROM {0}", EscapeTableName(pd.TableInfo.TableName))).Append(sql));
+		}
+
+		// Check if a poco represents a new record
+		public bool IsNew(string primaryKeyName, object poco)
+		{
+			var pd = PocoData.ForObject(poco, primaryKeyName);
+			object pk;
+			PocoColumn pc;
+			if (pd.Columns.TryGetValue(primaryKeyName, out pc))
+			{
+				pk = pc.GetValue(poco);
+			}
+#if !PETAPOCO_NO_DYNAMIC
+			else if (poco.GetType() == typeof(System.Dynamic.ExpandoObject))
+			{
+				return true;
+			}
+#endif
+			else
+			{
+				var pi = poco.GetType().GetProperty(primaryKeyName);
+				if (pi == null)
+					throw new ArgumentException(string.Format("The object doesn't have a property matching the primary key column name '{0}'", primaryKeyName));
+				pk = pi.GetValue(poco, null);
+			}
+
+			if (pk == null)
+				return true;
+
+			var type = pk.GetType();
+
+			if (type.IsValueType)
+			{
+				// Common primary key types
+				if (type == typeof(long))
+					return (long)pk == 0;
+				else if (type == typeof(ulong))
+					return (ulong)pk == 0;
+				else if (type == typeof(int))
+					return (int)pk == 0;
+				else if (type == typeof(uint))
+					return (uint)pk == 0;
+
+				// Create a default instance and compare
+				return pk == Activator.CreateInstance(pk.GetType());
+			}
+			else
+			{
+				return pk == null;
+			}
+		}
+
+		public bool IsNew(object poco)
+		{
+			var pd = PocoData.ForType(poco.GetType());
+			if (!pd.TableInfo.AutoIncrement)
+				throw new InvalidOperationException("IsNew() and Save() are only supported on tables with auto-increment/identity primary key columns");
+			return IsNew(pd.TableInfo.PrimaryKey, poco);
+		}
+
+		// Insert new record or Update existing record
+		public void Save(string tableName, string primaryKeyName, object poco)
+		{
+			if (IsNew(primaryKeyName, poco))
+			{
+				Insert(tableName, primaryKeyName, true, poco);
+			}
+			else
+			{
+				Update(tableName, primaryKeyName, poco);
+			}
+		}
+
+		public void Save(object poco)
+		{
+			var pd = PocoData.ForType(poco.GetType());
+			Save(pd.TableInfo.TableName, pd.TableInfo.PrimaryKey, poco);
+		}
+
+		public int CommandTimeout { get; set; }
+		public int OneTimeCommandTimeout { get; set; }
+
+		void DoPreExecute(IDbCommand cmd)
+		{
+			// Setup command timeout
+			if (OneTimeCommandTimeout != 0)
+			{
+				cmd.CommandTimeout = OneTimeCommandTimeout;
+				OneTimeCommandTimeout = 0;
+			}
+			else if (CommandTimeout!=0)
+			{
+				cmd.CommandTimeout = CommandTimeout;
+			}
+			
+			// Call hook
+			OnExecutingCommand(cmd);
+
+			// Save it
+			_lastSql = cmd.CommandText;
+			_lastArgs = (from IDataParameter parameter in cmd.Parameters select parameter.Value).ToArray();
+		}
+
+		public string LastSQL { get { return _lastSql; } }
+		public object[] LastArgs { get { return _lastArgs; } }
+		public string LastCommand
+		{
+			get { return FormatCommand(_lastSql, _lastArgs); }
+		}
+
+		public string FormatCommand(IDbCommand cmd)
+		{
+			return FormatCommand(cmd.CommandText, (from IDataParameter parameter in cmd.Parameters select parameter.Value).ToArray());
+		}
+
+		public string FormatCommand(string sql, object[] args)
+		{
+			var sb = new StringBuilder();
+			if (sql == null)
+				return "";
+			sb.Append(sql);
+			if (args != null && args.Length > 0)
+			{
+				sb.Append("\n");
+				for (int i = 0; i < args.Length; i++)
+				{
+					sb.AppendFormat("\t -> {0}{1} [{2}] = \"{3}\"\n", _paramPrefix, i, args[i].GetType().Name, args[i]);
+				}
+				sb.Remove(sb.Length - 1, 1);
+			}
+			return sb.ToString();
+		}
+
+
+		public static IMapper Mapper
+		{
+			get;
+			set;
+		}
+
+		public class PocoColumn
+		{
+			public string ColumnName;
+			public PropertyInfo PropertyInfo;
+			public bool ResultColumn;
+		    public bool RowVersion;
+			public virtual void SetValue(object target, object val) { PropertyInfo.SetValue(target, val, null); }
+			public virtual object GetValue(object target) { return PropertyInfo.GetValue(target, null); }
+			public virtual object ChangeType(object val) { return Convert.ChangeType(val, PropertyInfo.PropertyType); }
+		}
+		public class ExpandoColumn : PocoColumn
+		{
+			public override void SetValue(object target, object val) { (target as IDictionary<string, object>)[ColumnName]=val; }
+			public override object GetValue(object target) 
+			{ 
+				object val=null;
+				(target as IDictionary<string, object>).TryGetValue(ColumnName, out val);
+				return val;
+			}
+			public override object ChangeType(object val) { return val; }
+		}
+
+        /// <summary>
+        /// Container for a Memory cache object
+        /// </summary>
+        /// <remarks>
+        /// Better to have one memory cache instance than many so it's memory management can be handled more effectively
+        /// http://stackoverflow.com/questions/8463962/using-multiple-instances-of-memorycache
+        /// </remarks>
+        internal class ManagedCache
+        {
+            public ObjectCache GetCache()
+            {
+                return ObjectCache;
+            }
+
+            static readonly ObjectCache ObjectCache = new MemoryCache("NPoco");
+            
+        }
+
+        public class PocoData
+        {
+            //USE ONLY FOR TESTING
+            internal static bool UseLongKeys = false;
+            //USE ONLY FOR TESTING - default is one hr
+            internal static int SlidingExpirationSeconds = 3600;
+            
+			public static PocoData ForObject(object o, string primaryKeyName)
+			{
+				var t = o.GetType();
+#if !PETAPOCO_NO_DYNAMIC
+				if (t == typeof(System.Dynamic.ExpandoObject))
+				{
+					var pd = new PocoData();
+					pd.TableInfo = new TableInfo();
+					pd.Columns = new Dictionary<string, PocoColumn>(StringComparer.OrdinalIgnoreCase);
+					pd.Columns.Add(primaryKeyName, new ExpandoColumn() { ColumnName = primaryKeyName });
+					pd.TableInfo.PrimaryKey = primaryKeyName;
+					pd.TableInfo.AutoIncrement = true;
+					foreach (var col in (o as IDictionary<string, object>).Keys)
+					{
+						if (col!=primaryKeyName)
+							pd.Columns.Add(col, new ExpandoColumn() { ColumnName = col });
+					}
+					return pd;
+				}
+				else
+#endif
+					return ForType(t);
+			}
+            
+			public static PocoData ForType(Type t)
+			{
+#if !PETAPOCO_NO_DYNAMIC
+				if (t == typeof(System.Dynamic.ExpandoObject))
+					throw new InvalidOperationException("Can't use dynamic types with this method");
+#endif
+				// Check cache
+				InnerLock.EnterReadLock();
+				PocoData pd;
+				try
+				{
+					if (m_PocoDatas.TryGetValue(t, out pd))
+						return pd;
+				}
+				finally
+				{
+					InnerLock.ExitReadLock();
+				}
+
+				
+				// Cache it
+				InnerLock.EnterWriteLock();
+				try
+				{
+					// Check again
+					if (m_PocoDatas.TryGetValue(t, out pd))
+						return pd;
+
+					// Create it
+					pd = new PocoData(t);
+
+					m_PocoDatas.Add(t, pd);
+				}
+				finally
+				{
+					InnerLock.ExitWriteLock();
+				}
+
+				return pd;
+			}
+
+			public PocoData()
+			{
+			}
+
+			public PocoData(Type t)
+			{
+				type = t;
+				TableInfo=new TableInfo();
+
+				// Get the table name
+				var a = t.GetCustomAttributes(typeof(TableNameAttribute), true);
+				TableInfo.TableName = a.Length == 0 ? t.Name : (a[0] as TableNameAttribute).Value;
+
+				// Get the primary key
+				a = t.GetCustomAttributes(typeof(PrimaryKeyAttribute), true);
+				TableInfo.PrimaryKey = a.Length == 0 ? "ID" : (a[0] as PrimaryKeyAttribute).Value;
+				TableInfo.SequenceName = a.Length == 0 ? null : (a[0] as PrimaryKeyAttribute).sequenceName;
+				TableInfo.AutoIncrement = a.Length == 0 ? false : (a[0] as PrimaryKeyAttribute).autoIncrement;
+
+				// Call column mapper
+				if (Database.Mapper != null)
+					Database.Mapper.GetTableInfo(t, TableInfo);
+
+				// Work out bound properties
+				bool ExplicitColumns = t.GetCustomAttributes(typeof(ExplicitColumnsAttribute), true).Length > 0;
+				Columns = new Dictionary<string, PocoColumn>(StringComparer.OrdinalIgnoreCase);
+
+                foreach (var pi in t.GetProperties())
+				{
+					// Work out if properties is to be included
+					var ColAttrs = pi.GetCustomAttributes(typeof(ColumnAttribute), true);
+					if (ExplicitColumns)
+					{
+						if (ColAttrs.Length == 0)
+							continue;
+					}
+					else
+					{
+						if (pi.GetCustomAttributes(typeof(IgnoreAttribute), true).Length != 0)
+							continue;
+					}
+
+					var pc = new PocoColumn();
+					pc.PropertyInfo = pi;
+
+					// Work out the DB column name
+					if (ColAttrs.Length > 0)
+					{
+						var colattr = (ColumnAttribute)ColAttrs[0];
+						pc.ColumnName = colattr.Name;
+						if ((colattr as ResultColumnAttribute) != null)
+							pc.ResultColumn = true;
+					    if ((colattr as RowVersionColumnAttribute) != null)
+					    {
+                            if (pc.PropertyInfo.PropertyType != typeof (long))
+                                throw new Exception("RowValue column must be of type long.");
+                            pc.RowVersion = true;					        
+					    }
+					}
+					if (pc.ColumnName == null)
+					{
+						pc.ColumnName = pi.Name;
+						if (Database.Mapper != null && !Database.Mapper.MapPropertyToColumn(t, pi, ref pc.ColumnName, ref pc.ResultColumn))
+							continue;
+					}
+
+					// Store it
+					Columns.Add(pc.ColumnName, pc);
+				}
+
+				// Build column list for automatic select
+				QueryColumns = (from c in Columns where !c.Value.ResultColumn select c.Key).ToArray();
+
+			}
+
+			static bool IsIntegralType(Type t)
+			{
+				var tc = Type.GetTypeCode(t);
+				return tc >= TypeCode.SByte && tc <= TypeCode.UInt64;
+			}
+
+
+
+			// Create factory function that can convert a IDataReader record into a POCO
+			public Delegate GetFactory(string sql, string connString, bool ForceDateTimesToUtc, int firstColumn, int countColumns, IDataReader r)
+			{
+
+                //TODO: It would be nice to remove the irrelevant SQL parts - for a mapping operation anything after the SELECT clause isn't required. 
+                // This would ensure less duplicate entries that get cached, currently both of these queries would be cached even though they are
+                // returning the same structured data:
+                // SELECT * FROM MyTable ORDER BY MyColumn
+                // SELECT * FROM MyTable ORDER BY MyColumn DESC
+
+			    string key;
+			    if (UseLongKeys)
+			    {
+                    key = string.Format("{0}:{1}:{2}:{3}:{4}", sql, connString, ForceDateTimesToUtc, firstColumn, countColumns);
+			    }
+			    else
+			    {
+                    //Create a hashed key, we don't want to store so much string data in memory
+                    var combiner = new HashCodeCombiner();
+                    combiner.AddCaseInsensitiveString(sql);
+                    combiner.AddCaseInsensitiveString(connString);
+                    combiner.AddObject(ForceDateTimesToUtc);
+                    combiner.AddInt(firstColumn);
+                    combiner.AddInt(countColumns);
+                    key = combiner.GetCombinedHashCode();
+			    }
+                
+
+			    var objectCache = _managedCache.GetCache();
+
+			    Func<Delegate> factory = () =>
+			    {
+                    // Create the method
+                    var m = new DynamicMethod("petapoco_factory_" + objectCache.GetCount(), type, new Type[] { typeof(IDataReader) }, true);
+                    var il = m.GetILGenerator();
+
+#if !PETAPOCO_NO_DYNAMIC
+                    if (type == typeof(object))
+                    {
+                        // var poco=new T()
+                        il.Emit(OpCodes.Newobj, typeof(System.Dynamic.ExpandoObject).GetConstructor(Type.EmptyTypes));			// obj
+
+                        MethodInfo fnAdd = typeof(IDictionary<string, object>).GetMethod("Add");
+
+                        // Enumerate all fields generating a set assignment for the column
+                        for (int i = firstColumn; i < firstColumn + countColumns; i++)
+                        {
+                            var srcType = r.GetFieldType(i);
+
+                            il.Emit(OpCodes.Dup);						// obj, obj
+                            il.Emit(OpCodes.Ldstr, r.GetName(i));		// obj, obj, fieldname
+
+                            // Get the converter
+                            Func<object, object> converter = null;
+                            if (Database.Mapper != null)
+                                converter = Database.Mapper.GetFromDbConverter(null, srcType);
+                            if (ForceDateTimesToUtc && converter == null && srcType == typeof(DateTime))
+                                converter = delegate(object src) { return new DateTime(((DateTime)src).Ticks, DateTimeKind.Utc); };
+
+                            // Setup stack for call to converter
+                            AddConverterToStack(il, converter);
+
+                            // r[i]
+                            il.Emit(OpCodes.Ldarg_0);					// obj, obj, fieldname, converter?,    rdr
+                            il.Emit(OpCodes.Ldc_I4, i);					// obj, obj, fieldname, converter?,  rdr,i
+                            il.Emit(OpCodes.Callvirt, fnGetValue);		// obj, obj, fieldname, converter?,  value
+
+                            // Convert DBNull to null
+                            il.Emit(OpCodes.Dup);						// obj, obj, fieldname, converter?,  value, value
+                            il.Emit(OpCodes.Isinst, typeof(DBNull));	// obj, obj, fieldname, converter?,  value, (value or null)
+                            var lblNotNull = il.DefineLabel();
+                            il.Emit(OpCodes.Brfalse_S, lblNotNull);		// obj, obj, fieldname, converter?,  value
+                            il.Emit(OpCodes.Pop);						// obj, obj, fieldname, converter?
+                            if (converter != null)
+                                il.Emit(OpCodes.Pop);					// obj, obj, fieldname, 
+                            il.Emit(OpCodes.Ldnull);					// obj, obj, fieldname, null
+                            if (converter != null)
+                            {
+                                var lblReady = il.DefineLabel();
+                                il.Emit(OpCodes.Br_S, lblReady);
+                                il.MarkLabel(lblNotNull);
+                                il.Emit(OpCodes.Callvirt, fnInvoke);
+                                il.MarkLabel(lblReady);
+                            }
+                            else
+                            {
+                                il.MarkLabel(lblNotNull);
+                            }
+
+                            il.Emit(OpCodes.Callvirt, fnAdd);
+                        }
+                    }
+                    else
+#endif
+                        if (type.IsValueType || type == typeof(string) || type == typeof(byte[]))
+                        {
+                            // Do we need to install a converter?
+                            var srcType = r.GetFieldType(0);
+                            var converter = GetConverter(ForceDateTimesToUtc, null, srcType, type);
+
+                            // "if (!rdr.IsDBNull(i))"
+                            il.Emit(OpCodes.Ldarg_0);										// rdr
+                            il.Emit(OpCodes.Ldc_I4_0);										// rdr,0
+                            il.Emit(OpCodes.Callvirt, fnIsDBNull);							// bool
+                            var lblCont = il.DefineLabel();
+                            il.Emit(OpCodes.Brfalse_S, lblCont);
+                            il.Emit(OpCodes.Ldnull);										// null
+                            var lblFin = il.DefineLabel();
+                            il.Emit(OpCodes.Br_S, lblFin);
+
+                            il.MarkLabel(lblCont);
+
+                            // Setup stack for call to converter
+                            AddConverterToStack(il, converter);
+
+                            il.Emit(OpCodes.Ldarg_0);										// rdr
+                            il.Emit(OpCodes.Ldc_I4_0);										// rdr,0
+                            il.Emit(OpCodes.Callvirt, fnGetValue);							// value
+
+                            // Call the converter
+                            if (converter != null)
+                                il.Emit(OpCodes.Callvirt, fnInvoke);
+
+                            il.MarkLabel(lblFin);
+                            il.Emit(OpCodes.Unbox_Any, type);								// value converted
+                        }
+                        else
+                        {
+                            // var poco=new T()
+                            il.Emit(OpCodes.Newobj, type.GetConstructor(BindingFlags.Instance | BindingFlags.Public | BindingFlags.NonPublic, null, new Type[0], null));
+
+                            // Enumerate all fields generating a set assignment for the column
+                            for (int i = firstColumn; i < firstColumn + countColumns; i++)
+                            {
+                                // Get the PocoColumn for this db column, ignore if not known
+                                PocoColumn pc;
+                                if (!Columns.TryGetValue(r.GetName(i), out pc))
+                                    continue;
+
+                                // Get the source type for this column
+                                var srcType = r.GetFieldType(i);
+                                var dstType = pc.PropertyInfo.PropertyType;
+
+                                // "if (!rdr.IsDBNull(i))"
+                                il.Emit(OpCodes.Ldarg_0);										// poco,rdr
+                                il.Emit(OpCodes.Ldc_I4, i);										// poco,rdr,i
+                                il.Emit(OpCodes.Callvirt, fnIsDBNull);							// poco,bool
+                                var lblNext = il.DefineLabel();
+                                il.Emit(OpCodes.Brtrue_S, lblNext);								// poco
+
+                                il.Emit(OpCodes.Dup);											// poco,poco
+
+                                // Do we need to install a converter?
+                                var converter = GetConverter(ForceDateTimesToUtc, pc, srcType, dstType);
+
+                                // Fast
+                                bool Handled = false;
+                                if (converter == null)
+                                {
+                                    var valuegetter = typeof(IDataRecord).GetMethod("Get" + srcType.Name, new Type[] { typeof(int) });
+                                    if (valuegetter != null
+                                            && valuegetter.ReturnType == srcType
+                                            && (valuegetter.ReturnType == dstType || valuegetter.ReturnType == Nullable.GetUnderlyingType(dstType)))
+                                    {
+                                        il.Emit(OpCodes.Ldarg_0);										// *,rdr
+                                        il.Emit(OpCodes.Ldc_I4, i);										// *,rdr,i
+                                        il.Emit(OpCodes.Callvirt, valuegetter);							// *,value
+
+                                        // Convert to Nullable
+                                        if (Nullable.GetUnderlyingType(dstType) != null)
+                                        {
+                                            il.Emit(OpCodes.Newobj, dstType.GetConstructor(new Type[] { Nullable.GetUnderlyingType(dstType) }));
+                                        }
+
+                                        il.Emit(OpCodes.Callvirt, pc.PropertyInfo.GetSetMethod(true));		// poco
+                                        Handled = true;
+                                    }
+                                }
+
+                                // Not so fast
+                                if (!Handled)
+                                {
+                                    // Setup stack for call to converter
+                                    AddConverterToStack(il, converter);
+
+                                    // "value = rdr.GetValue(i)"
+                                    il.Emit(OpCodes.Ldarg_0);										// *,rdr
+                                    il.Emit(OpCodes.Ldc_I4, i);										// *,rdr,i
+                                    il.Emit(OpCodes.Callvirt, fnGetValue);							// *,value
+
+                                    // Call the converter
+                                    if (converter != null)
+                                        il.Emit(OpCodes.Callvirt, fnInvoke);
+
+                                    // Assign it
+                                    il.Emit(OpCodes.Unbox_Any, pc.PropertyInfo.PropertyType);		// poco,poco,value
+                                    il.Emit(OpCodes.Callvirt, pc.PropertyInfo.GetSetMethod(true));		// poco
+                                }
+
+                                il.MarkLabel(lblNext);
+                            }
+
+                            var fnOnLoaded = RecurseInheritedTypes<MethodInfo>(type, (x) => x.GetMethod("OnLoaded", BindingFlags.Instance | BindingFlags.Public | BindingFlags.NonPublic, null, new Type[0], null));
+                            if (fnOnLoaded != null)
+                            {
+                                il.Emit(OpCodes.Dup);
+                                il.Emit(OpCodes.Callvirt, fnOnLoaded);
+                            }
+                        }
+
+                    il.Emit(OpCodes.Ret);
+
+                    // return it
+                    var del = m.CreateDelegate(Expression.GetFuncType(typeof(IDataReader), type));
+                    
+                    return del;
+			    };
+
+                //lazy usage of AddOrGetExisting ref: http://stackoverflow.com/questions/10559279/how-to-deal-with-costly-building-operations-using-memorycache/15894928#15894928
+                var newValue = new Lazy<Delegate>(factory);
+                // the line belows returns existing item or adds the new value if it doesn't exist
+                var value = (Lazy<Delegate>)objectCache.AddOrGetExisting(key, newValue, new CacheItemPolicy
+                {
+                    //sliding expiration of 1 hr, if the same key isn't used in this 
+                    // timeframe it will be removed from the cache
+                    SlidingExpiration = new TimeSpan(0, 0, SlidingExpirationSeconds)
+                });
+                return (value ?? newValue).Value; // Lazy<T> handles the locking itself
+
+			}
+
+			private static void AddConverterToStack(ILGenerator il, Func<object, object> converter)
+			{
+				if (converter != null)
+				{
+					// Add the converter
+					int converterIndex = m_Converters.Count;
+					m_Converters.Add(converter);
+
+					// Generate IL to push the converter onto the stack
+					il.Emit(OpCodes.Ldsfld, fldConverters);
+					il.Emit(OpCodes.Ldc_I4, converterIndex);
+					il.Emit(OpCodes.Callvirt, fnListGetItem);					// Converter
+				}
+			}
+
+			private static Func<object, object> GetConverter(bool forceDateTimesToUtc, PocoColumn pc, Type srcType, Type dstType)
+			{
+				Func<object, object> converter = null;
+
+				// Get converter from the mapper
+				if (Database.Mapper != null)
+				{
+					if (pc != null)
+					{
+						converter = Database.Mapper.GetFromDbConverter(pc.PropertyInfo, srcType);
+					}
+					else
+					{
+						var m2 = Database.Mapper as IMapper2;
+						if (m2 != null)
+						{
+							converter = m2.GetFromDbConverter(dstType, srcType);
+						}
+					}
+				}
+
+				// Standard DateTime->Utc mapper
+				if (forceDateTimesToUtc && converter == null && srcType == typeof(DateTime) && (dstType == typeof(DateTime) || dstType == typeof(DateTime?)))
+				{
+					converter = delegate(object src) { return new DateTime(((DateTime)src).Ticks, DateTimeKind.Utc); };
+				}
+
+				// Forced type conversion including integral types -> enum
+				if (converter == null)
+				{
+					if (dstType.IsEnum && IsIntegralType(srcType))
+					{
+						if (srcType != typeof(int))
+						{
+							converter = delegate(object src) { return Convert.ChangeType(src, typeof(int), null); };
+						}
+					}
+					else if (!dstType.IsAssignableFrom(srcType))
+					{
+						converter = delegate(object src) { return Convert.ChangeType(src, dstType, null); };
+					}
+				}
+				return converter;
+			}
+
+
+			static T RecurseInheritedTypes<T>(Type t, Func<Type, T> cb)
+			{
+				while (t != null)
+				{
+					T info = cb(t);
+					if (info != null)
+						return info;
+					t = t.BaseType;
+				}
+				return default(T);
+			}
+
+            ManagedCache _managedCache = new ManagedCache();
+			static Dictionary<Type, PocoData> m_PocoDatas = new Dictionary<Type, PocoData>();
+			static List<Func<object, object>> m_Converters = new List<Func<object, object>>();
+			static MethodInfo fnGetValue = typeof(IDataRecord).GetMethod("GetValue", new Type[] { typeof(int) });
+			static MethodInfo fnIsDBNull = typeof(IDataRecord).GetMethod("IsDBNull");
+			static FieldInfo fldConverters = typeof(PocoData).GetField("m_Converters", BindingFlags.Static | BindingFlags.GetField | BindingFlags.NonPublic);
+			static MethodInfo fnListGetItem = typeof(List<Func<object, object>>).GetProperty("Item").GetGetMethod();
+			static MethodInfo fnInvoke = typeof(Func<object, object>).GetMethod("Invoke");
+			public Type type;
+			public string[] QueryColumns { get; private set; }
+			public TableInfo TableInfo { get; private set; }
+			public Dictionary<string, PocoColumn> Columns { get; private set; }
+            static System.Threading.ReaderWriterLockSlim InnerLock = new System.Threading.ReaderWriterLockSlim();
+            
+            /// <summary>
+            /// Returns a report of the current cache being utilized by PetaPoco
+            /// </summary>
+            /// <returns></returns>
+		    public static string PrintDebugCacheReport(out double totalBytes, out IEnumerable<string> allKeys)
+            {
+                var managedCache = new ManagedCache();
+
+                var sb = new StringBuilder();
+                sb.AppendLine("m_PocoDatas:");
+                foreach (var pocoData in m_PocoDatas)
+                {
+                    sb.AppendFormat("\t{0}\n", pocoData.Key);
+                    sb.AppendFormat("\t\tTable:{0} - Col count:{1}\n", pocoData.Value.TableInfo.TableName, pocoData.Value.QueryColumns.Length);              
+                }
+
+                var cache = managedCache.GetCache();
+                allKeys = cache.Select(x => x.Key).ToArray();
+
+                sb.AppendFormat("\tTotal Poco data count:{0}\n", allKeys.Count());
+
+                var keys = string.Join("", cache.Select(x => x.Key));
+                //Bytes in .Net are stored as utf-16 = unicode little endian
+                totalBytes = Encoding.Unicode.GetByteCount(keys);
+
+                sb.AppendFormat("\tTotal byte for keys:{0}\n", totalBytes);
+                
+                sb.AppendLine("\tAll Poco cache items:");
+
+                foreach (var item in cache)
+                {
+                    sb.AppendFormat("\t\t Key -> {0}\n", item.Key);
+                    sb.AppendFormat("\t\t Value -> {0}\n", item.Value);
+                }
+
+                sb.AppendLine("-------------------END REPORT------------------------");
+                return sb.ToString();
+            }
+		}
+
+
+		// Member variables
+		string _connectionString;
+		string _providerName;
+		DbProviderFactory _factory;
+		IDbConnection _sharedConnection;
+		IDbTransaction _transaction;
+		int _sharedConnectionDepth;
+		int _transactionDepth;
+		bool _transactionCancelled;
+		string _lastSql;
+		object[] _lastArgs;
+		string _paramPrefix = "@";
+	    IsolationLevel _isolationLevel;
+	}
+
+	// Transaction object helps maintain transaction depth counts
+	public class Transaction : IDisposable
+	{
+        public Transaction(Database db, IsolationLevel isolationLevel)
+        {
+            _db = db;
+            _db.BeginTransaction(isolationLevel);
+        }
+
+		public virtual void Complete()
+		{
+			_db.CompleteTransaction();
+			_db = null;
+		}
+
+		public void Dispose()
+		{
+			if (_db != null)
+				_db.AbortTransaction();
+		}
+
+		Database _db;
+	}
+
+	// Simple helper class for building SQL statments
+	public class Sql
+	{
+		public Sql()
+		{
+		}
+
+		public Sql(string sql, params object[] args)
+		{
+			_sql = sql;
+			_args = args;
+		}
+
+		public static Sql Builder
+		{
+			get { return new Sql(); }
+		}
+
+		string _sql;
+		object[] _args;
+		Sql _rhs;
+		string _sqlFinal;
+		object[] _argsFinal;
+
+		private void Build()
+		{
+			// already built?
+			if (_sqlFinal != null)
+				return;
+
+			// Build it
+			var sb = new StringBuilder();
+			var args = new List<object>();
+			Build(sb, args, null);
+			_sqlFinal = sb.ToString();
+			_argsFinal = args.ToArray();
+		}
+
+		public string SQL
+		{
+			get
+			{
+				Build();
+				return _sqlFinal;
+			}
+		}
+
+		public object[] Arguments
+		{
+			get
+			{
+				Build();
+				return _argsFinal;
+			}
+		}
+
+		public Sql Append(Sql sql)
+		{
+			if (_rhs != null)
+				_rhs.Append(sql);
+			else
+				_rhs = sql;
+
+			return this;
+		}
+
+		public Sql Append(string sql, params object[] args)
+		{
+			return Append(new Sql(sql, args));
+		}
+
+		static bool Is(Sql sql, string sqltype)
+		{
+			return sql != null && sql._sql != null && sql._sql.StartsWith(sqltype, StringComparison.InvariantCultureIgnoreCase);
+		}
+
+		private void Build(StringBuilder sb, List<object> args, Sql lhs)
+		{
+			if (!String.IsNullOrEmpty(_sql))
+			{
+				// Add SQL to the string
+				if (sb.Length > 0)
+				{
+					sb.Append("\n");
+				}
+
+				var sql = Database.ProcessParams(_sql, _args, args);
+
+				if (Is(lhs, "WHERE ") && Is(this, "WHERE "))
+					sql = "AND " + sql.Substring(6);
+				if (Is(lhs, "ORDER BY ") && Is(this, "ORDER BY "))
+					sql = ", " + sql.Substring(9);
+
+				sb.Append(sql);
+			}
+
+			// Now do rhs
+			if (_rhs != null)
+				_rhs.Build(sb, args, this);
+		}
+
+		public Sql Where(string sql, params object[] args)
+		{
+			return Append(new Sql("WHERE (" + sql + ")", args));
+		}
+
+		public Sql OrderBy(params object[] columns)
+		{
+			return Append(new Sql("ORDER BY " + String.Join(", ", (from x in columns select x.ToString()).ToArray())));
+		}
+
+		public Sql Select(params object[] columns)
+		{
+			return Append(new Sql("SELECT " + String.Join(", ", (from x in columns select x.ToString()).ToArray())));
+		}
+
+		public Sql From(params object[] tables)
+		{
+			return Append(new Sql("FROM " + String.Join(", ", (from x in tables select x.ToString()).ToArray())));
+		}
+
+		public Sql GroupBy(params object[] columns)
+		{
+			return Append(new Sql("GROUP BY " + String.Join(", ", (from x in columns select x.ToString()).ToArray())));
+		}
+
+		private SqlJoinClause Join(string JoinType, string table)
+		{
+			return new SqlJoinClause(Append(new Sql(JoinType + table)));
+		}
+
+		public SqlJoinClause InnerJoin(string table) { return Join("INNER JOIN ", table); }
+		public SqlJoinClause LeftJoin(string table) { return Join("LEFT JOIN ", table); }
+        public SqlJoinClause LeftOuterJoin(string table) { return Join("LEFT OUTER JOIN ", table); }
+        public SqlJoinClause RightJoin(string table) { return Join("RIGHT JOIN ", table); }
+
+		public class SqlJoinClause
+		{
+			private readonly Sql _sql;
+
+			public SqlJoinClause(Sql sql)
+			{
+				_sql = sql;
+			}
+
+			public Sql On(string onClause, params object[] args)
+			{
+				return _sql.Append("ON " + onClause, args);
+			}
+		}
+	}
+
+}