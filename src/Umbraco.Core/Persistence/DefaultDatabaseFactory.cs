--- conflicted
+++ resolved
@@ -1,112 +1,108 @@
-using System;
-using System.Web;
-using Umbraco.Core.Configuration;
-
-namespace Umbraco.Core.Persistence
-{
-	/// <summary>
-	/// The default implementation for the IDatabaseFactory
-	/// </summary>
-	/// <remarks>
-	/// If we are running in an http context
-	/// it will create one per context, otherwise it will be a global singleton object which is NOT thread safe
-	/// since we need (at least) a new instance of the database object per thread.
-	/// </remarks>
-	internal class DefaultDatabaseFactory : DisposableObject, IDatabaseFactory
-	{
-		private readonly string _connectionStringName;
-        private readonly string _connectionString;
-		private readonly string _providerName;
-        
-        //very important to have ThreadStatic:
-        // see: http://issues.umbraco.org/issue/U4-2172
-        [ThreadStatic]
-        private static volatile UmbracoDatabase _nonHttpInstance;
-
-		private static readonly object Locker = new object();
-
-		/// <summary>
-		/// Default constructor initialized with the GlobalSettings.UmbracoConnectionName
-		/// </summary>
-		public DefaultDatabaseFactory() : this(GlobalSettings.UmbracoConnectionName)
-		{
-			
-		}
-
-		/// <summary>
-		/// Constructor accepting custom connection string
-		/// </summary>
-		/// <param name="connectionStringName">Name of the connection string in web.config</param>
-		public DefaultDatabaseFactory(string connectionStringName)
-		{
-			Mandate.ParameterNotNullOrEmpty(connectionStringName, "connectionStringName");
-			_connectionStringName = connectionStringName;
-		}
-
-		/// <summary>
-		/// Constructor accepting custom connectino string and provider name
-		/// </summary>
-		/// <param name="connectionString">Connection String to use with Database</param>
-		/// <param name="providerName">Database Provider for the Connection String</param>
-		public DefaultDatabaseFactory(string connectionString, string providerName)
-		{
-			Mandate.ParameterNotNullOrEmpty(connectionString, "connectionString");
-			Mandate.ParameterNotNullOrEmpty(providerName, "providerName");
-			_connectionString = connectionString;
-			_providerName = providerName;
-		}
-
-		public UmbracoDatabase CreateDatabase()
-		{
-			//no http context, create the singleton global object
-			if (HttpContext.Current == null)
-			{
-                if (_nonHttpInstance == null)
-				{
-					lock (Locker)
-					{
-						//double check
-                        if (_nonHttpInstance == null)
-						{
-<<<<<<< HEAD
-						    _globalInstance = string.IsNullOrEmpty(_connectionString) == false &&
-						                      string.IsNullOrEmpty(_providerName) == false
-=======
-                            _nonHttpInstance = string.IsNullOrEmpty(_providerName) == false && string.IsNullOrEmpty(_providerName) == false
->>>>>>> 9d19ed94
-						                          ? new UmbracoDatabase(_connectionString, _providerName)
-						                          : new UmbracoDatabase(_connectionStringName);
-						}
-					}
-				}
-                return _nonHttpInstance;
-			}
-
-			//we have an http context, so only create one per request
-			if (HttpContext.Current.Items.Contains(typeof(DefaultDatabaseFactory)) == false)
-			{
-			    HttpContext.Current.Items.Add(typeof (DefaultDatabaseFactory),
-			                                  string.IsNullOrEmpty(_connectionString) == false &&
-			                                  string.IsNullOrEmpty(_providerName) == false
-			                                      ? new UmbracoDatabase(_connectionString, _providerName)
-			                                      : new UmbracoDatabase(_connectionStringName));
-			}
-			return (UmbracoDatabase)HttpContext.Current.Items[typeof(DefaultDatabaseFactory)];
-		}
-
-		protected override void DisposeResources()
-		{
-			if (HttpContext.Current == null)
-			{
-                _nonHttpInstance.Dispose();
-			}
-			else
-			{
-				if (HttpContext.Current.Items.Contains(typeof(DefaultDatabaseFactory)))
-				{
-					((UmbracoDatabase)HttpContext.Current.Items[typeof(DefaultDatabaseFactory)]).Dispose();
-				}
-			}
-		}
-	}
+using System;
+using System.Web;
+using Umbraco.Core.Configuration;
+
+namespace Umbraco.Core.Persistence
+{
+	/// <summary>
+	/// The default implementation for the IDatabaseFactory
+	/// </summary>
+	/// <remarks>
+	/// If we are running in an http context
+	/// it will create one per context, otherwise it will be a global singleton object which is NOT thread safe
+	/// since we need (at least) a new instance of the database object per thread.
+	/// </remarks>
+	internal class DefaultDatabaseFactory : DisposableObject, IDatabaseFactory
+	{
+		private readonly string _connectionStringName;
+        private readonly string _connectionString;
+		private readonly string _providerName;
+        
+        //very important to have ThreadStatic:
+        // see: http://issues.umbraco.org/issue/U4-2172
+        [ThreadStatic]
+        private static volatile UmbracoDatabase _nonHttpInstance;
+
+		private static readonly object Locker = new object();
+
+		/// <summary>
+		/// Default constructor initialized with the GlobalSettings.UmbracoConnectionName
+		/// </summary>
+		public DefaultDatabaseFactory() : this(GlobalSettings.UmbracoConnectionName)
+		{
+			
+		}
+
+		/// <summary>
+		/// Constructor accepting custom connection string
+		/// </summary>
+		/// <param name="connectionStringName">Name of the connection string in web.config</param>
+		public DefaultDatabaseFactory(string connectionStringName)
+		{
+			Mandate.ParameterNotNullOrEmpty(connectionStringName, "connectionStringName");
+			_connectionStringName = connectionStringName;
+		}
+
+		/// <summary>
+		/// Constructor accepting custom connectino string and provider name
+		/// </summary>
+		/// <param name="connectionString">Connection String to use with Database</param>
+		/// <param name="providerName">Database Provider for the Connection String</param>
+		public DefaultDatabaseFactory(string connectionString, string providerName)
+		{
+			Mandate.ParameterNotNullOrEmpty(connectionString, "connectionString");
+			Mandate.ParameterNotNullOrEmpty(providerName, "providerName");
+			_connectionString = connectionString;
+			_providerName = providerName;
+		}
+
+		public UmbracoDatabase CreateDatabase()
+		{
+			//no http context, create the singleton global object
+			if (HttpContext.Current == null)
+			{
+                if (_nonHttpInstance == null)
+				{
+					lock (Locker)
+					{
+						//double check
+                        if (_nonHttpInstance == null)
+						{
+                            _nonHttpInstance = string.IsNullOrEmpty(_providerName) == false && string.IsNullOrEmpty(_providerName) == false
+						                      string.IsNullOrEmpty(_providerName) == false
+						                          ? new UmbracoDatabase(_connectionString, _providerName)
+						                          : new UmbracoDatabase(_connectionStringName);
+						}
+					}
+				}
+                return _nonHttpInstance;
+			}
+
+			//we have an http context, so only create one per request
+			if (HttpContext.Current.Items.Contains(typeof(DefaultDatabaseFactory)) == false)
+			{
+			    HttpContext.Current.Items.Add(typeof (DefaultDatabaseFactory),
+			                                  string.IsNullOrEmpty(_connectionString) == false &&
+			                                  string.IsNullOrEmpty(_providerName) == false
+			                                      ? new UmbracoDatabase(_connectionString, _providerName)
+			                                      : new UmbracoDatabase(_connectionStringName));
+			}
+			return (UmbracoDatabase)HttpContext.Current.Items[typeof(DefaultDatabaseFactory)];
+		}
+
+		protected override void DisposeResources()
+		{
+			if (HttpContext.Current == null)
+			{
+                _nonHttpInstance.Dispose();
+			}
+			else
+			{
+				if (HttpContext.Current.Items.Contains(typeof(DefaultDatabaseFactory)))
+				{
+					((UmbracoDatabase)HttpContext.Current.Items[typeof(DefaultDatabaseFactory)]).Dispose();
+				}
+			}
+		}
+	}
 }