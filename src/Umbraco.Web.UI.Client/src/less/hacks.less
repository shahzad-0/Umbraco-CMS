--- conflicted
+++ resolved
@@ -1,174 +1,171 @@
-// Hacks
-// -------------------------
-
-/* CONTAINS ALL HACKS AND OTHER QUICK-FIXES */
-
-/*wft ms?*/
-*{ -ms-touch-action: none;}
-
-.ace_editor { height: 200px; }
-
-.nounderline {text-decoration: none !important}
-.nounderline:hover {text-decoration: underline !important}
-.nounderline * {text-decoration: none !important; border: none}
-
-.ui-sortable-placeholder {
-     margin-left: 0 !important;
-}
-.controls-row img {
-	max-width: none;
-}
-
-.thumbnail {
-    border-radius: 0px;
-}
-
-.thumbnail img {
-	max-width: 100% !important;
-    width: 100%;
-}
-
-#mapCanvas img {
-  max-width: none !important;
-}
-
-.btn-group .dropdown-backdrop {
-    display: none;
-}
-
-/* loading animation for iframes and content pages */
-iframe, .content-column-body {
-    background: center center url(../img/loader.gif) no-repeat;
-    border: none;
-}
-
-/* JQUERY FILEUPLOAD TEMP STYLES */
-.fileinput-button {
-  position: relative;
-  overflow: hidden;
-  margin-bottom:5px;
-}
-.fileinput-button input {
-  position: absolute;
-  top: 0;
-  right: 0;
-  margin: 0;
-  opacity: 0;
-  filter: alpha(opacity=0);
-  transform: translate(-300px, 0) scale(4);
-  font-size: 23px;
-  direction: ltr;
-  cursor: pointer;
-}
-
-
-/*tree legacy icon*/
-.legacy-custom-file{
-  width: 16px; height: 16px; margin-right: 11px; display: inline-block;
-  background-position: center center;
-}
-
-/*
-    missing icon names in helveticons that are in font-awesome - used by the datepicker,
-    basically making them equivalent to their helviton icon
-*/
-.icon-chevron-up:before {
-	content: "\e128";
-}
-.icon-chevron-down:before {
-	content: "\e0c9";
-<<<<<<< HEAD
-=======
-}
-
-
-/* Styling for validation in Public Access */
-
-.pa-umb-overlay {
-    -webkit-font-smoothing: antialiased;
-    font-smoothing: antialiased;
-    -moz-osx-font-smoothing: grayscale;
-}
-
-.pa-umb-overlay + .pa-umb-overlay {
-    padding-top: 30px;
-    border-top: 1px solid @grayLight;
-}
-
-.pa-select-type {
-    display: flex;
-    flex-wrap: nowrap;
-    flex-direction: row;
-    justify-content: center;
-    align-items: flex-start;
-
-    margin-top: 15px;
-}
-
-.pa-select-type label {
-    padding: 0 20px;
-}
-
-.pa-access-header {
-    font-weight: bold;
-    margin: 0 0 3px 0;
-    padding-bottom: 0;
-}
-
-.pa-access-description {
-    color: #b3b3b3;
-    margin: 0;
-}
-
-.pa-validation-message {
-    padding: 6px 12px !important;
-    margin: 5px 0 0 0 !important;
-    display: inline-block;
-}
-
-.pa-select-pages label {
-    margin: 0;
-    font-size: 15px;
-}
-
-.pa-select-pages label + .controls-row {
-    padding-top: 0;
-}
-
-.pa-select-pages .umb-detail {
-    font-size: 13px;
-    margin: 2px 0 5px;
-}
-
-.pa-choose-page a {
-    color: @blue;
-    font-size: 15px;
-}
-
-.pa-choose-page a:hover, .pa-choose-page a:active, .pa-choose-page a:focus {
-    color: @blueDark;
-    text-decoration: none;
-}
-
-.pa-choose-page a:before {
-    content:"+";
-    margin-right: 3px;
-    font-weight: bold;
-}
-
-.pa-choose-page .treePickerTitle {
-    font-weight: bold;
-    font-size: 13px;
-    font-style: italic;
-    background: whitesmoke;
-    padding: 3px 5px;
-    color: grey;
-
-    border-bottom: none;
-}
-
-
-.pa-form + .pa-form {
-    margin-top: 10px;
->>>>>>> 856c3459
-}
+// Hacks
+// -------------------------
+
+/* CONTAINS ALL HACKS AND OTHER QUICK-FIXES */
+
+/*wft ms?*/
+*{ -ms-touch-action: none;}
+
+.ace_editor { height: 200px; }
+
+.nounderline {text-decoration: none !important}
+.nounderline:hover {text-decoration: underline !important}
+.nounderline * {text-decoration: none !important; border: none}
+
+.ui-sortable-placeholder {
+     margin-left: 0 !important;
+}
+.controls-row img {
+	max-width: none;
+}
+
+.thumbnail {
+    border-radius: 0px;
+}
+
+.thumbnail img {
+	max-width: 100% !important;
+    width: 100%;
+}
+
+#mapCanvas img {
+  max-width: none !important;
+}
+
+.btn-group .dropdown-backdrop {
+    display: none;
+}
+
+/* loading animation for iframes and content pages */
+iframe, .content-column-body {
+    background: center center url(../img/loader.gif) no-repeat;
+    border: none;
+}
+
+/* JQUERY FILEUPLOAD TEMP STYLES */
+.fileinput-button {
+  position: relative;
+  overflow: hidden;
+  margin-bottom:5px;
+}
+.fileinput-button input {
+  position: absolute;
+  top: 0;
+  right: 0;
+  margin: 0;
+  opacity: 0;
+  filter: alpha(opacity=0);
+  transform: translate(-300px, 0) scale(4);
+  font-size: 23px;
+  direction: ltr;
+  cursor: pointer;
+}
+
+
+/*tree legacy icon*/
+.legacy-custom-file{
+  width: 16px; height: 16px; margin-right: 11px; display: inline-block;
+  background-position: center center;
+}
+
+/*
+    missing icon names in helveticons that are in font-awesome - used by the datepicker,
+    basically making them equivalent to their helviton icon
+*/
+.icon-chevron-up:before {
+	content: "\e128";
+}
+.icon-chevron-down:before {
+	content: "\e0c9";
+}
+
+
+/* Styling for validation in Public Access */
+
+.pa-umb-overlay {
+    -webkit-font-smoothing: antialiased;
+    font-smoothing: antialiased;
+    -moz-osx-font-smoothing: grayscale;
+}
+
+.pa-umb-overlay + .pa-umb-overlay {
+    padding-top: 30px;
+    border-top: 1px solid @grayLight;
+}
+
+.pa-select-type {
+    display: flex;
+    flex-wrap: nowrap;
+    flex-direction: row;
+    justify-content: center;
+    align-items: flex-start;
+
+    margin-top: 15px;
+}
+
+.pa-select-type label {
+    padding: 0 20px;
+}
+
+.pa-access-header {
+    font-weight: bold;
+    margin: 0 0 3px 0;
+    padding-bottom: 0;
+}
+
+.pa-access-description {
+    color: #b3b3b3;
+    margin: 0;
+}
+
+.pa-validation-message {
+    padding: 6px 12px !important;
+    margin: 5px 0 0 0 !important;
+    display: inline-block;
+}
+
+.pa-select-pages label {
+    margin: 0;
+    font-size: 15px;
+}
+
+.pa-select-pages label + .controls-row {
+    padding-top: 0;
+}
+
+.pa-select-pages .umb-detail {
+    font-size: 13px;
+    margin: 2px 0 5px;
+}
+
+.pa-choose-page a {
+    color: @blue;
+    font-size: 15px;
+}
+
+.pa-choose-page a:hover, .pa-choose-page a:active, .pa-choose-page a:focus {
+    color: @blueDark;
+    text-decoration: none;
+}
+
+.pa-choose-page a:before {
+    content:"+";
+    margin-right: 3px;
+    font-weight: bold;
+}
+
+.pa-choose-page .treePickerTitle {
+    font-weight: bold;
+    font-size: 13px;
+    font-style: italic;
+    background: whitesmoke;
+    padding: 3px 5px;
+    color: grey;
+
+    border-bottom: none;
+}
+
+
+.pa-form + .pa-form {
+    margin-top: 10px;
+}