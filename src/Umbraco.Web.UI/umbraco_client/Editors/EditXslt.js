﻿Umbraco.Sys.registerNamespace("Umbraco.Editors");

(function ($) {

    Umbraco.Editors.EditXslt = base2.Base.extend({
        //private methods/variables
        _opts: null,

        // Constructor
        constructor: function(opts) {
            // Merge options with default
            this._opts = $.extend({
                

                // Default options go here
            }, opts);
        },

        init: function () {
            //setup UI elements
            var self = this;

            //bind to the save event
            this._opts.saveButton.click(function (event) {
                event.preventDefault();
                self.doSubmit();
            });
        },
        
        doSubmit: function () {
            var self = this;

            var fileName = this._opts.nameTxtBox.val();
            var codeVal = this._opts.editorSourceElement.val();
            //if CodeMirror is not defined, then the code editor is disabled.
            if (typeof (CodeMirror) != "undefined") {
                codeVal = UmbEditor.GetCode();
            }
            umbraco.presentation.webservices.codeEditorSave.SaveXslt(
                fileName, self._opts.originalFileName, codeVal, self._opts.skipTestingCheckBox.is(':checked'),
                function (t) { self.submitSucces(t); },
                function (t) { self.submitFailure(t); });

        },

        submitSucces: function (t) {
<<<<<<< HEAD
            var failed = t != 'true';
            if (failed) {
                top.UmbSpeechBubble.ShowMessage('error', 'Saving Xslt file failed', '<pre>' + t + '</pre>');
=======
            if (t != 'true') {
                top.UmbSpeechBubble.ShowMessage('error', 'Saving XSLT file failed',"<pre>" + t + "</pre>");
>>>>>>> 72004768
            }
            
            var newFilePath = this._opts.nameTxtBox.val();

            //if the filename changes, we need to redirect since the file name is used in the url
            if (this._opts.originalFileName != newFilePath) {
                var newLocation = window.location.pathname + "?" + "&file=" + newFilePath;

                UmbClientMgr.contentFrame(newLocation);

                //we need to do this after we navigate otherwise the navigation will wait unti lthe message timeout is done!
<<<<<<< HEAD
                if (!failed)
                    top.UmbSpeechBubble.ShowMessage('save', 'Xslt file saved', '');
=======
                top.UmbSpeechBubble.ShowMessage('save', 'XSLT file saved', '');
>>>>>>> 72004768
            }
            else {
                if (!failed)
                    top.UmbSpeechBubble.ShowMessage('save', 'Xslt file saved', '');

<<<<<<< HEAD
=======
                top.UmbSpeechBubble.ShowMessage('save', 'XSLT file saved', '');
>>>>>>> 72004768
                UmbClientMgr.mainTree().setActiveTreeType('xslt');
                //we need to pass in the newId parameter so it knows which node to resync after retreival from the server
                UmbClientMgr.mainTree().syncTree("-1,init," + this._opts.originalFileName, true, null, newFilePath);
                //set the original file path to the new one
                this._opts.originalFileName = newFilePath;
            }

            
        },

        submitFailure: function (t) {
            alert(t);
            top.UmbSpeechBubble.ShowMessage('warning', 'XSLT file could not be saved', '');
        }
    });
})(jQuery);<|MERGE_RESOLUTION|>--- conflicted
+++ resolved
@@ -1,96 +1,83 @@
-﻿Umbraco.Sys.registerNamespace("Umbraco.Editors");
-
-(function ($) {
-
-    Umbraco.Editors.EditXslt = base2.Base.extend({
-        //private methods/variables
-        _opts: null,
-
-        // Constructor
-        constructor: function(opts) {
-            // Merge options with default
-            this._opts = $.extend({
-                
-
-                // Default options go here
-            }, opts);
-        },
-
-        init: function () {
-            //setup UI elements
-            var self = this;
-
-            //bind to the save event
-            this._opts.saveButton.click(function (event) {
-                event.preventDefault();
-                self.doSubmit();
-            });
-        },
-        
-        doSubmit: function () {
-            var self = this;
-
-            var fileName = this._opts.nameTxtBox.val();
-            var codeVal = this._opts.editorSourceElement.val();
-            //if CodeMirror is not defined, then the code editor is disabled.
-            if (typeof (CodeMirror) != "undefined") {
-                codeVal = UmbEditor.GetCode();
-            }
-            umbraco.presentation.webservices.codeEditorSave.SaveXslt(
-                fileName, self._opts.originalFileName, codeVal, self._opts.skipTestingCheckBox.is(':checked'),
-                function (t) { self.submitSucces(t); },
-                function (t) { self.submitFailure(t); });
-
-        },
-
-        submitSucces: function (t) {
-<<<<<<< HEAD
-            var failed = t != 'true';
-            if (failed) {
-                top.UmbSpeechBubble.ShowMessage('error', 'Saving Xslt file failed', '<pre>' + t + '</pre>');
-=======
-            if (t != 'true') {
-                top.UmbSpeechBubble.ShowMessage('error', 'Saving XSLT file failed',"<pre>" + t + "</pre>");
->>>>>>> 72004768
-            }
-            
-            var newFilePath = this._opts.nameTxtBox.val();
-
-            //if the filename changes, we need to redirect since the file name is used in the url
-            if (this._opts.originalFileName != newFilePath) {
-                var newLocation = window.location.pathname + "?" + "&file=" + newFilePath;
-
-                UmbClientMgr.contentFrame(newLocation);
-
-                //we need to do this after we navigate otherwise the navigation will wait unti lthe message timeout is done!
-<<<<<<< HEAD
-                if (!failed)
-                    top.UmbSpeechBubble.ShowMessage('save', 'Xslt file saved', '');
-=======
-                top.UmbSpeechBubble.ShowMessage('save', 'XSLT file saved', '');
->>>>>>> 72004768
-            }
-            else {
-                if (!failed)
-                    top.UmbSpeechBubble.ShowMessage('save', 'Xslt file saved', '');
-
-<<<<<<< HEAD
-=======
-                top.UmbSpeechBubble.ShowMessage('save', 'XSLT file saved', '');
->>>>>>> 72004768
-                UmbClientMgr.mainTree().setActiveTreeType('xslt');
-                //we need to pass in the newId parameter so it knows which node to resync after retreival from the server
-                UmbClientMgr.mainTree().syncTree("-1,init," + this._opts.originalFileName, true, null, newFilePath);
-                //set the original file path to the new one
-                this._opts.originalFileName = newFilePath;
-            }
-
-            
-        },
-
-        submitFailure: function (t) {
-            alert(t);
-            top.UmbSpeechBubble.ShowMessage('warning', 'XSLT file could not be saved', '');
-        }
-    });
+﻿Umbraco.Sys.registerNamespace("Umbraco.Editors");
+
+(function ($) {
+
+    Umbraco.Editors.EditXslt = base2.Base.extend({
+        //private methods/variables
+        _opts: null,
+
+        // Constructor
+        constructor: function(opts) {
+            // Merge options with default
+            this._opts = $.extend({
+                
+
+                // Default options go here
+            }, opts);
+        },
+
+        init: function () {
+            //setup UI elements
+            var self = this;
+
+            //bind to the save event
+            this._opts.saveButton.click(function (event) {
+                event.preventDefault();
+                self.doSubmit();
+            });
+        },
+        
+        doSubmit: function () {
+            var self = this;
+
+            var fileName = this._opts.nameTxtBox.val();
+            var codeVal = this._opts.editorSourceElement.val();
+            //if CodeMirror is not defined, then the code editor is disabled.
+            if (typeof (CodeMirror) != "undefined") {
+                codeVal = UmbEditor.GetCode();
+            }
+            umbraco.presentation.webservices.codeEditorSave.SaveXslt(
+                fileName, self._opts.originalFileName, codeVal, self._opts.skipTestingCheckBox.is(':checked'),
+                function (t) { self.submitSucces(t); },
+                function (t) { self.submitFailure(t); });
+
+        },
+
+        submitSucces: function (t) {
+            var failed = t != 'true';
+            if (failed) {
+                top.UmbSpeechBubble.ShowMessage('error', 'Saving XSLT file failed', '<pre>' + t + '</pre>');
+            }
+            
+            var newFilePath = this._opts.nameTxtBox.val();
+
+            //if the filename changes, we need to redirect since the file name is used in the url
+            if (this._opts.originalFileName != newFilePath) {
+                var newLocation = window.location.pathname + "?" + "&file=" + newFilePath;
+
+                UmbClientMgr.contentFrame(newLocation);
+
+                //we need to do this after we navigate otherwise the navigation will wait unti lthe message timeout is done!
+                if (!failed)
+                    top.UmbSpeechBubble.ShowMessage('save', 'XSLT file saved', '');
+            }
+            else {
+                if (!failed)
+                    top.UmbSpeechBubble.ShowMessage('save', 'XSLT file saved', '');
+
+                UmbClientMgr.mainTree().setActiveTreeType('xslt');
+                //we need to pass in the newId parameter so it knows which node to resync after retreival from the server
+                UmbClientMgr.mainTree().syncTree("-1,init," + this._opts.originalFileName, true, null, newFilePath);
+                //set the original file path to the new one
+                this._opts.originalFileName = newFilePath;
+            }
+
+            
+        },
+
+        submitFailure: function (t) {
+            alert(t);
+            top.UmbSpeechBubble.ShowMessage('warning', 'XSLT file could not be saved', '');
+        }
+    });
 })(jQuery);