﻿<?xml version="1.0"?>
<!-- 
Umbraco examine is an extensible indexer and search engine.
This configuration file can be extended to create your own index sets.
Index/Search providers can be defined in the UmbracoSettings.config

More information and documentation can be found on CodePlex: http://umbracoexamine.codeplex.com
-->
<ExamineLuceneIndexSets>
  <!-- The internal index set used by Umbraco back-office - DO NOT REMOVE -->
  <IndexSet SetName="InternalIndexSet" IndexPath="~/App_Data/TEMP/ExamineIndexes/Internal/" />

  <!-- The internal index set used by Umbraco back-office for indexing members - DO NOT REMOVE -->
<<<<<<< HEAD
  <IndexSet SetName="InternalMemberIndexSet" IndexPath="~/App_Data/TEMP/ExamineIndexes/InternalMember/" />

=======
  <IndexSet SetName="InternalMemberIndexSet" IndexPath="~/App_Data/TEMP/ExamineIndexes/InternalMember/">
    <IndexAttributeFields>
      <add Name="id" />
      <add Name="nodeName"/>
      <add Name="updateDate" />
      <add Name="writerName" />
      <add Name="loginName" />
      <add Name="email" />
      <add Name="nodeTypeAlias" />
    </IndexAttributeFields>
  </IndexSet>
    
>>>>>>> d503deb8
  <!-- Default Indexset for external searches, this indexes all fields on all types of nodes-->
  <IndexSet SetName="ExternalIndexSet" IndexPath="~/App_Data/TEMP/ExamineIndexes/External/" />
</ExamineLuceneIndexSets><|MERGE_RESOLUTION|>--- conflicted
+++ resolved
@@ -1,33 +1,28 @@
-﻿<?xml version="1.0"?>
-<!-- 
-Umbraco examine is an extensible indexer and search engine.
-This configuration file can be extended to create your own index sets.
-Index/Search providers can be defined in the UmbracoSettings.config
-
-More information and documentation can be found on CodePlex: http://umbracoexamine.codeplex.com
--->
-<ExamineLuceneIndexSets>
-  <!-- The internal index set used by Umbraco back-office - DO NOT REMOVE -->
-  <IndexSet SetName="InternalIndexSet" IndexPath="~/App_Data/TEMP/ExamineIndexes/Internal/" />
-
-  <!-- The internal index set used by Umbraco back-office for indexing members - DO NOT REMOVE -->
-<<<<<<< HEAD
-  <IndexSet SetName="InternalMemberIndexSet" IndexPath="~/App_Data/TEMP/ExamineIndexes/InternalMember/" />
-
-=======
-  <IndexSet SetName="InternalMemberIndexSet" IndexPath="~/App_Data/TEMP/ExamineIndexes/InternalMember/">
-    <IndexAttributeFields>
-      <add Name="id" />
-      <add Name="nodeName"/>
-      <add Name="updateDate" />
-      <add Name="writerName" />
-      <add Name="loginName" />
-      <add Name="email" />
-      <add Name="nodeTypeAlias" />
-    </IndexAttributeFields>
-  </IndexSet>
-    
->>>>>>> d503deb8
-  <!-- Default Indexset for external searches, this indexes all fields on all types of nodes-->
-  <IndexSet SetName="ExternalIndexSet" IndexPath="~/App_Data/TEMP/ExamineIndexes/External/" />
+﻿<?xml version="1.0"?>
+<!-- 
+Umbraco examine is an extensible indexer and search engine.
+This configuration file can be extended to create your own index sets.
+Index/Search providers can be defined in the UmbracoSettings.config
+
+More information and documentation can be found on CodePlex: http://umbracoexamine.codeplex.com
+-->
+<ExamineLuceneIndexSets>
+  <!-- The internal index set used by Umbraco back-office - DO NOT REMOVE -->
+  <IndexSet SetName="InternalIndexSet" IndexPath="~/App_Data/TEMP/ExamineIndexes/Internal/" />
+
+  <!-- The internal index set used by Umbraco back-office for indexing members - DO NOT REMOVE -->
+  <IndexSet SetName="InternalMemberIndexSet" IndexPath="~/App_Data/TEMP/ExamineIndexes/InternalMember/">
+    <IndexAttributeFields>
+      <add Name="id" />
+      <add Name="nodeName"/>
+      <add Name="updateDate" />
+      <add Name="writerName" />
+      <add Name="loginName" />
+      <add Name="email" />
+      <add Name="nodeTypeAlias" />
+    </IndexAttributeFields>
+  </IndexSet>
+
+  <!-- Default Indexset for external searches, this indexes all fields on all types of nodes-->
+  <IndexSet SetName="ExternalIndexSet" IndexPath="~/App_Data/TEMP/ExamineIndexes/External/" />
 </ExamineLuceneIndexSets>